from __future__ import annotations

from typing import Iterable

from .color_util import RGB
from .constants import GLOBAL_CFG
from .types import LightDark, ColorSpacing


def remove_duplicates(seq: Iterable) -> list:
    """
    Remove duplicate items from a sequence while preserving the order
    """
    seen = set()
    seen_add = seen.add
    return [x for x in seq if not (x in seen or seen_add(x))]


class ColorProfile:
    raw: list[str]
    colors: list[RGB]
    spacing: ColorSpacing = 'equal'

    def __init__(self, colors: list[str] | list[RGB]):
        if isinstance(colors[0], str):
            self.raw = colors
            self.colors = [RGB.from_hex(c) for c in colors]
        else:
            self.colors = colors

    def with_weights(self, weights: list[int]) -> list[RGB]:
        """
        Map colors based on weights

        :param weights: Weights of each color (weights[i] = how many times color[i] appears)
        :return:
        """
        return [c for i, w in enumerate(weights) for c in [self.colors[i]] * w]

    def with_length(self, length: int) -> list[RGB]:
        """
        Spread to a specific length of text

        :param length: Length of text
        :return: List of RGBs of the length
        """
        preset_len = len(self.colors)
        center_i = preset_len // 2

        # How many copies of each color should be displayed at least?
        repeats = length // preset_len
        weights = [repeats] * preset_len

        # How many extra space left?
        extras = length % preset_len

        # If there is an even space left, extend the center by one space
        if extras % 2 == 1:
            extras -= 1
            weights[center_i] += 1

        # Add weight to border until there's no space left (extras must be even at this point)
        border_i = 0
        while extras > 0:
            extras -= 2
            weights[border_i] += 1
            weights[-(border_i + 1)] += 1
            border_i += 1

        return self.with_weights(weights)

    def color_text(self, txt: str, foreground: bool = True, space_only: bool = False) -> str:
        """
        Color a text

        :param txt: Text
        :param foreground: Whether the foreground text show the color or the background block
        :param space_only: Whether to only color spaces
        :return: Colored text
        """
        colors = self.with_length(len(txt))
        result = ''
        for i, t in enumerate(txt):
            if space_only and t != ' ':
                if i > 0 and txt[i - 1] == ' ':
                    result += '\033[39;49m'
                result += t
            else:
                result += colors[i].to_ansi(foreground=foreground) + t

        result += '\033[39;49m'
        return result

    def lighten(self, multiplier: float) -> ColorProfile:
        """
        Lighten the color profile by a multiplier

        :param multiplier: Multiplier
        :return: Lightened color profile (original isn't modified)
        """
        return ColorProfile([c.lighten(multiplier) for c in self.colors])

    def set_light_raw(self, light: float, at_least: bool | None = None, at_most: bool | None = None) -> 'ColorProfile':
        """
        Set HSL lightness value

        :param light: Lightness value (0-1)
        :param at_least: Set the lightness to at least this value (no change if greater)
        :param at_most: Set the lightness to at most this value (no change if lesser)
        :return: New color profile (original isn't modified)
        """
        return ColorProfile([c.set_light(light, at_least, at_most) for c in self.colors])

    def set_light_dl(self, light: float, term: LightDark | None = None):
        """
        Set HSL lightness value with respect to dark/light terminals

        :param light: Lightness value (0-1)
        :param term: Terminal color (can be "dark" or "light")
        :return: New color profile (original isn't modified)
        """
        if GLOBAL_CFG.use_overlay:
            return self.overlay_dl(light, term)

        term = term or GLOBAL_CFG.light_dark()
        assert term.lower() in ['light', 'dark']
        at_least, at_most = (True, None) if term.lower() == 'dark' else (None, True)
        return self.set_light_raw(light, at_least, at_most)

    def overlay_raw(self, color: RGB, alpha: float) -> 'ColorProfile':
        """
        Overlay a color on top of the color profile

        :param color: Color to overlay
        :param alpha: Alpha value (0-1)
        :return: New color profile (original isn't modified)
        """
        return ColorProfile([c.overlay(color, alpha) for c in self.colors])

    def overlay_dl(self, light: float, term: LightDark | None = None):
        """
        Same as set_light_dl except that this function uses RGB overlaying instead of HSL lightness change
        """
        term = term or GLOBAL_CFG.light_dark()
        assert term.lower() in ['light', 'dark']

        # If it's light bg, overlay black, else overlay white
        overlay_color = RGB.from_hex('#000000' if term.lower() == 'light' else '#FFFFFF')
        return self.overlay_raw(overlay_color, abs(light - 0.5) * 2)

    def set_light_dl_def(self, term: LightDark | None = None):
        """
        Set default lightness with respect to dark/light terminals

        :param term: Terminal color (can be "dark" or "light")
        :return: New color profile (original isn't modified)
        """
        return self.set_light_dl(GLOBAL_CFG.default_lightness(term), term)

    def unique_colors(self) -> ColorProfile:
        """
        Create another color profile with only the unique colors
        """
        return ColorProfile(remove_duplicates(self.colors))


PRESETS: dict[str, ColorProfile] = {
    'rainbow': ColorProfile([
        '#E50000',
        '#FF8D00',
        '#FFEE00',
        '#028121',
        '#004CFF',
        '#770088'
    ]),

    'transgender': ColorProfile([
        '#55CDFD',
        '#F6AAB7',
        '#FFFFFF',
        '#F6AAB7',
        '#55CDFD'
    ]),

    'nonbinary': ColorProfile([
        '#FCF431',
        '#FCFCFC',
        '#9D59D2',
        '#282828'
    ]),

    # xenogender sourced from https://commons.wikimedia.org/wiki/File:Xenogender_pride_flag.svg
    'xenogender': ColorProfile([
        '#FF6692',
        '#FF9A98',
        '#FFB883',
        '#FBFFA8',
        '#85BCFF',
        '#9D85FF',
        '#A510FF'
    ]),

    'agender': ColorProfile([
        '#000000',
        '#BABABA',
        '#FFFFFF',
        '#BAF484',
        '#FFFFFF',
        '#BABABA',
        '#000000'
    ]),

    'queer': ColorProfile([
        '#B57FDD',
        '#FFFFFF',
        '#49821E'
    ]),

    'genderfluid': ColorProfile([
        '#FE76A2',
        '#FFFFFF',
        '#BF12D7',
        '#000000',
        '#303CBE'
    ]),

    'bisexual': ColorProfile([
        '#D60270',
        '#9B4F96',
        '#0038A8'
    ]),

    'pansexual': ColorProfile([
        '#FF1C8D',
        '#FFD700',
        '#1AB3FF'
    ]),

    'polysexual': ColorProfile([
        '#F714BA',
        '#01D66A',
        '#1594F6',
    ]),

    # omnisexual sorced from https://www.flagcolorcodes.com/omnisexual
    'omnisexual': ColorProfile([
        '#FE9ACE',
        '#FF53BF',
        '#200044',
        '#6760FE',
        '#8EA6FF',
    ]),

    'omniromantic': ColorProfile([
        '#FEC8E4',
        '#FDA1DB',
        '#89739A',
        '#ABA7FE',
        '#BFCEFF',
    ]),

    # gay men sourced from https://www.flagcolorcodes.com/gay-men
    'gay-men': ColorProfile([
        '#078D70',
        '#98E8C1',
        '#FFFFFF',
        '#7BADE2',
        '#3D1A78'
    ]),

    'lesbian': ColorProfile([
        '#D62800',
        '#FF9B56',
        '#FFFFFF',
        '#D462A6',
        '#A40062'
    ]),

    # abrosexual used colorpicker to source from
    # https://fyeahaltpride.tumblr.com/post/151704251345/could-you-guys-possibly-make-an-abrosexual-pride
    'abrosexual': ColorProfile([
        '#46D294',
        '#A3E9CA',
        '#FFFFFF',
        '#F78BB3',
        '#EE1766',
    ]),

    'asexual': ColorProfile([
        '#000000',
        '#A4A4A4',
        '#FFFFFF',
        '#810081'
    ]),

    'aromantic': ColorProfile([
        '#3BA740',
        '#A8D47A',
        '#FFFFFF',
        '#ABABAB',
        '#000000'
    ]),
    
    # https://orientation.fandom.com/wiki/Fictosexual
    'fictosexual': ColorProfile(["#000000", "#C4C4C4", "#A349A5", "#C4C4C4", "#000000"]),

    # aroace1 sourced from https://flag.library.lgbt/flags/aroace/
    'aroace1': ColorProfile([
        '#E28C00',
        '#ECCD00',
        '#FFFFFF',
        '#62AEDC',
        '#203856'
    ]),

    'aroace2': ColorProfile([
        '#000000',
        '#810081',
        '#A4A4A4',
        '#FFFFFF',
        '#A8D47A',
        '#3BA740'
    ]),

    'aroace3': ColorProfile([
        '#3BA740',
        '#A8D47A',
        '#FFFFFF',
        '#ABABAB',
        '#000000',
        '#A4A4A4',
        '#FFFFFF',
        '#810081'
    ]),

    # below sourced from https://www.flagcolorcodes.com/flags/pride
    # goto f"https://www.flagcolorcodes.com/{preset}" for info
    # todo: sane sorting
    'autosexual': ColorProfile([
        '#99D9EA',
        '#7F7F7F'
    ]),

    'intergender': ColorProfile([
        # todo: use weighted spacing
        '#900DC2',
        '#900DC2',
        '#FFE54F',
        '#900DC2',
        '#900DC2',
    ]),

    'greygender': ColorProfile([
        '#B3B3B3',
        '#B3B3B3',
        '#FFFFFF',
        '#062383',
        '#062383',
        '#FFFFFF',
        '#535353',
        '#535353',
    ]),

    'akiosexual': ColorProfile([
        '#F9485E',
        '#FEA06A',
        '#FEF44C',
        '#FFFFFF',
        '#000000',
    ]),

    # bigender sourced from https://www.flagcolorcodes.com/bigender
    'bigender': ColorProfile([
        '#C479A2',
        '#EDA5CD',
        '#D6C7E8',
        '#FFFFFF',
        '#D6C7E8',
        '#9AC7E8',
        '#6D82D1',
    ]),

    # demigender yellow sourced from https://lgbtqia.fandom.com/f/p/4400000000000041031
    # other colors sourced from demiboy and demigirl flags
    'demigender': ColorProfile([
        '#7F7F7F',
        '#C4C4C4',
        '#FBFF75',
        '#FFFFFF',
        '#FBFF75',
        '#C4C4C4',
        '#7F7F7F',
    ]),

    # demiboy sourced from https://www.flagcolorcodes.com/demiboy
    'demiboy': ColorProfile([
        '#7F7F7F',
        '#C4C4C4',
        '#9DD7EA',
        '#FFFFFF',
        '#9DD7EA',
        '#C4C4C4',
        '#7F7F7F',
    ]),

    # demigirl sourced from https://www.flagcolorcodes.com/demigirl
    'demigirl': ColorProfile([
        '#7F7F7F',
        '#C4C4C4',
        '#FDADC8',
        '#FFFFFF',
        '#FDADC8',
        '#C4C4C4',
        '#7F7F7F',
    ]),

    'transmasculine': ColorProfile([
        '#FF8ABD',
        '#CDF5FE',
        '#9AEBFF',
        '#74DFFF',
        '#9AEBFF',
        '#CDF5FE',
        '#FF8ABD',
    ]),

    # transfeminine used colorpicker to source from https://www.deviantart.com/pride-flags/art/Trans-Woman-Transfeminine-1-543925985
    # linked from https://gender.fandom.com/wiki/Transfeminine
    'transfeminine': ColorProfile([
        '#73DEFF',
        '#FFE2EE',
        '#FFB5D6',
        '#FF8DC0',
        '#FFB5D6',
        '#FFE2EE',
        '#73DEFF',
    ]),

    # genderfaun sourced from https://www.flagcolorcodes.com/genderfaun
    'genderfaun': ColorProfile([
        '#FCD689',
        '#FFF09B',
        '#FAF9CD',
        '#FFFFFF',
        '#8EDED9',
        '#8CACDE',
        '#9782EC',
    ]),

    'demifaun': ColorProfile([
        '#7F7F7F',
        '#7F7F7F',
        '#C6C6C6',
        '#C6C6C6',
        '#FCC688',
        '#FFF19C',
        '#FFFFFF',
        '#8DE0D5',
        '#9682EC',
        '#C6C6C6',
        '#C6C6C6',
        '#7F7F7F',
        '#7F7F7F',
    ]),

    # genderfae sourced from https://www.flagcolorcodes.com/genderfae
    'genderfae': ColorProfile([
        '#97C3A5',
        '#C3DEAE',
        '#F9FACD',
        '#FFFFFF',
        '#FCA2C4',
        '#DB8AE4',
        '#A97EDD',
    ]),

    # demifae used colorpicker to source form https://www.deviantart.com/pride-flags/art/Demifae-870194777
    'demifae': ColorProfile([
        '#7F7F7F',
        '#7F7F7F',
        '#C5C5C5',
        '#C5C5C5',
        '#97C3A4',
        '#C4DEAE',
        '#FFFFFF',
        '#FCA2C5',
        '#AB7EDF',
        '#C5C5C5',
        '#C5C5C5',
        '#7F7F7F',
        '#7F7F7F',
    ]),

    'neutrois': ColorProfile([
        '#FFFFFF',
        '#1F9F00',
        '#000000'
    ]),

    'biromantic1': ColorProfile([
        '#8869A5',
        '#D8A7D8',
        '#FFFFFF',
        '#FDB18D',
        '#151638',
    ]),

    'biromantic2': ColorProfile([
        '#740194',
        '#AEB1AA',
        '#FFFFFF',
        '#AEB1AA',
        '#740194',
    ]),

    'autoromantic': ColorProfile([  # symbol interpreted
        '#99D9EA',
        '#99D9EA',
        '#3DA542',
        '#7F7F7F',
        '#7F7F7F',
    ]),

    # i didn't expect this one to work. cool!
    'boyflux2': ColorProfile(ColorProfile([
        '#E48AE4',
        '#9A81B4',
        '#55BFAB',
        '#FFFFFF',
        '#A8A8A8',
        '#81D5EF',
        '#69ABE5',
        '#5276D4',
    ]).with_weights([1, 1, 1, 1, 1, 5, 5, 5])),

    # sourced from https://commons.wikimedia.org/wiki/File:Girlflux_Pride_Flag.jpg
    "girlflux": ColorProfile([
        "f9e6d7",
        "f2526c",
        "bf0311",
        "e9c587",
        "bf0311",
        "f2526c",
        "f9e6d7",
    ]),

    # sourced from https://www.deviantart.com/pride-flags/art/Genderflux-1-543925589
    "genderflux": ColorProfile([
        "f47694",
        "f2a2b9",
        "cecece",
        "7ce0f7",
        "3ecdf9",
        "fff48d",
    ]),
    
    # https://lgbtqia.wiki/wiki/Gendernull
    'nullflux': ColorProfile([
        '#0B0C0E', '#A28DB9', '#E1D4EF', '#F0E6DD', '#665858',
    ]),
    
    'hypergender': ColorProfile([
        "#EFEFEF", "#FFFFFF", "#FBFF75", "#000000", "#FBFF75", "#FFFFFF", "#EFEFEF",
    ]),
    'hyperboy': ColorProfile([
        "#EFEFEF", "#FFFFFF", "#74D7FE", "#000000", "#74D7FE", "#FFFFFF", "#EFEFEF",
    ]),
    'hypergirl': ColorProfile([
        "#EFEFEF", "#FFFFFF", "#FC76D3", "#000000", "#FC76D3", "#FFFFFF", "#EFEFEF",
    ]),
    'hyperandrogyne': ColorProfile([
        "#EFEFEF", "#FFFFFF", "#BB83FF", "#000000", "#BB83FF", "#FFFFFF", "#EFEFEF",
    ]),
    'hyperneutrois': ColorProfile([
        "#EFEFEF", "#FFFFFF", "#BAFA74", "#000000", "#BAFA74", "#FFFFFF", "#EFEFEF",
    ]),

    "finsexual": ColorProfile([
        "#B18EDF",
        "#D7B1E2",
        "#F7CDE9",
        "#F39FCE",
        "#EA7BB3",
    ]),

    'unlabeled1': ColorProfile([
        '#EAF8E4',
        '#FDFDFB',
        '#E1EFF7',
        '#F4E2C4'
    ]),

    'unlabeled2': ColorProfile([
        '#250548',
        '#FFFFFF',
        '#F7DCDA',
        '#EC9BEE',
        '#9541FA',
        '#7D2557'
    ]),

    'pangender': ColorProfile([
        '#FFF798',
        '#FEDDCD',
        '#FFEBFB',
        '#FFFFFF',
        '#FFEBFB',
        '#FEDDCD',
        '#FFF798',
    ]),

    'pangender.contrast': ColorProfile([
        '#ffe87f',
        '#fcbaa6',
        '#fbc9f3',
        '#FFFFFF',
        '#fbc9f3',
        '#fcbaa6',
        '#ffe87f',
    ]),

    'gendernonconforming1': ColorProfile(
        ColorProfile([
            '#50284d',
            '#96467b',
            '#5c96f7',
            '#ffe6f7',
            '#5c96f7',
            '#96467b',
            '#50284d'
        ]).with_weights([
            4, 1, 1, 1, 1, 1, 4
        ])
    ),

    'gendernonconforming2': ColorProfile([
        '#50284d',
        '#96467b',
        '#5c96f7',
        '#ffe6f7',
        '#5c96f7',
        '#96467b',
        '#50284d'
    ]),

    'femboy': ColorProfile([
        "#d260a5",
        "#e4afcd",
        "#fefefe",
        "#57cef8",
        "#fefefe",
        "#e4afcd",
        "#d260a5"
    ]),

    'tomboy': ColorProfile([
        "#2f3fb9",
        "#613a03",
        "#fefefe",
        "#f1a9b7",
        "#fefefe",
        "#613a03",
        "#2f3fb9"
    ]),

    'gynesexual': ColorProfile([
        "#F4A9B7",
        "#903F2B",
        "#5B953B",
    ]),

    'androsexual': ColorProfile([
        "#01CCFF",
        "#603524",
        "#B799DE",
    ]),

    # gendervoid and related flags sourced from: https://gender.fandom.com/wiki/Gendervoid
    'gendervoid': ColorProfile([
        "#081149",
        "#4B484B",
        "#000000",
        "#4B484B",
        "#081149"
    ]),

    'voidgirl': ColorProfile([
        "#180827",
        "#7A5A8B",
        "#E09BED",
        "#7A5A8B",
        "#180827"
    ]),

    'voidboy': ColorProfile([
        "#0B130C",
        "#547655",
        "#66B969",
        "#547655",
        "#0B130C"
    ]),

    # used https://twitter.com/foxbrained/status/1667621855518236674/photo/1 as source and colorpicked
    'nonhuman-unity': ColorProfile([
        "#177B49",
        "#FFFFFF",
        "#593C90"
    ]),

    # used https://pluralpedia.org/w/Plurality#/media/File:Plural-Flag-1.jpg as source and colorpicked
    'plural': ColorProfile([
        "#2D0625",
        "#543475",
        "#7675C3",
        "#89C7B0",
        "#F3EDBD",
    ]),

    # sampled from https://es.m.wikipedia.org/wiki/Archivo:Fraysexual_flag.jpg
    'fraysexual': ColorProfile([
        '#226CB5',
        '#94E7DD',
        '#FFFFFF',
        '#636363',
    ]),

    # Queer Subcultures
    # sourced from https://commons.wikimedia.org/wiki/File:Bear_Brotherhood_flag.svg
    'bear': ColorProfile([
        '#623804',
        '#D56300',
        '#FEDD63',
        '#FEE6B8',
        '#FFFFFF',
        '#555555',
    ]),

    # colorpicked from https://commons.wikimedia.org/wiki/File:Butch_Flag.png
    'butch': ColorProfile([
        '#D72800',
        '#F17623',
        '#FF9C56',
        '#FFFDF6',
        '#FFCE89',
        '#FEAF02',
        '#A37000',
    ]),

    # colorpicked from https://commons.wikimedia.org/wiki/File:Leather,_Latex,_and_BDSM_pride_-_Light.svg
    'leather': ColorProfile([
        '#000000',
        '#252580',
        '#000000',
        '#252580',
        '#FFFFFF',
        '#252580',
        '#000000',
        '#252580',
        '#000000',
    ]),

    # colorpicked from https://commons.wikimedia.org/wiki/File:Official_Otter_Pride_Flag_by_Bearbackgear.jpg
    'otter': ColorProfile([
        '#263881',
        '#5C9DC9',
        '#FFFFFF',
        '#3A291D',
        '#5C9DC9',
        '#263881',
    ]),

    # colorpicked from https://commons.wikimedia.org/wiki/File:Twink_Pride_Flag_(proposed).svg
    'twink': ColorProfile([
        '#FFB2FF',
        '#FFFFFF',
        '#FFFF81',
    ]),
    
    # https://en.wikipedia.org/wiki/File:FatFetishFlag.png
    'adipophilia': ColorProfile(["#000000", "#E16180", "#FFF9BE", "#603E41", "#000000"]),

    'kenochoric': ColorProfile([
        '#000000',
        '#2E1569',
        '#824DB7',
        '#C7A1D6',
    ]),

    'veldian': ColorProfile([
        '#D182A8',
        '#FAF6E0',
        '#69ACBE',
        '#5D448F',
        '#3A113E',
    ]),

    'solian': ColorProfile([
        '#FFF8ED',
        '#FFE7A8',
        '#F1B870',
        '#A56058',
        '#46281E',
    ]),

    'lunian': ColorProfile([
        '#2F0E62',
        '#6F41B1',
        '#889FDF',
        '#7DDFD5',
        '#D2F2E2',
    ]),

    # Start of Extras by Jaida Corvera
    # polyamorous flag colors pulled from https://polyamproud.com/flag
    'polyam': ColorProfile([
        "#FFFFFF",
        "#FCBF00",
        "#009FE3",
        "#E50051",
        "#340C46",
    ]),

    'sapphic': ColorProfile([
        "#FD8BA8",
        "#FBF2FF",
        "#C76BC5",
        "#FDD768",
        "#C76BC5",
        "#FBF2FF",
        "#FD8BA8"
    ]),

    'androgyne': ColorProfile([
        "#FE007F",
        "#9832FF",
        "#00B8E7",
    ]),

    'interprogress': ColorProfile([
        "#FFD800",
        "#7902AA",
        "#FFFFFF",
        "#FFAFC8",
        "#74D7EE",
        "#613915",
        "#000000",
        '#E50000',
        '#FF8D00',
        '#FFEE00',
        '#028121',
        '#004CFF',
        '#770088'
    ]),

    'progress': ColorProfile([
        "#FFFFFF",
        "#FFAFC8",
        "#74D7EE",
        "#613915",
        "#000000",
        '#E50000',
        '#FF8D00',
        '#FFEE00',
        '#028121',
        '#004CFF',
        '#770088'
    ]),

    'intersex': ColorProfile([
        "#FFD800",
        "#FFD800",
        "#7902AA",
        "#FFD800",
        "#FFD800"
    ]),

    'old-polyam': ColorProfile([
        "#0000FF",
        "#FF0000",
        "#FFFF00",
        "#FF0000",
        "#000000"
    ]),

    'equal-rights': ColorProfile([
        "#0000FF",
        "#0000FF",
        "#FFFF00",
        "#0000FF",
        "#0000FF",
        "#FFFF00",
        "#0000FF",
        "#0000FF"
    ]),

    'drag': ColorProfile([
        "#CC67FF",
        "#FFFFFF",
        "#FFA3E3",
        "#FFFFFF",
        "#3366FF"
    ]),

    # Pronoun Flags

    'pronounfluid': ColorProfile([
        "#ffb3f9",
        "#ffffff",
        "#d1fdcb",
        "#c7b0ff",
        "#000000",
        "#b8ccff"
    ]),

    'pronounflux': ColorProfile([
        "#fdb3f8",
        "#b6ccfa",
        "#18ddd3",
        "#64ff89",
        "#ff7690",
        "#ffffff"
    ]),

    'exipronoun': ColorProfile([
        "#1c3d34",
        "#ffffff",
        "#321848",
        "#000000"
    ]),

    'neopronoun': ColorProfile([
        "#bcec64",
        "#ffffff",
        "#38077a"
    ]),

    'neofluid': ColorProfile([
        "#ffeca0",
        "#ffffff",
        "#ffeca0",
        "#38087a",
        "#bcec64"
    ]),

    'genderqueer': ColorProfile([
        "#b57edc",
        "#b57edc",
        "#ffffff",
        "#ffffff",
        "#4a8123",
        "#4a8123"
    ]),

    'cisgender': ColorProfile([
        "#D70270",
        "#0038A7"
    ]),

    # colors from Gilbert Baker's original 1978 flag design
    # used https://gilbertbaker.com/rainbow-flag-color-meanings/ as source and colorpicked
    'baker': ColorProfile([
        '#F23D9E',
        '#F80A24',
        '#F78022',
        '#F9E81F',
        '#1E972E',
        '#1B86BC',
        '#243897',
        '#6F0A82',
    ]),

    # this is 4 all the dogs, from zombpawcoins on tumblr!
    'caninekin': ColorProfile([
        '#2d2822',
        '#543d25',
        '#9c754d',
        '#e8dac2',
        '#cfad8c',
        '#b77b55',
        '#954e31'
    ]),

    # Meme flags
    'beiyang': ColorProfile([
        '#DF1B12',
        '#FFC600',
        '#01639D',
        '#FFFFFF',
        '#000000',
    ]),

    'burger': ColorProfile([
        '#F3A26A',
        '#498701',
        '#FD1C13',
        '#7D3829',
        '#F3A26A',
    ]),

    'throatlozenges': ColorProfile([
        "#2759DA",
        "#03940D",
        "#F5F100",
        "#F59B00",
        "#B71212"
    ]),

    'band': ColorProfile([
        "#2670c0",
        "#f5bd00",
        "#dc0045",
        "#e0608e"
    ]),
    
    # Adding libragender flags https://lgbtqia.wiki/wiki/Libragender
    # Sourced from https://lgbtqia.wiki/wiki/Libragender
    'libragender': ColorProfile([
        "#000000",
        "#808080",
        "#92D8E9",
        "#FFF544",
        "#FFB0CA",
        "#808080",
        "#000000"
    ]),
    
    # Sourced from https://lgbtqia.wiki/wiki/Librafeminine
    'librafeminine': ColorProfile([
        "#000000",
        "#A3A3A3",
        "#FFFFFF",
        "#C6568F",
        "#FFFFFF",
        "#A3A3A3",
        "#000000"
    ]),
    
    # Sourced from https://lgbtqia.wiki/wiki/Libramasculine
    'libramasculine': ColorProfile([
        "#000000",
        "#A3A3A3",
        "#FFFFFF",
        "#56C5C5",
        "#FFFFFF",
        "#A3A3A3",
        "#000000"
    ]),
    
    # Sourced from https://lgbtqia.wiki/wiki/Librandrogyne
    'libraandrogyne': ColorProfile([
        "#000000",
        "#A3A3A3",
        "#FFFFFF",
        "#9186B1",
        "#FFFFFF",
        "#A3A3A3",
        "#000000"
    ]),
    
    # Sourced from https://lgbtqia.wiki/wiki/Libranonbinary
    'libranonbinary': ColorProfile([
        "#000000",
        "#A3A3A3",
        "#FFFFFF",
        "#FFF987",
        "#FFFFFF",
        "#A3A3A3",
        "#000000"
    ]),

    # Adding Fluidflux flags - ObsoleteDev
    # Sourced from https://gender.fandom.com/wiki/Fluidflux?file=FC90B24D-CA36-4FE2-A752-C9ABFC65E332.jpeg

    'fluidflux A': ColorProfile([
        "#ff115f",
        "#a34aa3",
        "#00a4e7",
        "#ffdf00",
        "#000000",
        "#ffed71",
        "#85daff",
        "#dbadda",
        "#fe8db1"
    ]),

    'fluidflux B': ColorProfile([
        "#c6d1d2",
        "#f47b9d",
        "#f09f9b",
        "#e3f09e",
        "#75eeea",
        "#52d2ed",
        "#c6d1d2"
    ]),

<<<<<<< HEAD
    'Autism': ColorProfile([
        "#c94a49", 
        "#de7554", 
        "#dbb667", 
        "#6fa35d", 
        "#2e7574", 
        "#232828"
=======
    'Cenelian': ColorProfile([
        "#ffe7b6",
        "#93554a",
        "#52203a",
        "#7e4a93",
        "#99afd6"
    ]),

    'Transneutral': ColorProfile([
        "#74dfff",
        "#fffdb3",
        "#fffc75",
        "#fff200",
        "#fffc75",
        "#fffdb3",
        "#fe8cbf"
>>>>>>> b585ee1e
    ]),
}<|MERGE_RESOLUTION|>--- conflicted
+++ resolved
@@ -1093,7 +1093,6 @@
         "#c6d1d2"
     ]),
 
-<<<<<<< HEAD
     'Autism': ColorProfile([
         "#c94a49", 
         "#de7554", 
@@ -1101,7 +1100,8 @@
         "#6fa35d", 
         "#2e7574", 
         "#232828"
-=======
+    ]),
+
     'Cenelian': ColorProfile([
         "#ffe7b6",
         "#93554a",
@@ -1118,6 +1118,5 @@
         "#fffc75",
         "#fffdb3",
         "#fe8cbf"
->>>>>>> b585ee1e
     ]),
 }