from __future__ import annotations

from typing import Iterable

from .color_util import RGB
from .constants import GLOBAL_CFG
from .types import LightDark, ColorSpacing


def remove_duplicates(seq: Iterable) -> list:
    """
    Remove duplicate items from a sequence while preserving the order
    """
    seen = set()
    seen_add = seen.add
    return [x for x in seq if not (x in seen or seen_add(x))]


class ColorProfile:
    raw: list[str]
    colors: list[RGB]
    spacing: ColorSpacing = 'equal'

    def __init__(self, colors: list[str] | list[RGB]):
        if isinstance(colors[0], str):
            self.raw = colors
            self.colors = [RGB.from_hex(c) for c in colors]
        else:
            self.colors = colors

    def with_weights(self, weights: list[int]) -> list[RGB]:
        """
        Map colors based on weights

        :param weights: Weights of each color (weights[i] = how many times color[i] appears)
        :return:
        """
        return [c for i, w in enumerate(weights) for c in [self.colors[i]] * w]

    def with_length(self, length: int) -> list[RGB]:
        """
        Spread to a specific length of text

        :param length: Length of text
        :return: List of RGBs of the length
        """
        preset_len = len(self.colors)
        center_i = preset_len // 2

        # How many copies of each color should be displayed at least?
        repeats = length // preset_len
        weights = [repeats] * preset_len

        # How many extra space left?
        extras = length % preset_len

        # If there is an even space left, extend the center by one space
        if extras % 2 == 1:
            extras -= 1
            weights[center_i] += 1

        # Add weight to border until there's no space left (extras must be even at this point)
        border_i = 0
        while extras > 0:
            extras -= 2
            weights[border_i] += 1
            weights[-(border_i + 1)] += 1
            border_i += 1

        return self.with_weights(weights)

    def color_text(self, txt: str, foreground: bool = True, space_only: bool = False) -> str:
        """
        Color a text

        :param txt: Text
        :param foreground: Whether the foreground text show the color or the background block
        :param space_only: Whether to only color spaces
        :return: Colored text
        """
        colors = self.with_length(len(txt))
        result = ''
        for i, t in enumerate(txt):
            if space_only and t != ' ':
                if i > 0 and txt[i - 1] == ' ':
                    result += '\033[0m'
                result += t
            else:
                result += colors[i].to_ansi(foreground=foreground) + t

        result += '\033[0m'
        return result

    def lighten(self, multiplier: float) -> ColorProfile:
        """
        Lighten the color profile by a multiplier

        :param multiplier: Multiplier
        :return: Lightened color profile (original isn't modified)
        """
        return ColorProfile([c.lighten(multiplier) for c in self.colors])

    def set_light_raw(self, light: float, at_least: bool | None = None, at_most: bool | None = None) -> 'ColorProfile':
        """
        Set HSL lightness value

        :param light: Lightness value (0-1)
        :param at_least: Set the lightness to at least this value (no change if greater)
        :param at_most: Set the lightness to at most this value (no change if lesser)
        :return: New color profile (original isn't modified)
        """
        return ColorProfile([c.set_light(light, at_least, at_most) for c in self.colors])

    def set_light_dl(self, light: float, term: LightDark | None = None):
        """
        Set HSL lightness value with respect to dark/light terminals

        :param light: Lightness value (0-1)
        :param term: Terminal color (can be "dark" or "light")
        :return: New color profile (original isn't modified)
        """
        term = term or GLOBAL_CFG.light_dark()
        assert term.lower() in ['light', 'dark']
        at_least, at_most = (True, None) if term.lower() == 'dark' else (None, True)
        return self.set_light_raw(light, at_least, at_most)

    def set_light_dl_def(self, term: LightDark | None = None):
        """
        Set default lightness with respect to dark/light terminals

        :param term: Terminal color (can be "dark" or "light")
        :return: New color profile (original isn't modified)
        """
        return self.set_light_dl(GLOBAL_CFG.default_lightness(term), term)

    def unique_colors(self) -> ColorProfile:
        """
        Create another color profile with only the unique colors
        """
        return ColorProfile(remove_duplicates(self.colors))


PRESETS: dict[str, ColorProfile] = {
    'rainbow': ColorProfile([
        '#E50000',
        '#FF8D00',
        '#FFEE00',
        '#028121',
        '#004CFF',
        '#770088'
    ]),

    'transgender': ColorProfile([
        '#55CDFD',
        '#F6AAB7',
        '#FFFFFF',
        '#F6AAB7',
        '#55CDFD'
    ]),

    'nonbinary': ColorProfile([
        '#FCF431',
        '#FCFCFC',
        '#9D59D2',
        '#282828'
    ]),

    'agender': ColorProfile([
        '#000000',
        '#BABABA',
        '#FFFFFF',
        '#BAF484',
        '#FFFFFF',
        '#BABABA',
        '#000000'
    ]),

    'queer': ColorProfile([
        '#B57FDD',
        '#FFFFFF',
        '#49821E'
    ]),

    'genderfluid': ColorProfile([
        '#FE76A2',
        '#FFFFFF',
        '#BF12D7',
        '#000000',
        '#303CBE'
    ]),

    'bisexual': ColorProfile([
        '#D60270',
        '#9B4F96',
        '#0038A8'
    ]),

    'pansexual': ColorProfile([
        '#FF1C8D',
        '#FFD700',
        '#1AB3FF'
    ]),

    'polysexual': ColorProfile([
        '#F714BA',
        '#01D66A',
        '#1594F6',
    ]),

    # omnisexual sorced from https://www.flagcolorcodes.com/omnisexual
    'omnisexual': ColorProfile([
        '#FE9ACE',
        '#FF53BF',
        '#200044',
        '#6760FE',
        '#8EA6FF',
    ]),

    # gay men sourced from https://www.flagcolorcodes.com/gay-men
    'gay-men': ColorProfile([
        '#078D70',
        '#98E8C1',
        '#FFFFFF',
        '#7BADE2',
        '#3D1A78'
    ]),

    'lesbian': ColorProfile([
        '#D62800',
        '#FF9B56',
        '#FFFFFF',
        '#D462A6',
        '#A40062'
    ]),

    # abrosexual used colorpicker to source from
    # https://fyeahaltpride.tumblr.com/post/151704251345/could-you-guys-possibly-make-an-abrosexual-pride
    'abrosexual': ColorProfile([
        '#46D294',
        '#A3E9CA',
        '#FFFFFF',
        '#F78BB3',
        '#EE1766',
    ]),

    'asexual': ColorProfile([
        '#000000',
        '#A4A4A4',
        '#FFFFFF',
        '#810081'
    ]),

    'aromantic': ColorProfile([
        '#3BA740',
        '#A8D47A',
        '#FFFFFF',
        '#ABABAB',
        '#000000'
    ]),

    # aroace1 sourced from https://flag.library.lgbt/flags/aroace/
    'aroace1': ColorProfile([
        '#E28C00',
        '#ECCD00',
        '#FFFFFF',
        '#62AEDC',
        '#203856'
    ]),

    'aroace2': ColorProfile([
        '#000000',
        '#810081',
        '#A4A4A4',
        '#FFFFFF',
        '#A8D47A',
        '#3BA740'
    ]),

    'aroace3': ColorProfile([
        '#3BA740',
        '#A8D47A',
        '#FFFFFF',
        '#ABABAB',
        '#000000',
        '#A4A4A4',
        '#FFFFFF',
        '#810081'
    ]),

    # below sourced from https://www.flagcolorcodes.com/flags/pride
    # goto f"https://www.flagcolorcodes.com/{preset}" for info
    # todo: sane sorting
    'autosexual': ColorProfile([
        '#99D9EA',
        '#7F7F7F'
    ]),

    'intergender': ColorProfile([
        # todo: use weighted spacing
        '#900DC2',
        '#900DC2',
        '#FFE54F',
        '#900DC2',
        '#900DC2',
    ]),

    'greygender': ColorProfile([
        '#B3B3B3',
        '#B3B3B3',
        '#FFFFFF',
        '#062383',
        '#062383',
        '#FFFFFF',
        '#535353',
        '#535353',
    ]),

    'akiosexual': ColorProfile([
        '#F9485E',
        '#FEA06A',
        '#FEF44C',
        '#FFFFFF',
        '#000000',
    ]),

    # bigender sourced from https://www.flagcolorcodes.com/bigender
    'bigender': ColorProfile([
        '#C479A2',
        '#EDA5CD',
        '#D6C7E8',
        '#FFFFFF',
        '#D6C7E8',
        '#9AC7E8',
        '#6D82D1',
    ]),

    # demigender yellow sourced from https://lgbtqia.fandom.com/f/p/4400000000000041031
    # other colors sourced from demiboy and demigirl flags
    'demigender': ColorProfile([
        '#7F7F7F',
        '#C4C4C4',
        '#FBFF75',
        '#FFFFFF',
        '#FBFF75',
        '#C4C4C4',
        '#7F7F7F',
    ]),

    # demiboy sourced from https://www.flagcolorcodes.com/demiboy
    'demiboy': ColorProfile([
        '#7F7F7F',
        '#C4C4C4',
        '#9DD7EA',
        '#FFFFFF',
        '#9DD7EA',
        '#C4C4C4',
        '#7F7F7F',
    ]),

    # demigirl sourced from https://www.flagcolorcodes.com/demigirl
    'demigirl': ColorProfile([
        '#7F7F7F',
        '#C4C4C4',
        '#FDADC8',
        '#FFFFFF',
        '#FDADC8',
        '#C4C4C4',
        '#7F7F7F',
    ]),

    'transmasculine': ColorProfile([
        '#FF8ABD',
        '#CDF5FE',
        '#9AEBFF',
        '#74DFFF',
        '#9AEBFF',
        '#CDF5FE',
        '#FF8ABD',
    ]),

    # transfeminine used colorpicker to source from https://www.deviantart.com/pride-flags/art/Trans-Woman-Transfeminine-1-543925985
    # linked from https://gender.fandom.com/wiki/Transfeminine
    'transfeminine': ColorProfile([
        '#73DEFF',
        '#FFE2EE',
        '#FFB5D6',
        '#FF8DC0',
        '#FFB5D6',
        '#FFE2EE',
        '#73DEFF',
    ]),

    # genderfaun sourced from https://www.flagcolorcodes.com/genderfaun
    'genderfaun': ColorProfile([
        '#FCD689',
        '#FFF09B',
        '#FAF9CD',
        '#FFFFFF',
        '#8EDED9',
        '#8CACDE',
        '#9782EC',
    ]),

    'demifaun': ColorProfile([
        '#7F7F7F',
        '#7F7F7F',
        '#C6C6C6',
        '#C6C6C6',
        '#FCC688',
        '#FFF19C',
        '#FFFFFF',
        '#8DE0D5',
        '#9682EC',
        '#C6C6C6',
        '#C6C6C6',
        '#7F7F7F',
        '#7F7F7F',
    ]),

    # genderfae sourced from https://www.flagcolorcodes.com/genderfae
    'genderfae': ColorProfile([
        '#97C3A5',
        '#C3DEAE',
        '#F9FACD',
        '#FFFFFF',
        '#FCA2C4',
        '#DB8AE4',
        '#A97EDD',
    ]),

    # demifae used colorpicker to source form https://www.deviantart.com/pride-flags/art/Demifae-870194777
    'demifae': ColorProfile([
        '#7F7F7F',
        '#7F7F7F',
        '#C5C5C5',
        '#C5C5C5',
        '#97C3A4',
        '#C4DEAE',
        '#FFFFFF',
        '#FCA2C5',
        '#AB7EDF',
        '#C5C5C5',
        '#C5C5C5',
        '#7F7F7F',
        '#7F7F7F',
    ]),

    'neutrois': ColorProfile([
        '#FFFFFF',
        '#1F9F00',
        '#000000'
    ]),

    'biromantic1': ColorProfile([
        '#8869A5',
        '#D8A7D8',
        '#FFFFFF',
        '#FDB18D',
        '#151638',
    ]),

    'biromantic2': ColorProfile([
        '#740194',
        '#AEB1AA',
        '#FFFFFF',
        '#AEB1AA',
        '#740194',
    ]),

    'autoromantic': ColorProfile([ # symbol interpreted
        '#99D9EA',
        '#99D9EA',
        '#99D9EA',
        '#99D9EA',
        '#99D9EA',
        '#000000',
        '#3DA542',
        '#3DA542',
        '#000000',
        '#7F7F7F',
        '#7F7F7F',
        '#7F7F7F',
        '#7F7F7F',
        '#7F7F7F',
    ]),

    # i didn't expect this one to work. cool!
    'boyflux2': ColorProfile([
        '#E48AE4',
        '#9A81B4',
        '#55BFAB',
        '#FFFFFF',
        '#A8A8A8',
        '#81D5EF',
        '#81D5EF',
        '#81D5EF',
        '#81D5EF',
        '#81D5EF',
        '#69ABE5',
        '#69ABE5',
        '#69ABE5',
        '#69ABE5',
        '#69ABE5',
        '#69ABE5',
        '#69ABE5',
        '#69ABE5',
        '#69ABE5',
        '#69ABE5',
        '#5276D4',
        '#5276D4',
        '#5276D4',
        '#5276D4',
        '#5276D4',
        '#5276D4',
        '#5276D4',
        '#5276D4',
        '#5276D4',
        '#5276D4',
    ]),

    "finsexual": ColorProfile([
        "#B18EDF",
        "#D7B1E2",
        "#F7CDE9",
        "#F39FCE",
        "#EA7BB3",
    ]),
    
    'unlabeled1': ColorProfile([
        '#EAF8E4',
        '#FDFDFB',
        '#E1EFF7',
        '#F4E2C4'
    ]),

    'unlabeled2': ColorProfile([
        '#250548',
        '#FFFFFF',
        '#F7DCDA',
        '#EC9BEE',
        '#9541FA',
        '#7D2557'
    ]),

    'gendernonconforming1': ColorProfile(
        ColorProfile([
            '#50284d',
            '#96467b',
            '#5c96f7',
            '#ffe6f7',
            '#5c96f7',
            '#96467b',
            '#50284d'
        ]).with_weights([
            4,1,1,1,1,1,4
        ])
    ),

    'gendernonconforming2': ColorProfile([
        '#50284d',
        '#96467b',
        '#5c96f7',
        '#ffe6f7',
        '#5c96f7',
        '#96467b',
        '#50284d'
    ]),

    'femboy': ColorProfile([
        "#d260a5",
        "#e4afcd",
        "#fefefe",
        "#57cef8",
        "#fefefe",
        "#e4afcd",
        "#d260a5"
    ]),

    'tomboy': ColorProfile([
        "#2f3fb9",
        "#613a03",
        "#fefefe",
        "#f1a9b7",
        "#fefefe",
        "#613a03",
        "#2f3fb9"
    ]),

<<<<<<< HEAD
    # gendervoid and related flags sourced from: https://gender.fandom.com/wiki/Gendervoid
    'gendervoid' : ColorProfile([
        "#081149",
        "#4B484B",
        "#000000",
        "#4B484B",
        "#081149"
    ]),

    'voidgirl' : ColorProfile([
        "#180827",
        "#7A5A8B",
        "#E09BED",
        "#7A5A8B",
        "#180827"
    ]),

    'voidboy' : ColorProfile([
        "#0B130C",
        "#547655",
        "#66B969",
        "#547655",
        "#0B130C"
    ])
=======
    'beiyang': ColorProfile([
        '#DF1B12',
        '#FFC600',
        '#01639D',
        '#FFFFFF',
        '#000000',
    ]),

    'burger': ColorProfile([
        '#F3A26A',
        '#498701',
        '#FD1C13',
        '#7D3829',
        '#F3A26A',
    ]),
>>>>>>> a2ba1c9c
}<|MERGE_RESOLUTION|>--- conflicted
+++ resolved
@@ -586,7 +586,6 @@
         "#2f3fb9"
     ]),
 
-<<<<<<< HEAD
     # gendervoid and related flags sourced from: https://gender.fandom.com/wiki/Gendervoid
     'gendervoid' : ColorProfile([
         "#081149",
@@ -610,8 +609,9 @@
         "#66B969",
         "#547655",
         "#0B130C"
-    ])
-=======
+    ]),
+
+    # Meme flags
     'beiyang': ColorProfile([
         '#DF1B12',
         '#FFC600',
@@ -627,5 +627,4 @@
         '#7D3829',
         '#F3A26A',
     ]),
->>>>>>> a2ba1c9c
 }