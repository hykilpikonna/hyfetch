use std::iter;
use std::num::{NonZeroU8, NonZeroUsize};

use anyhow::{anyhow, Context as _, Result};
use indexmap::IndexSet;
use palette::num::ClampAssign as _;
use palette::{IntoColorMut as _, LinSrgb, Okhsl, Srgb};
use serde::{Deserialize, Serialize};
use strum::{AsRefStr, EnumCount, EnumString, VariantArray, VariantNames};
use tracing::debug;
use unicode_segmentation::UnicodeSegmentation as _;

use crate::color_util::{ForegroundBackground, Lightness, ToAnsiString as _};
use crate::types::{AnsiMode, TerminalTheme};

#[derive(
    Copy,
    Clone,
    Hash,
    Debug,
    AsRefStr,
    Deserialize,
    EnumCount,
    EnumString,
    Serialize,
    VariantArray,
    VariantNames,
)]
#[serde(rename_all = "kebab-case")]
#[strum(serialize_all = "kebab-case")]
pub enum Preset {
    Rainbow,

    Transgender,

    Nonbinary,

    Xenogender,

    Agender,

    Queer,

    Genderfluid,

    Bisexual,

    Pansexual,

    Polysexual,

    Omnisexual,

    Omniromantic,

    GayMen,

    Lesbian,

    Abrosexual,

    Asexual,

    Aromantic,

    Fictosexual,

    Aroace1,

    Aroace2,

    Aroace3,

    Greysexual,

    Autosexual,

    Intergender,

    Greygender,

    Akiosexual,

    Bigender,

    Demigender,

    Demiboy,

    Demigirl,

    Transmasculine,

    Transfeminine,

    Genderfaun,

    Demifaun,

    Genderfae,

    Demifae,

    Neutrois,

    Biromantic1,

    Autoromantic,

    Boyflux2,

    Girlflux,

    Genderflux,

    Nullflux,

    Hypergender, Hyperboy, Hypergirl, Hyperandrogyne, Hyperneutrois,

    Finsexual,

    Unlabeled1,

    Unlabeled2,

    Pangender,

    /// High-contrast version of pangender flag
    #[serde(rename = "pangender.contrast")]
    #[strum(serialize = "pangender.contrast")]
    PangenderContrast,

    #[serde(rename = "gendernonconforming1")]
    #[strum(serialize = "gendernonconforming1")]
    GenderNonconforming1,

    #[serde(rename = "gendernonconforming2")]
    #[strum(serialize = "gendernonconforming2")]
    GenderNonconforming2,

    Femboy,

    Tomboy,

    Gynesexual,

    Androsexual,

    Gendervoid,

    Voidgirl,

    Voidboy,

    NonhumanUnity,

    /// For all the dogs
    Caninekin,

    Plural,

    Fraysexual,

    Bear,

    Butch,

    Leather,

    Otter,

    Twink,

    Adipophilia,

    Kenochoric,

    Veldian,

    Solian,

    Lunian,

    Polyam,

    Sapphic,

    Androgyne,

    Interprogress,

    Progress,

    Intersex,

    OldPolyam,

    EqualRights,

    Drag,

    Pronounfluid,

    Pronounflux,

    Exipronoun,

    Neopronoun,

    Neofluid,

    Genderqueer,
    
    Cisgender,

    /// Colors from Gilbert Baker's original 1978 flag design
    Baker,

    /// Meme flag
    Beiyang,

    /// Meme flag
    Burger,

    /// Meme flag
    #[serde(rename = "throatlozenges")]
    #[strum(serialize = "throatlozenges")]
    ThroatLozenges,

    /// Meme flag
    Band,

    Libragender, Librafeminine, Libramasculine, Libraandrogyne, Libranonbinary,

    Fluidfluxa, Fluidfluxb,

<<<<<<< HEAD
    Transbian,
=======
    Autism,
  
    Cenelian,

    Transneutral,
>>>>>>> bb514f8f
}

#[derive(Clone, Eq, PartialEq, Debug)]
pub struct ColorProfile {
    pub colors: Vec<Srgb<u8>>,
}

#[derive(Clone, PartialEq, Debug)]
pub enum AssignLightness {
    Replace(Lightness),
    ClampMax(Lightness),
    ClampMin(Lightness),
}

impl Preset {
    pub fn color_profile(&self) -> ColorProfile {
        (match self {
            Self::Rainbow => ColorProfile::from_hex_colors(vec![
                "#E50000", "#FF8D00", "#FFEE00", "#028121", "#004CFF", "#770088",
            ]),

            Self::Transgender => ColorProfile::from_hex_colors(vec![
                "#55CDFD", "#F6AAB7", "#FFFFFF", "#F6AAB7", "#55CDFD",
            ]),

            Self::Nonbinary => {
                ColorProfile::from_hex_colors(vec!["#FCF431", "#FCFCFC", "#9D59D2", "#282828"])
            },

            // sourced from https://commons.wikimedia.org/wiki/File:Xenogender_pride_flag.svg
            Self::Xenogender => ColorProfile::from_hex_colors(vec![
                "#FF6692", "#FF9A98", "#FFB883", "#FBFFA8", "#85BCFF", "#9D85FF", "#A510FF",
            ]),

            Self::Agender => ColorProfile::from_hex_colors(vec![
                "#000000", "#BABABA", "#FFFFFF", "#BAF484", "#FFFFFF", "#BABABA", "#000000",
            ]),

            Self::Queer => ColorProfile::from_hex_colors(vec!["#B57FDD", "#FFFFFF", "#49821E"]),

            Self::Genderfluid => ColorProfile::from_hex_colors(vec![
                "#FE76A2", "#FFFFFF", "#BF12D7", "#000000", "#303CBE",
            ]),

            Self::Bisexual => ColorProfile::from_hex_colors(vec!["#D60270", "#9B4F96", "#0038A8"]),

            Self::Pansexual => ColorProfile::from_hex_colors(vec!["#FF1C8D", "#FFD700", "#1AB3FF"]),

            Self::Polysexual => {
                ColorProfile::from_hex_colors(vec!["#F714BA", "#01D66A", "#1594F6"])
            },

            // sourced from https://www.flagcolorcodes.com/omnisexual
            Self::Omnisexual => ColorProfile::from_hex_colors(vec![
                "#FE9ACE", "#FF53BF", "#200044", "#6760FE", "#8EA6FF",
            ]),

            Self::Omniromantic => ColorProfile::from_hex_colors(vec![
                "#FEC8E4", "#FDA1DB", "#89739A", "#ABA7FE", "#BFCEFF",
            ]),

            // sourced from https://www.flagcolorcodes.com/gay-men
            Self::GayMen => ColorProfile::from_hex_colors(vec![
                "#078D70", "#98E8C1", "#FFFFFF", "#7BADE2", "#3D1A78",
            ]),

            Self::Lesbian => ColorProfile::from_hex_colors(vec![
                "#D62800", "#FF9B56", "#FFFFFF", "#D462A6", "#A40062",
            ]),

            // used colorpicker to source from https://fyeahaltpride.tumblr.com/post/151704251345/could-you-guys-possibly-make-an-abrosexual-pride
            Self::Abrosexual => ColorProfile::from_hex_colors(vec![
                "#46D294", "#A3E9CA", "#FFFFFF", "#F78BB3", "#EE1766",
            ]),

            Self::Asexual => {
                ColorProfile::from_hex_colors(vec!["#000000", "#A4A4A4", "#FFFFFF", "#810081"])
            },

            Self::Aromantic => ColorProfile::from_hex_colors(vec![
                "#3BA740", "#A8D47A", "#FFFFFF", "#ABABAB", "#000000",
            ]),

            // https://orientation.fandom.com/wiki/Fictosexual
            Self::Fictosexual => ColorProfile::from_hex_colors(vec![
                "#000000", "#C4C4C4", "#A349A5", "#C4C4C4", "#000000",
            ]),

            // sourced from https://flag.library.lgbt/flags/aroace/
            Self::Aroace1 => ColorProfile::from_hex_colors(vec![
                "#E28C00", "#ECCD00", "#FFFFFF", "#62AEDC", "#203856",
            ]),

            // sourced from https://flag.library.lgbt/flags/aroace/
            Self::Aroace2 => ColorProfile::from_hex_colors(vec![
                "#000000", "#810081", "#A4A4A4", "#FFFFFF", "#A8D47A", "#3BA740",
            ]),

            // sourced from https://flag.library.lgbt/flags/aroace/
            Self::Aroace3 => ColorProfile::from_hex_colors(vec![
                "#3BA740", "#A8D47A", "#FFFFFF", "#ABABAB", "#000000", "#A4A4A4", "#FFFFFF",
                "#810081",
            ]),

            // sourced from https://www.flagcolorcodes.com/greysexual
            Self::Greysexual => ColorProfile::from_hex_colors(vec![
                "#740194", "#AEB1AA", "#FFFFFF", "#AEB1AA", "#740194",
            ]),

            // sourced from https://www.flagcolorcodes.com/autosexual
            Self::Autosexual => ColorProfile::from_hex_colors(vec!["#99D9EA", "#7F7F7F"]),

            // sourced from https://www.flagcolorcodes.com/intergender
            Self::Intergender => {
                ColorProfile::from_hex_colors(vec!["#900DC2", "#FFE54F", "#900DC2"])
                    .and_then(|c| c.with_weights(vec![2, 1, 2]))
            },

            // sourced from https://www.flagcolorcodes.com/greygender
            Self::Greygender => ColorProfile::from_hex_colors(vec![
                "#B3B3B3", "#FFFFFF", "#062383", "#FFFFFF", "#535353",
            ])
            .and_then(|c| c.with_weights(vec![2, 1, 2, 1, 2])),

            // sourced from https://www.flagcolorcodes.com/akiosexual
            Self::Akiosexual => ColorProfile::from_hex_colors(vec![
                "#F9485E", "#FEA06A", "#FEF44C", "#FFFFFF", "#000000",
            ]),

            // sourced from https://www.flagcolorcodes.com/bigender
            Self::Bigender => ColorProfile::from_hex_colors(vec![
                "#C479A2", "#EDA5CD", "#D6C7E8", "#FFFFFF", "#D6C7E8", "#9AC7E8", "#6D82D1",
            ]),

            // yellow sourced from https://lgbtqia.fandom.com/f/p/4400000000000041031
            // other colors sourced from demiboy and demigirl flags
            Self::Demigender => ColorProfile::from_hex_colors(vec![
                "#7F7F7F", "#C4C4C4", "#FBFF75", "#FFFFFF", "#FBFF75", "#C4C4C4", "#7F7F7F",
            ]),

            // sourced from https://www.flagcolorcodes.com/demiboy
            Self::Demiboy => ColorProfile::from_hex_colors(vec![
                "#7F7F7F", "#C4C4C4", "#9DD7EA", "#FFFFFF", "#9DD7EA", "#C4C4C4", "#7F7F7F",
            ]),

            // sourced from https://www.flagcolorcodes.com/demigirl
            Self::Demigirl => ColorProfile::from_hex_colors(vec![
                "#7F7F7F", "#C4C4C4", "#FDADC8", "#FFFFFF", "#FDADC8", "#C4C4C4", "#7F7F7F",
            ]),

            // sourced from https://www.flagcolorcodes.com/transmasculine
            Self::Transmasculine => ColorProfile::from_hex_colors(vec![
                "#FF8ABD", "#CDF5FE", "#9AEBFF", "#74DFFF", "#9AEBFF", "#CDF5FE", "#FF8ABD",
            ]),

            // used colorpicker to source from https://www.deviantart.com/pride-flags/art/Trans-Woman-Transfeminine-1-543925985
            // linked from https://gender.fandom.com/wiki/Transfeminine
            Self::Transfeminine => ColorProfile::from_hex_colors(vec![
                "#73DEFF", "#FFE2EE", "#FFB5D6", "#FF8DC0", "#FFB5D6", "#FFE2EE", "#73DEFF",
            ]),

            // sourced from https://www.flagcolorcodes.com/genderfaun
            Self::Genderfaun => ColorProfile::from_hex_colors(vec![
                "#FCD689", "#FFF09B", "#FAF9CD", "#FFFFFF", "#8EDED9", "#8CACDE", "#9782EC",
            ]),

            // sourced from https://www.flagcolorcodes.com/demifaun
            Self::Demifaun => ColorProfile::from_hex_colors(vec![
                "#7F7F7F", "#C6C6C6", "#FCC688", "#FFF19C", "#FFFFFF", "#8DE0D5", "#9682EC",
                "#C6C6C6", "#7F7F7F",
            ])
            .and_then(|c| c.with_weights(vec![2, 2, 1, 1, 1, 1, 1, 2, 2])),

            // sourced from https://www.flagcolorcodes.com/genderfae
            Self::Genderfae => ColorProfile::from_hex_colors(vec![
                "#97C3A5", "#C3DEAE", "#F9FACD", "#FFFFFF", "#FCA2C4", "#DB8AE4", "#A97EDD",
            ]),

            // used colorpicker to source form https://www.deviantart.com/pride-flags/art/Demifae-870194777
            Self::Demifae => ColorProfile::from_hex_colors(vec![
                "#7F7F7F", "#C5C5C5", "#97C3A4", "#C4DEAE", "#FFFFFF", "#FCA2C5", "#AB7EDF",
                "#C5C5C5", "#7F7F7F",
            ])
            .and_then(|c| c.with_weights(vec![2, 2, 1, 1, 1, 1, 1, 2, 2])),

            // sourced from https://www.flagcolorcodes.com/neutrois
            Self::Neutrois => ColorProfile::from_hex_colors(vec!["#FFFFFF", "#1F9F00", "#000000"]),

            // sourced from https://www.flagcolorcodes.com/biromantic-alternate-2
            Self::Biromantic1 => ColorProfile::from_hex_colors(vec![
                "#8869A5", "#D8A7D8", "#FFFFFF", "#FDB18D", "#151638",
            ]),

            // sourced from https://www.flagcolorcodes.com/autoromantic
            Self::Autoromantic => ColorProfile::from_hex_colors(
                // symbol interpreted
                vec!["#99D9EA", "#3DA542", "#7F7F7F"],
            )
            .and_then(|c| c.with_weights(vec![2, 1, 2])),

            // sourced from https://www.flagcolorcodes.com/boyflux-alternate-2
            Self::Boyflux2 => ColorProfile::from_hex_colors(vec![
                "#E48AE4", "#9A81B4", "#55BFAB", "#FFFFFF", "#A8A8A8", "#81D5EF", "#69ABE5",
                "#5276D4",
            ])
            .and_then(|c| c.with_weights(vec![1, 1, 1, 1, 1, 5, 5, 5])),

            // sourced from https://commons.wikimedia.org/wiki/File:Girlflux_Pride_Flag.jpg
            Self::Girlflux => ColorProfile::from_hex_colors(vec![
                "f9e6d7", "f2526c", "bf0311", "e9c587", "bf0311", "f2526c", "f9e6d7",
            ]),

            // sourced from https://www.deviantart.com/pride-flags/art/Genderflux-1-543925589
            Self::Genderflux => ColorProfile::from_hex_colors(vec![
                "f47694", "f2a2b9", "cecece", "7ce0f7", "3ecdf9", "fff48d",
            ]),

            Self::Nullflux => ColorProfile::from_hex_colors(vec![
                "#0B0C0E", "#A28DB9", "#E1D4EF", "#F0E6DD", "#665858",
            ]),

            Self::Hypergender => ColorProfile::from_hex_colors(vec![
                "#EFEFEF", "#FFFFFF", "#FBFF75", "#000000", "#FBFF75", "#FFFFFF", "#EFEFEF",
            ]),

            Self::Hyperboy => ColorProfile::from_hex_colors(vec![
                "#EFEFEF", "#FFFFFF", "#74D7FE", "#000000", "#74D7FE", "#FFFFFF", "#EFEFEF",
            ]),

            Self::Hypergirl => ColorProfile::from_hex_colors(vec![
                "#EFEFEF", "#FFFFFF", "#FC76D3", "#000000", "#FC76D3", "#FFFFFF", "#EFEFEF",
            ]),

            Self::Hyperandrogyne => ColorProfile::from_hex_colors(vec![
                "#EFEFEF", "#FFFFFF", "#BB83FF", "#000000", "#BB83FF", "#FFFFFF", "#EFEFEF",
            ]),

            Self::Hyperneutrois => ColorProfile::from_hex_colors(vec![
                "#EFEFEF", "#FFFFFF", "#BAFA74", "#000000", "#BAFA74", "#FFFFFF", "#EFEFEF",
            ]),

            // sourced from https://lgbtqia.wiki/wiki/Finsexual
            Self::Finsexual => ColorProfile::from_hex_colors(vec![
                "#B18EDF", "#D7B1E2", "#F7CDE9", "#F39FCE", "#EA7BB3",
            ]),

            // sourced from https://web.archive.org/web/20221002181913/https://unlabeledinfo.carrd.co/#flags
            Self::Unlabeled1 => {
                ColorProfile::from_hex_colors(vec!["#EAF8E4", "#FDFDFB", "#E1EFF7", "#F4E2C4"])
            },

            // sourced from https://web.archive.org/web/20221002181913/https://unlabeledinfo.carrd.co/#flags
            Self::Unlabeled2 => ColorProfile::from_hex_colors(vec![
                "#250548", "#FFFFFF", "#F7DCDA", "#EC9BEE", "#9541FA", "#7D2557",
            ]),

            Self::Pangender => ColorProfile::from_hex_colors(vec![
                "#FFF798", "#FEDDCD", "#FFEBFB", "#FFFFFF", "#FFEBFB", "#FEDDCD", "#FFF798",
            ]),

            // high-contrast version of pangender flag
            Self::PangenderContrast => ColorProfile::from_hex_colors(vec![
                "#ffe87f", "#fcbaa6", "#fbc9f3", "#FFFFFF", "#fbc9f3", "#fcbaa6", "#ffe87f",
            ]),

            Self::GenderNonconforming1 => ColorProfile::from_hex_colors(vec![
                "#50284d", "#96467b", "#5c96f7", "#ffe6f7", "#5c96f7", "#96467b", "#50284d",
            ])
            .and_then(|c| c.with_weights(vec![4, 1, 1, 1, 1, 1, 4])),

            Self::GenderNonconforming2 => ColorProfile::from_hex_colors(vec![
                "#50284d", "#96467b", "#5c96f7", "#ffe6f7", "#5c96f7", "#96467b", "#50284d",
            ]),

            Self::Femboy => ColorProfile::from_hex_colors(vec![
                "#d260a5", "#e4afcd", "#fefefe", "#57cef8", "#fefefe", "#e4afcd", "#d260a5",
            ]),

            Self::Tomboy => ColorProfile::from_hex_colors(vec![
                "#2f3fb9", "#613a03", "#fefefe", "#f1a9b7", "#fefefe", "#613a03", "#2f3fb9",
            ]),

            // sourced from https://lgbtqia.fandom.com/wiki/Gynesexual
            Self::Gynesexual => {
                ColorProfile::from_hex_colors(vec!["#F4A9B7", "#903F2B", "#5B953B"])
            },

            // sourced from https://lgbtqia.fandom.com/wiki/Androsexual
            Self::Androsexual => {
                ColorProfile::from_hex_colors(vec!["#01CCFF", "#603524", "#B799DE"])
            },

            // sourced from: https://gender.fandom.com/wiki/Gendervoid
            Self::Gendervoid => ColorProfile::from_hex_colors(vec![
                "#081149", "#4B484B", "#000000", "#4B484B", "#081149",
            ]),

            // sourced from: https://gender.fandom.com/wiki/Gendervoid
            Self::Voidgirl => ColorProfile::from_hex_colors(vec![
                "#180827", "#7A5A8B", "#E09BED", "#7A5A8B", "#180827",
            ]),

            // sourced from: https://gender.fandom.com/wiki/Gendervoid
            Self::Voidboy => ColorProfile::from_hex_colors(vec![
                "#0B130C", "#547655", "#66B969", "#547655", "#0B130C",
            ]),

            // used https://twitter.com/foxbrained/status/1667621855518236674/photo/1 as source and colorpicked
            Self::NonhumanUnity => {
                ColorProfile::from_hex_colors(vec!["#177B49", "#FFFFFF", "#593C90"])
            },

            // used https://www.tumblr.com/zombpawcoins/745062851267493888/caninekin-canine-therian-flag
            Self::Caninekin => ColorProfile::from_hex_colors(vec![
                "#2d2822", "#543d25", "#9c754d", "#e8dac2", "#cfad8c", "#b77b55", "#954e31",
            ]),

            // used https://pluralpedia.org/w/Plurality#/media/File:Plural-Flag-1.jpg as source and colorpicked
            Self::Plural => ColorProfile::from_hex_colors(vec![
                "#2D0625", "#543475", "#7675C3", "#89C7B0", "#F3EDBD",
            ]),

            // sampled from https://es.m.wikipedia.org/wiki/Archivo:Fraysexual_flag.jpg
            Self::Fraysexual => {
                ColorProfile::from_hex_colors(vec!["#226CB5", "#94E7DD", "#FFFFFF", "#636363"])
            },

            // sourced from https://commons.wikimedia.org/wiki/File:Bear_Brotherhood_flag.svg
            Self::Bear => ColorProfile::from_hex_colors(vec![
                "#623804", "#D56300", "#FEDD63", "#FEE6B8", "#FFFFFF", "#555555",
            ]),

            // colorpicked from https://commons.wikimedia.org/wiki/File:Butch_Flag.png
            Self::Butch => ColorProfile::from_hex_colors(vec![
                "#D72800", "#F17623", "#FF9C56", "#FFFDF6", "#FFCE89", "#FEAF02", "#A37000",
            ]),

            // colorpicked from https://commons.wikimedia.org/wiki/File:Leather,_Latex,_and_BDSM_pride_-_Light.svg
            Self::Leather => ColorProfile::from_hex_colors(vec![
                "#000000", "#252580", "#000000", "#252580", "#FFFFFF", "#252580", "#000000",
                "#252580", "#000000",
            ]),

            // colorpicked from https://commons.wikimedia.org/wiki/File:Official_Otter_Pride_Flag_by_Bearbackgear.jpg
            Self::Otter => ColorProfile::from_hex_colors(vec![
                "#263881", "#5C9DC9", "#FFFFFF", "#3A291D", "#5C9DC9", "#263881",
            ]),

            // colorpicked from https://commons.wikimedia.org/wiki/File:Twink_Pride_Flag_(proposed).svg
            Self::Twink => ColorProfile::from_hex_colors(vec!["#FFB2FF", "#FFFFFF", "#FFFF81"]),

            // https://en.wikipedia.org/wiki/File:FatFetishFlag.png
            Self::Adipophilia => ColorProfile::from_hex_colors(vec![
                "#000000", "#E16180", "#FFF9BE", "#603E41", "#000000",
            ]),

            Self::Kenochoric => {
                ColorProfile::from_hex_colors(vec!["#000000", "#2E1569", "#824DB7", "#C7A1D6"])
            },

            Self::Veldian => ColorProfile::from_hex_colors(vec![
                "#D182A8", "#FAF6E0", "#69ACBE", "#5D448F", "#3A113E",
            ]),

            Self::Solian => ColorProfile::from_hex_colors(vec![
                "#FFF8ED", "#FFE7A8", "#F1B870", "#A56058", "#46281E",
            ]),

            Self::Lunian => ColorProfile::from_hex_colors(vec![
                "#2F0E62", "#6F41B1", "#889FDF", "#7DDFD5", "#D2F2E2",
            ]),

            // pulled from https://polyamproud.com/flag
            Self::Polyam => ColorProfile::from_hex_colors(vec![
                "#FFFFFF", "#FCBF00", "#009FE3", "#E50051", "#340C46",
            ]),

            Self::Sapphic => ColorProfile::from_hex_colors(vec![
                "#FD8BA8", "#FBF2FF", "#C76BC5", "#FDD768", "#C76BC5", "#FBF2FF", "#FD8BA8",
            ]),

            Self::Androgyne => ColorProfile::from_hex_colors(vec!["#FE007F", "#9832FF", "#00B8E7"]),

            Self::Interprogress => ColorProfile::from_hex_colors(vec![
                "#FFD800", "#7902AA", "#FFFFFF", "#FFAFC8", "#74D7EE", "#613915", "#000000",
                "#E50000", "#FF8D00", "#FFEE00", "#028121", "#004CFF", "#770088",
            ]),

            Self::Progress => ColorProfile::from_hex_colors(vec![
                "#FFFFFF", "#FFAFC8", "#74D7EE", "#613915", "#000000", "#E50000", "#FF8D00",
                "#FFEE00", "#028121", "#004CFF", "#770088",
            ]),

            Self::Intersex => ColorProfile::from_hex_colors(vec!["#FFD800", "#7902AA", "#FFD800"])
                .and_then(|c| c.with_weights(vec![2, 1, 2])),

            Self::OldPolyam => ColorProfile::from_hex_colors(vec![
                "#0000FF", "#FF0000", "#FFFF00", "#FF0000", "#000000",
            ]),

            Self::EqualRights => ColorProfile::from_hex_colors(vec![
                "#0000FF", "#FFFF00", "#0000FF", "#FFFF00", "#0000FF",
            ])
            .and_then(|c| c.with_weights(vec![2, 1, 2, 1, 2])),

            Self::Drag => ColorProfile::from_hex_colors(vec![
                "#CC67FF", "#FFFFFF", "#FFA3E3", "#FFFFFF", "#3366FF",
            ]),

            Self::Pronounfluid => ColorProfile::from_hex_colors(vec![
                "#FFB3F9", "#FFFFFF", "#D1FDCB", "#C7B0FF", "#000000", "#B8CCFF",
            ]),

            Self::Pronounflux => ColorProfile::from_hex_colors(vec![
                "#FDB3F8", "#B6CCFA", "#18DDD3", "#64FF89", "#FF7690", "#FFFFFF",
            ]),

            Self::Exipronoun => {
                ColorProfile::from_hex_colors(vec!["#1C3D34", "#FFFFFF", "#321848", "#000000"])
            },

            Self::Neopronoun => {
                ColorProfile::from_hex_colors(vec!["#BCEC64", "#FFFFFF", "#38077A"])
            },

            Self::Neofluid => ColorProfile::from_hex_colors(vec![
                "#FFECA0", "#FFFFFF", "#FFECA0", "#38087A", "#BCEC64",
            ]),

            Self::Genderqueer => ColorProfile::from_hex_colors(vec![
                "#B57EDC", "#FFFFFF", "#4A8123"
            ]),

            Self::Cisgender => ColorProfile::from_hex_colors(vec![
                "#D70270", "#0038A7"
            ]),

            // used https://gilbertbaker.com/rainbow-flag-color-meanings/ as source and colorpicked
            Self::Baker => ColorProfile::from_hex_colors(vec![
                "#F23D9E", "#F80A24", "#F78022", "#F9E81F", "#1E972E", "#1B86BC", "#243897", "#6F0A82",
            ]),

            Self::Beiyang => ColorProfile::from_hex_colors(vec![
                "#DF1B12", "#FFC600", "#01639D", "#FFFFFF", "#000000",
            ]),

            Self::Burger => ColorProfile::from_hex_colors(vec![
                "#F3A26A", "#498701", "#FD1C13", "#7D3829", "#F3A26A",
            ]),

            Self::ThroatLozenges => ColorProfile::from_hex_colors(vec![
                "#2759DA", "#03940D", "#F5F100", "#F59B00", "#B71212",
            ]),
            
            Self::Band => ColorProfile::from_hex_colors(vec![
                "#2670C0", "#F5BD00", "#DC0045", "#E0608E"
            ]),

            Self::Libragender => ColorProfile::from_hex_colors(vec![
                "#000000", "#808080", "#92D8E9", "#FFF544", "#FFB0CA", "#808080", "#000000"
            ]),

            Self::Librafeminine => ColorProfile::from_hex_colors(vec![
                "#000000", "#A3A3A3", "#FFFFFF", "#C6568F", "#FFFFFF", "#A3A3A3", "#000000"
            ]),

            Self::Libramasculine => ColorProfile::from_hex_colors(vec![
                "#000000", "#A3A3A3", "#FFFFFF", "#56C5C5", "#FFFFFF", "#A3A3A3", "#000000"
            ]),

            Self::Libraandrogyne => ColorProfile::from_hex_colors(vec![
                "#000000", "#A3A3A3", "#FFFFFF", "#9186B1", "#FFFFFF", "#A3A3A3", "#000000"
            ]),

            Self::Libranonbinary => ColorProfile::from_hex_colors(vec![
                "#000000", "#A3A3A3", "#FFFFFF", "#FFF987", "#FFFFFF", "#A3A3A3", "#000000"
            ]),

            Self::Fluidfluxa => ColorProfile::from_hex_colors(vec![
                "#ff115f", "#a34aa3", "#00a4e7", "#ffdf00", "#000000", "#ffed71", "#85daff", "#dbadda", "#fe8db1"
            ]),

            Self::Fluidfluxb => ColorProfile::from_hex_colors(vec![
                "#c6d1d2", "#f47b9d", "#f09f9b", "#e3f09e", "#75eeea", "#52d2ed", "#c6d1d2"
            ]),

<<<<<<< HEAD
            Self::Transbian => ColorProfile::from_hex_colors(vec![
                "#03A3E6", "#F8B4CD","#FAFBF9", "#FA9C57", "#A80864"
=======
            Self::Autism => ColorProfile::from_hex_colors(vec![
                "#c94a49", "#de7554", "#dbb667", "#6fa35d", "#2e7574", "#232828"
            ]),

            Self::Cenelian => ColorProfile::from_hex_colors(vec![
                "#ffe7b6", "#93554a", "#52203a", "#7e4a93", "#99afd6"
            ]),

            Self::Transneutral => ColorProfile::from_hex_colors(vec![
                "#74dfff", "#fffdb3", "#fffc75", "#fff200", "#fffc75", "#fffdb3", "#fe8cbf"
>>>>>>> bb514f8f
            ]),
        })
        .expect("preset color profiles should be valid")
    }
}

impl ColorProfile {
    pub fn new(colors: Vec<Srgb<u8>>) -> Self {
        Self { colors }
    }

    pub fn from_hex_colors<S>(hex_colors: Vec<S>) -> Result<Self>
    where
        S: AsRef<str>,
    {
        let colors = hex_colors
            .into_iter()
            .map(|s| s.as_ref().parse())
            .collect::<Result<_, _>>()
            .context("failed to parse hex colors")?;
        Ok(Self::new(colors))
    }

    /// Maps colors based on weights.
    ///
    /// # Arguments
    ///
    /// * `weights` - Weights of each color (`weights[i]` = how many times
    ///   `colors[i]` appears)
    pub fn with_weights(&self, weights: Vec<u8>) -> Result<Self> {
        if weights.len() != self.colors.len() {
            debug!(?weights, ?self.colors, "length mismatch between `weights` and `colors`");
            return Err(anyhow!(
                "`weights` should have the same number of elements as `colors`"
            ));
        }

        let mut weighted_colors = Vec::new();

        for (i, w) in weights.into_iter().enumerate() {
            weighted_colors.extend(iter::repeat(self.colors[i]).take(usize::from(w)));
        }

        Ok(Self::new(weighted_colors))
    }

    /// Creates a new color profile, with the colors spread to the specified
    /// length.
    pub fn with_length(&self, length: NonZeroU8) -> Result<Self> {
        let orig_len = self.colors.len();
        let orig_len: NonZeroUsize = orig_len.try_into().expect("`colors` should not be empty");
        let orig_len: NonZeroU8 = orig_len
            .try_into()
            .expect("`colors` should not have more than 255 elements");
        // TODO: I believe weird things can happen because of this...
        // if length < orig_len {
        //     unimplemented!("compressing length of color profile not implemented");
        // }
        let center_i = usize::from(orig_len.get() / 2);

        // How many copies of each color should be displayed at least?
        let repeats = length.get().div_euclid(orig_len.get());
        let mut weights = vec![repeats; NonZeroUsize::from(orig_len).get()];

        // How many extra spaces left?
        let mut extras = length.get().rem_euclid(orig_len.get());

        // If there is an odd space left, extend the center by one space
        if extras % 2 == 1 {
            weights[center_i] = weights[center_i].checked_add(1).unwrap();
            extras = extras.checked_sub(1).unwrap();
        }

        // Add weight to border until there's no space left (extras must be even at this
        // point)
        let weights_len = weights.len();
        for border_i in 0..usize::from(extras / 2) {
            weights[border_i] = weights[border_i].checked_add(1).unwrap();
            let border_opp = weights_len
                .checked_sub(border_i)
                .unwrap()
                .checked_sub(1)
                .unwrap();
            weights[border_opp] = weights[border_opp].checked_add(1).unwrap();
        }

        self.with_weights(weights)
    }

    /// Colors a text.
    ///
    /// # Arguments
    ///
    /// * `foreground_background` - Whether the color is shown on the foreground
    ///   text or the background block
    /// * `space_only` - Whether to only color spaces
    pub fn color_text<S>(
        &self,
        txt: S,
        color_mode: AnsiMode,
        foreground_background: ForegroundBackground,
        space_only: bool,
    ) -> Result<String>
    where
        S: AsRef<str>,
    {
        let txt = txt.as_ref();

        let txt: Vec<&str> = txt.graphemes(true).collect();

        let ColorProfile { colors } = {
            let length = txt.len();
            let length: NonZeroUsize = length.try_into().context("`txt` should not be empty")?;
            let length: NonZeroU8 = length.try_into().with_context(|| {
                format!(
                    "`txt` should not have more than {limit} characters",
                    limit = u8::MAX
                )
            })?;
            self.with_length(length)
                .with_context(|| format!("failed to spread color profile to length {length}"))?
        };

        let mut buf = String::new();
        for (i, &gr) in txt.iter().enumerate() {
            if space_only && gr != " " {
                if i > 0 && txt[i.checked_sub(1).unwrap()] == " " {
                    buf.push_str("\x1b[39;49m");
                }
                buf.push_str(gr);
            } else {
                buf.push_str(&colors[i].to_ansi_string(color_mode, foreground_background));
                buf.push_str(gr);
            }
        }

        buf.push_str("\x1b[39;49m");
        Ok(buf)
    }

    /// Creates a new color profile, with the colors lightened by a multiplier.
    pub fn lighten(&self, multiplier: f32) -> Self {
        let mut rgb_f32_colors: Vec<LinSrgb> =
            self.colors.iter().map(|c| c.into_linear()).collect();

        {
            let okhsl_f32_colors: &mut [Okhsl] = &mut rgb_f32_colors.into_color_mut();

            for okhsl_f32_color in okhsl_f32_colors {
                okhsl_f32_color.lightness *= multiplier;
            }
        }

        let rgb_u8_colors: Vec<_> = rgb_f32_colors
            .into_iter()
            .map(Srgb::<u8>::from_linear)
            .collect();

        Self {
            colors: rgb_u8_colors,
        }
    }

    /// Creates a new color profile, with the colors set to the specified
    /// [`Okhsl`] lightness value.
    pub fn with_lightness(&self, assign_lightness: AssignLightness) -> Self {
        let mut rgb_f32_colors: Vec<LinSrgb> =
            self.colors.iter().map(|c| c.into_linear()).collect();

        {
            let okhsl_f32_colors: &mut [Okhsl] = &mut rgb_f32_colors.into_color_mut();

            for okhsl_f32_color in okhsl_f32_colors {
                match assign_lightness {
                    AssignLightness::Replace(lightness) => {
                        okhsl_f32_color.lightness = lightness.into();
                    },
                    AssignLightness::ClampMax(lightness) => {
                        okhsl_f32_color.lightness.clamp_max_assign(lightness.into());
                    },
                    AssignLightness::ClampMin(lightness) => {
                        okhsl_f32_color.lightness.clamp_min_assign(lightness.into());
                    },
                }
            }
        }

        let rgb_u8_colors: Vec<Srgb<u8>> = rgb_f32_colors
            .into_iter()
            .map(Srgb::<u8>::from_linear)
            .collect();

        Self {
            colors: rgb_u8_colors,
        }
    }

    /// Creates a new color profile, with the colors set to the specified
    /// [`Okhsl`] lightness value, adapted to the terminal theme.
    pub fn with_lightness_adaptive(&self, lightness: Lightness, theme: TerminalTheme) -> Self {
        match theme {
            TerminalTheme::Dark => self.with_lightness(AssignLightness::ClampMin(lightness)),
            TerminalTheme::Light => self.with_lightness(AssignLightness::ClampMax(lightness)),
        }
    }

    /// Creates another color profile with only the unique colors.
    pub fn unique_colors(&self) -> Self {
        let unique_colors: IndexSet<[u8; 3]> = self.colors.iter().map(|&c| c.into()).collect();
        let unique_colors: Vec<Srgb<u8>> = unique_colors.into_iter().map(|c| c.into()).collect();
        Self::new(unique_colors)
    }
}<|MERGE_RESOLUTION|>--- conflicted
+++ resolved
@@ -234,15 +234,13 @@
 
     Fluidfluxa, Fluidfluxb,
 
-<<<<<<< HEAD
     Transbian,
-=======
+
     Autism,
   
     Cenelian,
 
     Transneutral,
->>>>>>> bb514f8f
 }
 
 #[derive(Clone, Eq, PartialEq, Debug)]
@@ -729,10 +727,10 @@
                 "#c6d1d2", "#f47b9d", "#f09f9b", "#e3f09e", "#75eeea", "#52d2ed", "#c6d1d2"
             ]),
 
-<<<<<<< HEAD
             Self::Transbian => ColorProfile::from_hex_colors(vec![
                 "#03A3E6", "#F8B4CD","#FAFBF9", "#FA9C57", "#A80864"
-=======
+            ]),
+
             Self::Autism => ColorProfile::from_hex_colors(vec![
                 "#c94a49", "#de7554", "#dbb667", "#6fa35d", "#2e7574", "#232828"
             ]),
@@ -743,7 +741,6 @@
 
             Self::Transneutral => ColorProfile::from_hex_colors(vec![
                 "#74dfff", "#fffdb3", "#fffc75", "#fff200", "#fffc75", "#fffdb3", "#fe8cbf"
->>>>>>> bb514f8f
             ]),
         })
         .expect("preset color profiles should be valid")
