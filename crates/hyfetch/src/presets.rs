use std::iter;
use std::num::{NonZeroU8, NonZeroUsize};

use anyhow::{anyhow, Context as _, Result};
use indexmap::IndexSet;
use palette::num::ClampAssign as _;
use palette::{IntoColorMut as _, LinSrgb, Okhsl, Srgb};
use serde::{Deserialize, Serialize};
use strum::{AsRefStr, EnumCount, EnumString, VariantArray, VariantNames};
use tracing::debug;
use unicode_segmentation::UnicodeSegmentation as _;

use crate::color_util::{ForegroundBackground, Lightness, ToAnsiString as _};
use crate::types::{AnsiMode, TerminalTheme};

#[derive(
    Copy,
    Clone,
    Hash,
    Debug,
    AsRefStr,
    Deserialize,
    EnumCount,
    EnumString,
    Serialize,
    VariantArray,
    VariantNames,
)]
#[serde(rename_all = "kebab-case")]
#[strum(serialize_all = "kebab-case")]
pub enum Preset {
    Rainbow,

    Transgender,

    Nonbinary,

    Xenogender,

    Agender,

    Queer,

    Genderfluid,

    Bisexual,

    Pansexual,

    Polysexual,

    Omnisexual,

    Omniromantic,

    GayMen,

    Lesbian,

    Abrosexual,

    Asexual,

    Aromantic,

    Fictosexual,

    Aroace1,

    Aroace2,

    Aroace3,

    Greysexual,

    Autosexual,

    Intergender,

    Greygender,

    Akiosexual,

    Bigender,

    Demigender,

    Demiboy,

    Demigirl,

    Transmasculine,

    Transfeminine,

    Genderfaun,

    Demifaun,

    Genderfae,

    Demifae,

    Neutrois,

    Biromantic1,

    Autoromantic,

    Boyflux2,

    Girlflux,

    Genderflux,

    Nullflux,

    Hypergender, Hyperboy, Hypergirl, Hyperandrogyne, Hyperneutrois,

    Finsexual,

    Unlabeled1,

    Unlabeled2,

    Pangender,

    /// High-contrast version of pangender flag
    #[serde(rename = "pangender.contrast")]
    #[strum(serialize = "pangender.contrast")]
    PangenderContrast,

    #[serde(rename = "gendernonconforming1")]
    #[strum(serialize = "gendernonconforming1")]
    GenderNonconforming1,

    #[serde(rename = "gendernonconforming2")]
    #[strum(serialize = "gendernonconforming2")]
    GenderNonconforming2,

    Femboy,

    Tomboy,

    Gynesexual,

    Androsexual,

    Gendervoid,

    Voidgirl,

    Voidboy,

    NonhumanUnity,

    /// For all the dogs
    Caninekin,

    Plural,

    Fraysexual,

    Bear,

    Butch,

    Leather,

    Otter,

    Twink,

    Adipophilia,

    Kenochoric,

    Veldian,

    Solian,

    Lunian,

    Polyam,

    Sapphic,

    Androgyne,

    Interprogress,

    Progress,

    Intersex,

    OldPolyam,

    EqualRights,

    Drag,

    Pronounfluid,

    Pronounflux,

    Exipronoun,

    Neopronoun,

    Neofluid,

    Genderqueer,
    
    Cisgender,

    /// Colors from Gilbert Baker's original 1978 flag design
    Baker,

    /// Meme flag
    Beiyang,

    /// Meme flag
    Burger,

    /// Meme flag
    #[serde(rename = "throatlozenges")]
    #[strum(serialize = "throatlozenges")]
    ThroatLozenges,

    /// Meme flag
    Band,

    Libragender, Librafeminine, Libramasculine, Libraandrogyne, Libranonbinary,

    Fluidfluxa, Fluidfluxb,

<<<<<<< HEAD
    Autism
=======
    Cenelian,

    Transneutral,
>>>>>>> b585ee1e
}

#[derive(Clone, Eq, PartialEq, Debug)]
pub struct ColorProfile {
    pub colors: Vec<Srgb<u8>>,
}

#[derive(Clone, PartialEq, Debug)]
pub enum AssignLightness {
    Replace(Lightness),
    ClampMax(Lightness),
    ClampMin(Lightness),
}

impl Preset {
    pub fn color_profile(&self) -> ColorProfile {
        (match self {
            Self::Rainbow => ColorProfile::from_hex_colors(vec![
                "#E50000", "#FF8D00", "#FFEE00", "#028121", "#004CFF", "#770088",
            ]),

            Self::Transgender => ColorProfile::from_hex_colors(vec![
                "#55CDFD", "#F6AAB7", "#FFFFFF", "#F6AAB7", "#55CDFD",
            ]),

            Self::Nonbinary => {
                ColorProfile::from_hex_colors(vec!["#FCF431", "#FCFCFC", "#9D59D2", "#282828"])
            },

            // sourced from https://commons.wikimedia.org/wiki/File:Xenogender_pride_flag.svg
            Self::Xenogender => ColorProfile::from_hex_colors(vec![
                "#FF6692", "#FF9A98", "#FFB883", "#FBFFA8", "#85BCFF", "#9D85FF", "#A510FF",
            ]),

            Self::Agender => ColorProfile::from_hex_colors(vec![
                "#000000", "#BABABA", "#FFFFFF", "#BAF484", "#FFFFFF", "#BABABA", "#000000",
            ]),

            Self::Queer => ColorProfile::from_hex_colors(vec!["#B57FDD", "#FFFFFF", "#49821E"]),

            Self::Genderfluid => ColorProfile::from_hex_colors(vec![
                "#FE76A2", "#FFFFFF", "#BF12D7", "#000000", "#303CBE",
            ]),

            Self::Bisexual => ColorProfile::from_hex_colors(vec!["#D60270", "#9B4F96", "#0038A8"]),

            Self::Pansexual => ColorProfile::from_hex_colors(vec!["#FF1C8D", "#FFD700", "#1AB3FF"]),

            Self::Polysexual => {
                ColorProfile::from_hex_colors(vec!["#F714BA", "#01D66A", "#1594F6"])
            },

            // sourced from https://www.flagcolorcodes.com/omnisexual
            Self::Omnisexual => ColorProfile::from_hex_colors(vec![
                "#FE9ACE", "#FF53BF", "#200044", "#6760FE", "#8EA6FF",
            ]),

            Self::Omniromantic => ColorProfile::from_hex_colors(vec![
                "#FEC8E4", "#FDA1DB", "#89739A", "#ABA7FE", "#BFCEFF",
            ]),

            // sourced from https://www.flagcolorcodes.com/gay-men
            Self::GayMen => ColorProfile::from_hex_colors(vec![
                "#078D70", "#98E8C1", "#FFFFFF", "#7BADE2", "#3D1A78",
            ]),

            Self::Lesbian => ColorProfile::from_hex_colors(vec![
                "#D62800", "#FF9B56", "#FFFFFF", "#D462A6", "#A40062",
            ]),

            // used colorpicker to source from https://fyeahaltpride.tumblr.com/post/151704251345/could-you-guys-possibly-make-an-abrosexual-pride
            Self::Abrosexual => ColorProfile::from_hex_colors(vec![
                "#46D294", "#A3E9CA", "#FFFFFF", "#F78BB3", "#EE1766",
            ]),

            Self::Asexual => {
                ColorProfile::from_hex_colors(vec!["#000000", "#A4A4A4", "#FFFFFF", "#810081"])
            },

            Self::Aromantic => ColorProfile::from_hex_colors(vec![
                "#3BA740", "#A8D47A", "#FFFFFF", "#ABABAB", "#000000",
            ]),

            // https://orientation.fandom.com/wiki/Fictosexual
            Self::Fictosexual => ColorProfile::from_hex_colors(vec![
                "#000000", "#C4C4C4", "#A349A5", "#C4C4C4", "#000000",
            ]),

            // sourced from https://flag.library.lgbt/flags/aroace/
            Self::Aroace1 => ColorProfile::from_hex_colors(vec![
                "#E28C00", "#ECCD00", "#FFFFFF", "#62AEDC", "#203856",
            ]),

            // sourced from https://flag.library.lgbt/flags/aroace/
            Self::Aroace2 => ColorProfile::from_hex_colors(vec![
                "#000000", "#810081", "#A4A4A4", "#FFFFFF", "#A8D47A", "#3BA740",
            ]),

            // sourced from https://flag.library.lgbt/flags/aroace/
            Self::Aroace3 => ColorProfile::from_hex_colors(vec![
                "#3BA740", "#A8D47A", "#FFFFFF", "#ABABAB", "#000000", "#A4A4A4", "#FFFFFF",
                "#810081",
            ]),

            // sourced from https://www.flagcolorcodes.com/greysexual
            Self::Greysexual => ColorProfile::from_hex_colors(vec![
                "#740194", "#AEB1AA", "#FFFFFF", "#AEB1AA", "#740194",
            ]),

            // sourced from https://www.flagcolorcodes.com/autosexual
            Self::Autosexual => ColorProfile::from_hex_colors(vec!["#99D9EA", "#7F7F7F"]),

            // sourced from https://www.flagcolorcodes.com/intergender
            Self::Intergender => {
                ColorProfile::from_hex_colors(vec!["#900DC2", "#FFE54F", "#900DC2"])
                    .and_then(|c| c.with_weights(vec![2, 1, 2]))
            },

            // sourced from https://www.flagcolorcodes.com/greygender
            Self::Greygender => ColorProfile::from_hex_colors(vec![
                "#B3B3B3", "#FFFFFF", "#062383", "#FFFFFF", "#535353",
            ])
            .and_then(|c| c.with_weights(vec![2, 1, 2, 1, 2])),

            // sourced from https://www.flagcolorcodes.com/akiosexual
            Self::Akiosexual => ColorProfile::from_hex_colors(vec![
                "#F9485E", "#FEA06A", "#FEF44C", "#FFFFFF", "#000000",
            ]),

            // sourced from https://www.flagcolorcodes.com/bigender
            Self::Bigender => ColorProfile::from_hex_colors(vec![
                "#C479A2", "#EDA5CD", "#D6C7E8", "#FFFFFF", "#D6C7E8", "#9AC7E8", "#6D82D1",
            ]),

            // yellow sourced from https://lgbtqia.fandom.com/f/p/4400000000000041031
            // other colors sourced from demiboy and demigirl flags
            Self::Demigender => ColorProfile::from_hex_colors(vec![
                "#7F7F7F", "#C4C4C4", "#FBFF75", "#FFFFFF", "#FBFF75", "#C4C4C4", "#7F7F7F",
            ]),

            // sourced from https://www.flagcolorcodes.com/demiboy
            Self::Demiboy => ColorProfile::from_hex_colors(vec![
                "#7F7F7F", "#C4C4C4", "#9DD7EA", "#FFFFFF", "#9DD7EA", "#C4C4C4", "#7F7F7F",
            ]),

            // sourced from https://www.flagcolorcodes.com/demigirl
            Self::Demigirl => ColorProfile::from_hex_colors(vec![
                "#7F7F7F", "#C4C4C4", "#FDADC8", "#FFFFFF", "#FDADC8", "#C4C4C4", "#7F7F7F",
            ]),

            // sourced from https://www.flagcolorcodes.com/transmasculine
            Self::Transmasculine => ColorProfile::from_hex_colors(vec![
                "#FF8ABD", "#CDF5FE", "#9AEBFF", "#74DFFF", "#9AEBFF", "#CDF5FE", "#FF8ABD",
            ]),

            // used colorpicker to source from https://www.deviantart.com/pride-flags/art/Trans-Woman-Transfeminine-1-543925985
            // linked from https://gender.fandom.com/wiki/Transfeminine
            Self::Transfeminine => ColorProfile::from_hex_colors(vec![
                "#73DEFF", "#FFE2EE", "#FFB5D6", "#FF8DC0", "#FFB5D6", "#FFE2EE", "#73DEFF",
            ]),

            // sourced from https://www.flagcolorcodes.com/genderfaun
            Self::Genderfaun => ColorProfile::from_hex_colors(vec![
                "#FCD689", "#FFF09B", "#FAF9CD", "#FFFFFF", "#8EDED9", "#8CACDE", "#9782EC",
            ]),

            // sourced from https://www.flagcolorcodes.com/demifaun
            Self::Demifaun => ColorProfile::from_hex_colors(vec![
                "#7F7F7F", "#C6C6C6", "#FCC688", "#FFF19C", "#FFFFFF", "#8DE0D5", "#9682EC",
                "#C6C6C6", "#7F7F7F",
            ])
            .and_then(|c| c.with_weights(vec![2, 2, 1, 1, 1, 1, 1, 2, 2])),

            // sourced from https://www.flagcolorcodes.com/genderfae
            Self::Genderfae => ColorProfile::from_hex_colors(vec![
                "#97C3A5", "#C3DEAE", "#F9FACD", "#FFFFFF", "#FCA2C4", "#DB8AE4", "#A97EDD",
            ]),

            // used colorpicker to source form https://www.deviantart.com/pride-flags/art/Demifae-870194777
            Self::Demifae => ColorProfile::from_hex_colors(vec![
                "#7F7F7F", "#C5C5C5", "#97C3A4", "#C4DEAE", "#FFFFFF", "#FCA2C5", "#AB7EDF",
                "#C5C5C5", "#7F7F7F",
            ])
            .and_then(|c| c.with_weights(vec![2, 2, 1, 1, 1, 1, 1, 2, 2])),

            // sourced from https://www.flagcolorcodes.com/neutrois
            Self::Neutrois => ColorProfile::from_hex_colors(vec!["#FFFFFF", "#1F9F00", "#000000"]),

            // sourced from https://www.flagcolorcodes.com/biromantic-alternate-2
            Self::Biromantic1 => ColorProfile::from_hex_colors(vec![
                "#8869A5", "#D8A7D8", "#FFFFFF", "#FDB18D", "#151638",
            ]),

            // sourced from https://www.flagcolorcodes.com/autoromantic
            Self::Autoromantic => ColorProfile::from_hex_colors(
                // symbol interpreted
                vec!["#99D9EA", "#3DA542", "#7F7F7F"],
            )
            .and_then(|c| c.with_weights(vec![2, 1, 2])),

            // sourced from https://www.flagcolorcodes.com/boyflux-alternate-2
            Self::Boyflux2 => ColorProfile::from_hex_colors(vec![
                "#E48AE4", "#9A81B4", "#55BFAB", "#FFFFFF", "#A8A8A8", "#81D5EF", "#69ABE5",
                "#5276D4",
            ])
            .and_then(|c| c.with_weights(vec![1, 1, 1, 1, 1, 5, 5, 5])),

            // sourced from https://commons.wikimedia.org/wiki/File:Girlflux_Pride_Flag.jpg
            Self::Girlflux => ColorProfile::from_hex_colors(vec![
                "f9e6d7", "f2526c", "bf0311", "e9c587", "bf0311", "f2526c", "f9e6d7",
            ]),

            // sourced from https://www.deviantart.com/pride-flags/art/Genderflux-1-543925589
            Self::Genderflux => ColorProfile::from_hex_colors(vec![
                "f47694", "f2a2b9", "cecece", "7ce0f7", "3ecdf9", "fff48d",
            ]),

            Self::Nullflux => ColorProfile::from_hex_colors(vec![
                "#0B0C0E", "#A28DB9", "#E1D4EF", "#F0E6DD", "#665858",
            ]),

            Self::Hypergender => ColorProfile::from_hex_colors(vec![
                "#EFEFEF", "#FFFFFF", "#FBFF75", "#000000", "#FBFF75", "#FFFFFF", "#EFEFEF",
            ]),

            Self::Hyperboy => ColorProfile::from_hex_colors(vec![
                "#EFEFEF", "#FFFFFF", "#74D7FE", "#000000", "#74D7FE", "#FFFFFF", "#EFEFEF",
            ]),

            Self::Hypergirl => ColorProfile::from_hex_colors(vec![
                "#EFEFEF", "#FFFFFF", "#FC76D3", "#000000", "#FC76D3", "#FFFFFF", "#EFEFEF",
            ]),

            Self::Hyperandrogyne => ColorProfile::from_hex_colors(vec![
                "#EFEFEF", "#FFFFFF", "#BB83FF", "#000000", "#BB83FF", "#FFFFFF", "#EFEFEF",
            ]),

            Self::Hyperneutrois => ColorProfile::from_hex_colors(vec![
                "#EFEFEF", "#FFFFFF", "#BAFA74", "#000000", "#BAFA74", "#FFFFFF", "#EFEFEF",
            ]),

            // sourced from https://lgbtqia.wiki/wiki/Finsexual
            Self::Finsexual => ColorProfile::from_hex_colors(vec![
                "#B18EDF", "#D7B1E2", "#F7CDE9", "#F39FCE", "#EA7BB3",
            ]),

            // sourced from https://web.archive.org/web/20221002181913/https://unlabeledinfo.carrd.co/#flags
            Self::Unlabeled1 => {
                ColorProfile::from_hex_colors(vec!["#EAF8E4", "#FDFDFB", "#E1EFF7", "#F4E2C4"])
            },

            // sourced from https://web.archive.org/web/20221002181913/https://unlabeledinfo.carrd.co/#flags
            Self::Unlabeled2 => ColorProfile::from_hex_colors(vec![
                "#250548", "#FFFFFF", "#F7DCDA", "#EC9BEE", "#9541FA", "#7D2557",
            ]),

            Self::Pangender => ColorProfile::from_hex_colors(vec![
                "#FFF798", "#FEDDCD", "#FFEBFB", "#FFFFFF", "#FFEBFB", "#FEDDCD", "#FFF798",
            ]),

            // high-contrast version of pangender flag
            Self::PangenderContrast => ColorProfile::from_hex_colors(vec![
                "#ffe87f", "#fcbaa6", "#fbc9f3", "#FFFFFF", "#fbc9f3", "#fcbaa6", "#ffe87f",
            ]),

            Self::GenderNonconforming1 => ColorProfile::from_hex_colors(vec![
                "#50284d", "#96467b", "#5c96f7", "#ffe6f7", "#5c96f7", "#96467b", "#50284d",
            ])
            .and_then(|c| c.with_weights(vec![4, 1, 1, 1, 1, 1, 4])),

            Self::GenderNonconforming2 => ColorProfile::from_hex_colors(vec![
                "#50284d", "#96467b", "#5c96f7", "#ffe6f7", "#5c96f7", "#96467b", "#50284d",
            ]),

            Self::Femboy => ColorProfile::from_hex_colors(vec![
                "#d260a5", "#e4afcd", "#fefefe", "#57cef8", "#fefefe", "#e4afcd", "#d260a5",
            ]),

            Self::Tomboy => ColorProfile::from_hex_colors(vec![
                "#2f3fb9", "#613a03", "#fefefe", "#f1a9b7", "#fefefe", "#613a03", "#2f3fb9",
            ]),

            // sourced from https://lgbtqia.fandom.com/wiki/Gynesexual
            Self::Gynesexual => {
                ColorProfile::from_hex_colors(vec!["#F4A9B7", "#903F2B", "#5B953B"])
            },

            // sourced from https://lgbtqia.fandom.com/wiki/Androsexual
            Self::Androsexual => {
                ColorProfile::from_hex_colors(vec!["#01CCFF", "#603524", "#B799DE"])
            },

            // sourced from: https://gender.fandom.com/wiki/Gendervoid
            Self::Gendervoid => ColorProfile::from_hex_colors(vec![
                "#081149", "#4B484B", "#000000", "#4B484B", "#081149",
            ]),

            // sourced from: https://gender.fandom.com/wiki/Gendervoid
            Self::Voidgirl => ColorProfile::from_hex_colors(vec![
                "#180827", "#7A5A8B", "#E09BED", "#7A5A8B", "#180827",
            ]),

            // sourced from: https://gender.fandom.com/wiki/Gendervoid
            Self::Voidboy => ColorProfile::from_hex_colors(vec![
                "#0B130C", "#547655", "#66B969", "#547655", "#0B130C",
            ]),

            // used https://twitter.com/foxbrained/status/1667621855518236674/photo/1 as source and colorpicked
            Self::NonhumanUnity => {
                ColorProfile::from_hex_colors(vec!["#177B49", "#FFFFFF", "#593C90"])
            },

            // used https://www.tumblr.com/zombpawcoins/745062851267493888/caninekin-canine-therian-flag
            Self::Caninekin => ColorProfile::from_hex_colors(vec![
                "#2d2822", "#543d25", "#9c754d", "#e8dac2", "#cfad8c", "#b77b55", "#954e31",
            ]),

            // used https://pluralpedia.org/w/Plurality#/media/File:Plural-Flag-1.jpg as source and colorpicked
            Self::Plural => ColorProfile::from_hex_colors(vec![
                "#2D0625", "#543475", "#7675C3", "#89C7B0", "#F3EDBD",
            ]),

            // sampled from https://es.m.wikipedia.org/wiki/Archivo:Fraysexual_flag.jpg
            Self::Fraysexual => {
                ColorProfile::from_hex_colors(vec!["#226CB5", "#94E7DD", "#FFFFFF", "#636363"])
            },

            // sourced from https://commons.wikimedia.org/wiki/File:Bear_Brotherhood_flag.svg
            Self::Bear => ColorProfile::from_hex_colors(vec![
                "#623804", "#D56300", "#FEDD63", "#FEE6B8", "#FFFFFF", "#555555",
            ]),

            // colorpicked from https://commons.wikimedia.org/wiki/File:Butch_Flag.png
            Self::Butch => ColorProfile::from_hex_colors(vec![
                "#D72800", "#F17623", "#FF9C56", "#FFFDF6", "#FFCE89", "#FEAF02", "#A37000",
            ]),

            // colorpicked from https://commons.wikimedia.org/wiki/File:Leather,_Latex,_and_BDSM_pride_-_Light.svg
            Self::Leather => ColorProfile::from_hex_colors(vec![
                "#000000", "#252580", "#000000", "#252580", "#FFFFFF", "#252580", "#000000",
                "#252580", "#000000",
            ]),

            // colorpicked from https://commons.wikimedia.org/wiki/File:Official_Otter_Pride_Flag_by_Bearbackgear.jpg
            Self::Otter => ColorProfile::from_hex_colors(vec![
                "#263881", "#5C9DC9", "#FFFFFF", "#3A291D", "#5C9DC9", "#263881",
            ]),

            // colorpicked from https://commons.wikimedia.org/wiki/File:Twink_Pride_Flag_(proposed).svg
            Self::Twink => ColorProfile::from_hex_colors(vec!["#FFB2FF", "#FFFFFF", "#FFFF81"]),

            // https://en.wikipedia.org/wiki/File:FatFetishFlag.png
            Self::Adipophilia => ColorProfile::from_hex_colors(vec![
                "#000000", "#E16180", "#FFF9BE", "#603E41", "#000000",
            ]),

            Self::Kenochoric => {
                ColorProfile::from_hex_colors(vec!["#000000", "#2E1569", "#824DB7", "#C7A1D6"])
            },

            Self::Veldian => ColorProfile::from_hex_colors(vec![
                "#D182A8", "#FAF6E0", "#69ACBE", "#5D448F", "#3A113E",
            ]),

            Self::Solian => ColorProfile::from_hex_colors(vec![
                "#FFF8ED", "#FFE7A8", "#F1B870", "#A56058", "#46281E",
            ]),

            Self::Lunian => ColorProfile::from_hex_colors(vec![
                "#2F0E62", "#6F41B1", "#889FDF", "#7DDFD5", "#D2F2E2",
            ]),

            // pulled from https://polyamproud.com/flag
            Self::Polyam => ColorProfile::from_hex_colors(vec![
                "#FFFFFF", "#FCBF00", "#009FE3", "#E50051", "#340C46",
            ]),

            Self::Sapphic => ColorProfile::from_hex_colors(vec![
                "#FD8BA8", "#FBF2FF", "#C76BC5", "#FDD768", "#C76BC5", "#FBF2FF", "#FD8BA8",
            ]),

            Self::Androgyne => ColorProfile::from_hex_colors(vec!["#FE007F", "#9832FF", "#00B8E7"]),

            Self::Interprogress => ColorProfile::from_hex_colors(vec![
                "#FFD800", "#7902AA", "#FFFFFF", "#FFAFC8", "#74D7EE", "#613915", "#000000",
                "#E50000", "#FF8D00", "#FFEE00", "#028121", "#004CFF", "#770088",
            ]),

            Self::Progress => ColorProfile::from_hex_colors(vec![
                "#FFFFFF", "#FFAFC8", "#74D7EE", "#613915", "#000000", "#E50000", "#FF8D00",
                "#FFEE00", "#028121", "#004CFF", "#770088",
            ]),

            Self::Intersex => ColorProfile::from_hex_colors(vec!["#FFD800", "#7902AA", "#FFD800"])
                .and_then(|c| c.with_weights(vec![2, 1, 2])),

            Self::OldPolyam => ColorProfile::from_hex_colors(vec![
                "#0000FF", "#FF0000", "#FFFF00", "#FF0000", "#000000",
            ]),

            Self::EqualRights => ColorProfile::from_hex_colors(vec![
                "#0000FF", "#FFFF00", "#0000FF", "#FFFF00", "#0000FF",
            ])
            .and_then(|c| c.with_weights(vec![2, 1, 2, 1, 2])),

            Self::Drag => ColorProfile::from_hex_colors(vec![
                "#CC67FF", "#FFFFFF", "#FFA3E3", "#FFFFFF", "#3366FF",
            ]),

            Self::Pronounfluid => ColorProfile::from_hex_colors(vec![
                "#FFB3F9", "#FFFFFF", "#D1FDCB", "#C7B0FF", "#000000", "#B8CCFF",
            ]),

            Self::Pronounflux => ColorProfile::from_hex_colors(vec![
                "#FDB3F8", "#B6CCFA", "#18DDD3", "#64FF89", "#FF7690", "#FFFFFF",
            ]),

            Self::Exipronoun => {
                ColorProfile::from_hex_colors(vec!["#1C3D34", "#FFFFFF", "#321848", "#000000"])
            },

            Self::Neopronoun => {
                ColorProfile::from_hex_colors(vec!["#BCEC64", "#FFFFFF", "#38077A"])
            },

            Self::Neofluid => ColorProfile::from_hex_colors(vec![
                "#FFECA0", "#FFFFFF", "#FFECA0", "#38087A", "#BCEC64",
            ]),

            Self::Genderqueer => ColorProfile::from_hex_colors(vec![
                "#B57EDC", "#FFFFFF", "#4A8123"
            ]),

            Self::Cisgender => ColorProfile::from_hex_colors(vec![
                "#D70270", "#0038A7"
            ]),

            // used https://gilbertbaker.com/rainbow-flag-color-meanings/ as source and colorpicked
            Self::Baker => ColorProfile::from_hex_colors(vec![
                "#F23D9E", "#F80A24", "#F78022", "#F9E81F", "#1E972E", "#1B86BC", "#243897", "#6F0A82",
            ]),

            Self::Beiyang => ColorProfile::from_hex_colors(vec![
                "#DF1B12", "#FFC600", "#01639D", "#FFFFFF", "#000000",
            ]),

            Self::Burger => ColorProfile::from_hex_colors(vec![
                "#F3A26A", "#498701", "#FD1C13", "#7D3829", "#F3A26A",
            ]),

            Self::ThroatLozenges => ColorProfile::from_hex_colors(vec![
                "#2759DA", "#03940D", "#F5F100", "#F59B00", "#B71212",
            ]),
            
            Self::Band => ColorProfile::from_hex_colors(vec![
                "#2670C0", "#F5BD00", "#DC0045", "#E0608E"
            ]),

            Self::Libragender => ColorProfile::from_hex_colors(vec![
                "#000000", "#808080", "#92D8E9", "#FFF544", "#FFB0CA", "#808080", "#000000"
            ]),

            Self::Librafeminine => ColorProfile::from_hex_colors(vec![
                "#000000", "#A3A3A3", "#FFFFFF", "#C6568F", "#FFFFFF", "#A3A3A3", "#000000"
            ]),

            Self::Libramasculine => ColorProfile::from_hex_colors(vec![
                "#000000", "#A3A3A3", "#FFFFFF", "#56C5C5", "#FFFFFF", "#A3A3A3", "#000000"
            ]),

            Self::Libraandrogyne => ColorProfile::from_hex_colors(vec![
                "#000000", "#A3A3A3", "#FFFFFF", "#9186B1", "#FFFFFF", "#A3A3A3", "#000000"
            ]),

            Self::Libranonbinary => ColorProfile::from_hex_colors(vec![
                "#000000", "#A3A3A3", "#FFFFFF", "#FFF987", "#FFFFFF", "#A3A3A3", "#000000"
            ]),

            Self::Fluidfluxa => ColorProfile::from_hex_colors(vec![
                "#ff115f", "#a34aa3", "#00a4e7", "#ffdf00", "#000000", "#ffed71", "#85daff", "#dbadda", "#fe8db1"
            ]),

            Self::Fluidfluxb => ColorProfile::from_hex_colors(vec![
                "#c6d1d2", "#f47b9d", "#f09f9b", "#e3f09e", "#75eeea", "#52d2ed", "#c6d1d2"
            ]),

<<<<<<< HEAD
            Self::Autism => ColorProfile::from_hex_colors(vec![
                "#c94a49", "#de7554", "#dbb667", "#6fa35d", "#2e7574", "#232828"
=======
            Self::Cenelian => ColorProfile::from_hex_colors(vec![
                "#ffe7b6", "#93554a", "#52203a", "#7e4a93", "#99afd6"
            ]),

            Self::Transneutral => ColorProfile::from_hex_colors(vec![
                "#74dfff", "#fffdb3", "#fffc75", "#fff200", "#fffc75", "#fffdb3", "#fe8cbf"
>>>>>>> b585ee1e
            ]),
        })
        .expect("preset color profiles should be valid")
    }
}

impl ColorProfile {
    pub fn new(colors: Vec<Srgb<u8>>) -> Self {
        Self { colors }
    }

    pub fn from_hex_colors<S>(hex_colors: Vec<S>) -> Result<Self>
    where
        S: AsRef<str>,
    {
        let colors = hex_colors
            .into_iter()
            .map(|s| s.as_ref().parse())
            .collect::<Result<_, _>>()
            .context("failed to parse hex colors")?;
        Ok(Self::new(colors))
    }

    /// Maps colors based on weights.
    ///
    /// # Arguments
    ///
    /// * `weights` - Weights of each color (`weights[i]` = how many times
    ///   `colors[i]` appears)
    pub fn with_weights(&self, weights: Vec<u8>) -> Result<Self> {
        if weights.len() != self.colors.len() {
            debug!(?weights, ?self.colors, "length mismatch between `weights` and `colors`");
            return Err(anyhow!(
                "`weights` should have the same number of elements as `colors`"
            ));
        }

        let mut weighted_colors = Vec::new();

        for (i, w) in weights.into_iter().enumerate() {
            weighted_colors.extend(iter::repeat(self.colors[i]).take(usize::from(w)));
        }

        Ok(Self::new(weighted_colors))
    }

    /// Creates a new color profile, with the colors spread to the specified
    /// length.
    pub fn with_length(&self, length: NonZeroU8) -> Result<Self> {
        let orig_len = self.colors.len();
        let orig_len: NonZeroUsize = orig_len.try_into().expect("`colors` should not be empty");
        let orig_len: NonZeroU8 = orig_len
            .try_into()
            .expect("`colors` should not have more than 255 elements");
        // TODO: I believe weird things can happen because of this...
        // if length < orig_len {
        //     unimplemented!("compressing length of color profile not implemented");
        // }
        let center_i = usize::from(orig_len.get() / 2);

        // How many copies of each color should be displayed at least?
        let repeats = length.get().div_euclid(orig_len.get());
        let mut weights = vec![repeats; NonZeroUsize::from(orig_len).get()];

        // How many extra spaces left?
        let mut extras = length.get().rem_euclid(orig_len.get());

        // If there is an odd space left, extend the center by one space
        if extras % 2 == 1 {
            weights[center_i] = weights[center_i].checked_add(1).unwrap();
            extras = extras.checked_sub(1).unwrap();
        }

        // Add weight to border until there's no space left (extras must be even at this
        // point)
        let weights_len = weights.len();
        for border_i in 0..usize::from(extras / 2) {
            weights[border_i] = weights[border_i].checked_add(1).unwrap();
            let border_opp = weights_len
                .checked_sub(border_i)
                .unwrap()
                .checked_sub(1)
                .unwrap();
            weights[border_opp] = weights[border_opp].checked_add(1).unwrap();
        }

        self.with_weights(weights)
    }

    /// Colors a text.
    ///
    /// # Arguments
    ///
    /// * `foreground_background` - Whether the color is shown on the foreground
    ///   text or the background block
    /// * `space_only` - Whether to only color spaces
    pub fn color_text<S>(
        &self,
        txt: S,
        color_mode: AnsiMode,
        foreground_background: ForegroundBackground,
        space_only: bool,
    ) -> Result<String>
    where
        S: AsRef<str>,
    {
        let txt = txt.as_ref();

        let txt: Vec<&str> = txt.graphemes(true).collect();

        let ColorProfile { colors } = {
            let length = txt.len();
            let length: NonZeroUsize = length.try_into().context("`txt` should not be empty")?;
            let length: NonZeroU8 = length.try_into().with_context(|| {
                format!(
                    "`txt` should not have more than {limit} characters",
                    limit = u8::MAX
                )
            })?;
            self.with_length(length)
                .with_context(|| format!("failed to spread color profile to length {length}"))?
        };

        let mut buf = String::new();
        for (i, &gr) in txt.iter().enumerate() {
            if space_only && gr != " " {
                if i > 0 && txt[i.checked_sub(1).unwrap()] == " " {
                    buf.push_str("\x1b[39;49m");
                }
                buf.push_str(gr);
            } else {
                buf.push_str(&colors[i].to_ansi_string(color_mode, foreground_background));
                buf.push_str(gr);
            }
        }

        buf.push_str("\x1b[39;49m");
        Ok(buf)
    }

    /// Creates a new color profile, with the colors lightened by a multiplier.
    pub fn lighten(&self, multiplier: f32) -> Self {
        let mut rgb_f32_colors: Vec<LinSrgb> =
            self.colors.iter().map(|c| c.into_linear()).collect();

        {
            let okhsl_f32_colors: &mut [Okhsl] = &mut rgb_f32_colors.into_color_mut();

            for okhsl_f32_color in okhsl_f32_colors {
                okhsl_f32_color.lightness *= multiplier;
            }
        }

        let rgb_u8_colors: Vec<_> = rgb_f32_colors
            .into_iter()
            .map(Srgb::<u8>::from_linear)
            .collect();

        Self {
            colors: rgb_u8_colors,
        }
    }

    /// Creates a new color profile, with the colors set to the specified
    /// [`Okhsl`] lightness value.
    pub fn with_lightness(&self, assign_lightness: AssignLightness) -> Self {
        let mut rgb_f32_colors: Vec<LinSrgb> =
            self.colors.iter().map(|c| c.into_linear()).collect();

        {
            let okhsl_f32_colors: &mut [Okhsl] = &mut rgb_f32_colors.into_color_mut();

            for okhsl_f32_color in okhsl_f32_colors {
                match assign_lightness {
                    AssignLightness::Replace(lightness) => {
                        okhsl_f32_color.lightness = lightness.into();
                    },
                    AssignLightness::ClampMax(lightness) => {
                        okhsl_f32_color.lightness.clamp_max_assign(lightness.into());
                    },
                    AssignLightness::ClampMin(lightness) => {
                        okhsl_f32_color.lightness.clamp_min_assign(lightness.into());
                    },
                }
            }
        }

        let rgb_u8_colors: Vec<Srgb<u8>> = rgb_f32_colors
            .into_iter()
            .map(Srgb::<u8>::from_linear)
            .collect();

        Self {
            colors: rgb_u8_colors,
        }
    }

    /// Creates a new color profile, with the colors set to the specified
    /// [`Okhsl`] lightness value, adapted to the terminal theme.
    pub fn with_lightness_adaptive(&self, lightness: Lightness, theme: TerminalTheme) -> Self {
        match theme {
            TerminalTheme::Dark => self.with_lightness(AssignLightness::ClampMin(lightness)),
            TerminalTheme::Light => self.with_lightness(AssignLightness::ClampMax(lightness)),
        }
    }

    /// Creates another color profile with only the unique colors.
    pub fn unique_colors(&self) -> Self {
        let unique_colors: IndexSet<[u8; 3]> = self.colors.iter().map(|&c| c.into()).collect();
        let unique_colors: Vec<Srgb<u8>> = unique_colors.into_iter().map(|c| c.into()).collect();
        Self::new(unique_colors)
    }
}<|MERGE_RESOLUTION|>--- conflicted
+++ resolved
@@ -234,13 +234,11 @@
 
     Fluidfluxa, Fluidfluxb,
 
-<<<<<<< HEAD
-    Autism
-=======
+    Autism,
+  
     Cenelian,
 
     Transneutral,
->>>>>>> b585ee1e
 }
 
 #[derive(Clone, Eq, PartialEq, Debug)]
@@ -727,17 +725,16 @@
                 "#c6d1d2", "#f47b9d", "#f09f9b", "#e3f09e", "#75eeea", "#52d2ed", "#c6d1d2"
             ]),
 
-<<<<<<< HEAD
             Self::Autism => ColorProfile::from_hex_colors(vec![
                 "#c94a49", "#de7554", "#dbb667", "#6fa35d", "#2e7574", "#232828"
-=======
+            ]),
+
             Self::Cenelian => ColorProfile::from_hex_colors(vec![
                 "#ffe7b6", "#93554a", "#52203a", "#7e4a93", "#99afd6"
             ]),
 
             Self::Transneutral => ColorProfile::from_hex_colors(vec![
                 "#74dfff", "#fffdb3", "#fffc75", "#fff200", "#fffc75", "#fffdb3", "#fe8cbf"
->>>>>>> b585ee1e
             ]),
         })
         .expect("preset color profiles should be valid")
