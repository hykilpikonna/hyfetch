#!/usr/bin/env bash
# vim: noai:ts=4:sw=4:expandtab
# shellcheck source=/dev/null
# shellcheck disable=2009
#
# Neofetch: A command-line system information tool written in bash 3.2+.
# https://github.com/dylanaraps/neofetch
#
# The MIT License (MIT)
#
# Copyright (c) 2015-2021 Dylan Araps
#
# Permission is hereby granted, free of charge, to any person obtaining a copy
# of this software and associated documentation files (the "Software"), to deal
# in the Software without restriction, including without limitation the rights
# to use, copy, modify, merge, publish, distribute, sublicense, and/or sell
# copies of the Software, and to permit persons to whom the Software is
# furnished to do so, subject to the following conditions:
#
# The above copyright notice and this permission notice shall be included in all
# copies or substantial portions of the Software.
#
# THE SOFTWARE IS PROVIDED "AS IS", WITHOUT WARRANTY OF ANY KIND, EXPRESS OR
# IMPLIED, INCLUDING BUT NOT LIMITED TO THE WARRANTIES OF MERCHANTABILITY,
# FITNESS FOR A PARTICULAR PURPOSE AND NONINFRINGEMENT. IN NO EVENT SHALL THE
# AUTHORS OR COPYRIGHT HOLDERS BE LIABLE FOR ANY CLAIM, DAMAGES OR OTHER
# LIABILITY, WHETHER IN AN ACTION OF CONTRACT, TORT OR OTHERWISE, ARISING FROM,
# OUT OF OR IN CONNECTION WITH THE SOFTWARE OR THE USE OR OTHER DEALINGS IN THE
# SOFTWARE.

version=7.1.0

# Fallback to a value of '5' for shells which support bash
# but do not set the 'BASH_' shell variables (osh).
bash_version=${BASH_VERSINFO[0]:-5}
shopt -s eval_unsafe_arith &>/dev/null

sys_locale=${LANG:-C}
XDG_CONFIG_HOME=${XDG_CONFIG_HOME:-${HOME}/.config}
PATH=$PATH:/usr/xpg4/bin:/usr/sbin:/sbin:/usr/etc:/usr/libexec
reset='\e[0m'
shopt -s nocasematch

# Speed up script by not using unicode.
LC_ALL=C
LANG=C

# Fix issues with gsettings.
export GIO_EXTRA_MODULES=/usr/lib/x86_64-linux-gnu/gio/modules/

# Neofetch default config.
read -rd '' config <<'EOF'
# See this wiki page for more info:
# https://github.com/dylanaraps/neofetch/wiki/Customizing-Info
print_info() {
    info title
    info underline

    info "OS" distro
    info "Host" model
    info "Kernel" kernel
    info "Uptime" uptime
    info "Packages" packages
    info "Shell" shell
    info "Resolution" resolution
    info "DE" de
    info "WM" wm
    info "WM Theme" wm_theme
    info "Theme" theme
    info "Icons" icons
    info "Terminal" term
    info "Terminal Font" term_font
    info "CPU" cpu
    info "GPU" gpu
    info "Memory" memory

    # info "GPU Driver" gpu_driver  # Linux/macOS only
    # info "Disk" disk
    # info "Battery" battery
    # info "Font" font
    # info "Song" song
    # [[ "$player" ]] && prin "Music Player" "$player"
    # info "Local IP" local_ip
    # info "Public IP" public_ip
    # info "Users" users
    # info "Locale" locale  # This only works on glibc systems.

    info cols
}

# Title


# Hide/Show Fully qualified domain name.
#
# Default:  'off'
# Values:   'on', 'off'
# Flag:     --title_fqdn
title_fqdn="off"


# Kernel


# Shorten the output of the kernel function.
#
# Default:  'on'
# Values:   'on', 'off'
# Flag:     --kernel_shorthand
# Supports: Everything except *BSDs (except PacBSD and PC-BSD)
#
# Example:
# on:  '4.8.9-1-ARCH'
# off: 'Linux 4.8.9-1-ARCH'
kernel_shorthand="on"


# Distro


# Shorten the output of the distro function
#
# Default:  'off'
# Values:   'on', 'tiny', 'off'
# Flag:     --distro_shorthand
# Supports: Everything except Windows and Haiku
distro_shorthand="off"

# Show/Hide OS Architecture.
# Show 'x86_64', 'x86' and etc in 'Distro:' output.
#
# Default: 'on'
# Values:  'on', 'off'
# Flag:    --os_arch
#
# Example:
# on:  'Arch Linux x86_64'
# off: 'Arch Linux'
os_arch="on"


# Uptime


# Shorten the output of the uptime function
#
# Default: 'on'
# Values:  'on', 'tiny', 'off'
# Flag:    --uptime_shorthand
#
# Example:
# on:   '2 days, 10 hours, 3 mins'
# tiny: '2d 10h 3m'
# off:  '2 days, 10 hours, 3 minutes'
uptime_shorthand="on"


# Memory


# Show memory percentage in output.
#
# Default: 'off'
# Values:  'on', 'off'
# Flag:    --memory_percent
#
# Example:
# on:   '1801MiB / 7881MiB (22%)'
# off:  '1801MiB / 7881MiB'
memory_percent="off"

# Change memory output unit.
#
# Default: 'mib'
# Values:  'kib', 'mib', 'gib'
# Flag:    --memory_unit
#
# Example:
# kib  '1020928KiB / 7117824KiB'
# mib  '1042MiB / 6951MiB'
# gib: ' 0.98GiB / 6.79GiB'
memory_unit="mib"


# Packages


# Show/Hide Package Manager names.
#
# Default: 'tiny'
# Values:  'on', 'tiny' 'off'
# Flag:    --package_managers
#
# Example:
# on:   '998 (pacman), 8 (flatpak), 4 (snap)'
# tiny: '908 (pacman, flatpak, snap)'
# off:  '908'
package_managers="on"


# Shell


# Show the path to $SHELL
#
# Default: 'off'
# Values:  'on', 'off'
# Flag:    --shell_path
#
# Example:
# on:  '/bin/bash'
# off: 'bash'
shell_path="off"

# Show $SHELL version
#
# Default: 'on'
# Values:  'on', 'off'
# Flag:    --shell_version
#
# Example:
# on:  'bash 4.4.5'
# off: 'bash'
shell_version="on"


# CPU


# CPU speed type
#
# Default: 'bios_limit'
# Values: 'scaling_cur_freq', 'scaling_min_freq', 'scaling_max_freq', 'bios_limit'.
# Flag:    --speed_type
# Supports: Linux with 'cpufreq'
# NOTE: Any file in '/sys/devices/system/cpu/cpu0/cpufreq' can be used as a value.
speed_type="bios_limit"

# CPU speed shorthand
#
# Default: 'off'
# Values: 'on', 'off'.
# Flag:    --speed_shorthand
# NOTE: This flag is not supported in systems with CPU speed less than 1 GHz
#
# Example:
# on:    'i7-6500U (4) @ 3.1GHz'
# off:   'i7-6500U (4) @ 3.100GHz'
speed_shorthand="off"

# Enable/Disable CPU brand in output.
#
# Default: 'on'
# Values:  'on', 'off'
# Flag:    --cpu_brand
#
# Example:
# on:   'Intel i7-6500U'
# off:  'i7-6500U (4)'
cpu_brand="on"

# CPU Speed
# Hide/Show CPU speed.
#
# Default: 'on'
# Values:  'on', 'off'
# Flag:    --cpu_speed
#
# Example:
# on:  'Intel i7-6500U (4) @ 3.1GHz'
# off: 'Intel i7-6500U (4)'
cpu_speed="on"

# CPU Cores
# Display CPU cores in output
#
# Default: 'logical'
# Values:  'logical', 'physical', 'off'
# Flag:    --cpu_cores
# Support: 'physical' doesn't work on BSD.
#
# Example:
# logical:  'Intel i7-6500U (4) @ 3.1GHz' (All virtual cores)
# physical: 'Intel i7-6500U (2) @ 3.1GHz' (All physical cores)
# off:      'Intel i7-6500U @ 3.1GHz'
cpu_cores="logical"

# CPU Temperature
# Hide/Show CPU temperature.
# Note the temperature is added to the regular CPU function.
#
# Default: 'off'
# Values:  'C', 'F', 'off'
# Flag:    --cpu_temp
# Supports: Linux, BSD
# NOTE: For FreeBSD and NetBSD-based systems, you'll need to enable
#       coretemp kernel module. This only supports newer Intel processors.
#
# Example:
# C:   'Intel i7-6500U (4) @ 3.1GHz [27.2°C]'
# F:   'Intel i7-6500U (4) @ 3.1GHz [82.0°F]'
# off: 'Intel i7-6500U (4) @ 3.1GHz'
cpu_temp="off"


# GPU


# Enable/Disable GPU Brand
#
# Default: 'on'
# Values:  'on', 'off'
# Flag:    --gpu_brand
#
# Example:
# on:  'AMD HD 7950'
# off: 'HD 7950'
gpu_brand="on"

# Which GPU to display
#
# Default: 'all'
# Values:  'all', 'dedicated', 'integrated'
# Flag:    --gpu_type
# Supports: Linux
#
# Example:
# all:
#   GPU1: AMD HD 7950
#   GPU2: Intel Integrated Graphics
#
# dedicated:
#   GPU1: AMD HD 7950
#
# integrated:
#   GPU1: Intel Integrated Graphics
gpu_type="all"


# Resolution


# Display refresh rate next to each monitor
# Default: 'off'
# Values:  'on', 'off'
# Flag:    --refresh_rate
# Supports: Doesn't work on Windows.
#
# Example:
# on:  '1920x1080 @ 60Hz'
# off: '1920x1080'
refresh_rate="off"


# Gtk Theme / Icons / Font


# Shorten output of GTK Theme / Icons / Font
#
# Default: 'off'
# Values:  'on', 'off'
# Flag:    --gtk_shorthand
#
# Example:
# on:  'Numix, Adwaita'
# off: 'Numix [GTK2], Adwaita [GTK3]'
gtk_shorthand="off"


# Enable/Disable gtk2 Theme / Icons / Font
#
# Default: 'on'
# Values:  'on', 'off'
# Flag:    --gtk2
#
# Example:
# on:  'Numix [GTK2], Adwaita [GTK3]'
# off: 'Adwaita [GTK3]'
gtk2="on"

# Enable/Disable gtk3 Theme / Icons / Font
#
# Default: 'on'
# Values:  'on', 'off'
# Flag:    --gtk3
#
# Example:
# on:  'Numix [GTK2], Adwaita [GTK3]'
# off: 'Numix [GTK2]'
gtk3="on"


# IP Address


# Website to ping for the public IP
#
# Default: 'http://ident.me'
# Values:  'url'
# Flag:    --ip_host
public_ip_host="http://ident.me"

# Public IP timeout.
#
# Default: '2'
# Values:  'int'
# Flag:    --ip_timeout
public_ip_timeout=2

# Local IP interface
#
# Default: 'auto' (interface of default route)
# Values:  'auto', 'en0', 'en1'
# Flag:    --ip_interface
local_ip_interface=('auto')


# Desktop Environment


# Show Desktop Environment version
#
# Default: 'on'
# Values:  'on', 'off'
# Flag:    --de_version
de_version="on"


# Disk


# Which disks to display.
# The values can be any /dev/sdXX, mount point or directory.
# NOTE: By default we only show the disk info for '/'.
#
# Default: '/'
# Values:  '/', '/dev/sdXX', '/path/to/drive'.
# Flag:    --disk_show
#
# Example:
# disk_show=('/' '/dev/sdb1'):
#      'Disk (/): 74G / 118G (66%)'
#      'Disk (/mnt/Videos): 823G / 893G (93%)'
#
# disk_show=('/'):
#      'Disk (/): 74G / 118G (66%)'
#
disk_show=('/')

# Disk subtitle.
# What to append to the Disk subtitle.
#
# Default: 'mount'
# Values:  'mount', 'name', 'dir', 'none'
# Flag:    --disk_subtitle
#
# Example:
# name:   'Disk (/dev/sda1): 74G / 118G (66%)'
#         'Disk (/dev/sdb2): 74G / 118G (66%)'
#
# mount:  'Disk (/): 74G / 118G (66%)'
#         'Disk (/mnt/Local Disk): 74G / 118G (66%)'
#         'Disk (/mnt/Videos): 74G / 118G (66%)'
#
# dir:    'Disk (/): 74G / 118G (66%)'
#         'Disk (Local Disk): 74G / 118G (66%)'
#         'Disk (Videos): 74G / 118G (66%)'
#
# none:   'Disk: 74G / 118G (66%)'
#         'Disk: 74G / 118G (66%)'
#         'Disk: 74G / 118G (66%)'
disk_subtitle="mount"

# Disk percent.
# Show/Hide disk percent.
#
# Default: 'on'
# Values:  'on', 'off'
# Flag:    --disk_percent
#
# Example:
# on:  'Disk (/): 74G / 118G (66%)'
# off: 'Disk (/): 74G / 118G'
disk_percent="on"


# Song


# Manually specify a music player.
#
# Default: 'auto'
# Values:  'auto', 'player-name'
# Flag:    --music_player
#
# Available values for 'player-name':
#
# amarok
# audacious
# banshee
# bluemindo
# clementine
# cmus
# deadbeef
# deepin-music
# dragon
# elisa
# exaile
# gnome-music
# gmusicbrowser
# gogglesmm
# guayadeque
# io.elementary.music
# iTunes
# Music
# juk
# lollypop
# MellowPlayer
# mocp
# mopidy
# mpd
# muine
# netease-cloud-music
# olivia
# playerctl
# pogo
# pragha
# qmmp
# quodlibet
# rhythmbox
# sayonara
# smplayer
# spotify
# strawberry
# tauonmb
# tomahawk
# vlc
# xmms2d
# xnoise
# yarock
music_player="auto"

# Format to display song information.
#
# Default: '%artist% - %album% - %title%'
# Values:  '%artist%', '%album%', '%title%'
# Flag:    --song_format
#
# Example:
# default: 'Song: Jet - Get Born - Sgt Major'
song_format="%artist% - %album% - %title%"

# Print the Artist, Album and Title on separate lines
#
# Default: 'off'
# Values:  'on', 'off'
# Flag:    --song_shorthand
#
# Example:
# on:  'Artist: The Fratellis'
#      'Album: Costello Music'
#      'Song: Chelsea Dagger'
#
# off: 'Song: The Fratellis - Costello Music - Chelsea Dagger'
song_shorthand="off"

# 'mpc' arguments (specify a host, password etc).
#
# Default:  ''
# Example: mpc_args=(-h HOST -P PASSWORD)
mpc_args=()


# Text Colors


# Text Colors
#
# Default:  'distro'
# Values:   'distro', 'num' 'num' 'num' 'num' 'num' 'num'
# Flag:     --colors
#
# Each number represents a different part of the text in
# this order: 'title', '@', 'underline', 'subtitle', 'colon', 'info'
#
# Example:
# colors=(distro)      - Text is colored based on Distro colors.
# colors=(4 6 1 8 8 6) - Text is colored in the order above.
colors=(distro)


# Text Options


# Toggle bold text
#
# Default:  'on'
# Values:   'on', 'off'
# Flag:     --bold
bold="on"

# Enable/Disable Underline
#
# Default:  'on'
# Values:   'on', 'off'
# Flag:     --underline
underline_enabled="on"

# Underline character
#
# Default:  '-'
# Values:   'string'
# Flag:     --underline_char
underline_char="-"


# Info Separator
# Replace the default separator with the specified string.
#
# Default:  ':'
# Flag:     --separator
#
# Example:
# separator="->":   'Shell-> bash'
# separator=" =":   'WM = dwm'
separator=":"


# Color Blocks


# Color block range
# The range of colors to print.
#
# Default:  '0', '15'
# Values:   'num'
# Flag:     --block_range
#
# Example:
#
# Display colors 0-7 in the blocks.  (8 colors)
# neofetch --block_range 0 7
#
# Display colors 0-15 in the blocks. (16 colors)
# neofetch --block_range 0 15
block_range=(0 15)

# Toggle color blocks
#
# Default:  'on'
# Values:   'on', 'off'
# Flag:     --color_blocks
color_blocks="on"

# Color block width in spaces
#
# Default:  '3'
# Values:   'num'
# Flag:     --block_width
block_width=3

# Color block height in lines
#
# Default:  '1'
# Values:   'num'
# Flag:     --block_height
block_height=1

# Color Alignment
#
# Default: 'auto'
# Values: 'auto', 'num'
# Flag: --col_offset
#
# Number specifies how far from the left side of the terminal (in spaces) to
# begin printing the columns, in case you want to e.g. center them under your
# text.
# Example:
# col_offset="auto" - Default behavior of neofetch
# col_offset=7      - Leave 7 spaces then print the colors
col_offset="auto"

# Progress Bars


# Bar characters
#
# Default:  '-', '='
# Values:   'string', 'string'
# Flag:     --bar_char
#
# Example:
# neofetch --bar_char 'elapsed' 'total'
# neofetch --bar_char '-' '='
bar_char_elapsed="-"
bar_char_total="="

# Toggle Bar border
#
# Default:  'on'
# Values:   'on', 'off'
# Flag:     --bar_border
bar_border="on"

# Progress bar length in spaces
# Number of chars long to make the progress bars.
#
# Default:  '15'
# Values:   'num'
# Flag:     --bar_length
bar_length=15

# Progress bar colors
# When set to distro, uses your distro's logo colors.
#
# Default:  'distro', 'distro'
# Values:   'distro', 'num'
# Flag:     --bar_colors
#
# Example:
# neofetch --bar_colors 3 4
# neofetch --bar_colors distro 5
bar_color_elapsed="distro"
bar_color_total="distro"


# Info display
# Display a bar with the info.
#
# Default: 'off'
# Values:  'bar', 'infobar', 'barinfo', 'off'
# Flags:   --memory_display
#          --battery_display
#          --disk_display
#
# Example:
# bar:     '[---=======]'
# infobar: 'info [---=======]'
# barinfo: '[---=======] info'
# off:     'info'
memory_display="off"
battery_display="off"
disk_display="off"


# Backend Settings


# Image backend.
#
# Default:  'ascii'
# Values:   'ascii', 'caca', 'catimg', 'chafa', 'jp2a', 'iterm2', 'off',
#           'pot', 'termpix', 'pixterm', 'tycat', 'w3m', 'kitty', 'ueberzug',
#           'viu'

# Flag:     --backend
image_backend="ascii"

# Image Source
#
# Which image or ascii file to display.
#
# Default:  'auto'
# Values:   'auto', 'ascii', 'wallpaper', '/path/to/img', '/path/to/ascii', '/path/to/dir/'
#           'command output (neofetch --ascii "$(fortune | cowsay -W 30)")'
# Flag:     --source
#
# NOTE: 'auto' will pick the best image source for whatever image backend is used.
#       In ascii mode, distro ascii art will be used and in an image mode, your
#       wallpaper will be used.
image_source="auto"


# Ascii Options


# Ascii distro
# Which distro's ascii art to display.
#
# Default: 'auto'
# Values:  'auto', 'distro_name'
# Flag:    --ascii_distro
# NOTE: AIX, Hash, Alpine, AlterLinux, Amazon, Anarchy, Android, instantOS,
#       Antergos, antiX, "AOSC OS", "AOSC OS/Retro", Apricity, ArchCraft,
#       ArcoLinux, ArchBox, ARCHlabs, ArchStrike, XFerience, ArchMerge, Arch,
#       Artix, Arya, Bedrock, Bitrig, BlackArch, BLAG, BlankOn, BlueLight,
#       Bodhi, bonsai, BSD, BunsenLabs, Calculate, Carbs, CentOS, CenterOS, Chakra, ChaletOS,
#       Chapeau, Chrom*, Cleanjaro, ClearOS, Clear_Linux, Clover, Condres,
#       Container_Linux, Crystal Linux, CRUX, Cucumber, dahlia, Debian, Deepin,
#       DesaOS, Devuan, DracOS, DarkOs, Itc, DragonFly, Drauger, Elementary,
#       EndeavourOS, Endless, EuroLinux, Exherbo, Fedora, Feren, Finnix, FreeBSD,
#       FreeMiNT, Frugalware, Funtoo, GalliumOS, Garuda, Gentoo, Pentoo,
#       gNewSense, GNOME, GNU, GoboLinux, GrapheneOS, Grombyang, Guix, Haiku, Huayra,
#       HydroOS, Hyperbola, iglunix, janus, Kali, KaOS, KDE_neon, Kibojoe, Kogaion, Korora,
#       KSLinux, Kubuntu, LEDE, LaxerOS, LibreELEC, LFS, Linux_Lite, LMDE,
#       Lubuntu, Lunar, macos, Mageia, MagpieOS, Mandriva, Manjaro, TeArch, Maui,
<<<<<<< HEAD
#       Mer, Minix, LinuxMint, Live_Raizo, MX_Linux, Namib, Neptune, NetBSD,
#       Netrunner, Nitrux, NixOS, NomadBSD, Nurunner, NuTyX, OBRevenge, OpenBSD,
=======
#       Mer, Minix, MIRACLE_LINUX, LinuxMint, Live_Raizo, MX_Linux, Namib, Neptune, NetBSD,
#       Netrunner, Nitrux, NixOS, Nurunner, NuTyX, OBRevenge, OpenBSD,
>>>>>>> 27d711cc
#       openEuler, OpenIndiana, openmamba, OpenMandriva, OpenStage, OpenWrt,
#       osmc, Oracle, Orchid, OS Elbrus, PacBSD, Parabola, Pardus, Parrot, Parsix,
#       TrueOS, PCLinuxOS, Pengwin, Peppermint, Pisi, popos, Porteus, PostMarketOS,
#       Proxmox, PuffOS, Puppy, PureOS, Qubes, Qubyt, Quibian, Radix, Raspbian,
#       Reborn_OS, Redstar, Redcore, Redhat, Refracted_Devuan, Regata, Regolith,
#       Rocky, Rosa, sabotage, Sabayon, Sailfish, SalentOS, ShastraOS, Scientific, Septor,
#       SereneLinux, SharkLinux, Siduction, SkiffOS, Slackware, SliTaz, SmartOS,
#       Solus, Source_Mage, Sparky, Star, SteamOS, SunOS, openSUSE_Leap, t2,
#       openSUSE_Tumbleweed, openSUSE, SwagArch, Tails, Trisquel,
#       Ubuntu-Cinnamon, Ubuntu-Budgie, Ubuntu-GNOME, Ubuntu Touch, Ubuntu-MATE,
#       Ubuntu-Studio, Ubuntu-Sway, Ubuntu, Ultramarine, Univention, Venom, Void, VNux, LangitKetujuh, semc,
#       Obarun, windows10, Windows7, Xubuntu, Zorin, and IRIX have ascii logos.
# NOTE: Arch, Ubuntu, Redhat, Fedora and Dragonfly have 'old' logo variants.
#       Use '{distro name}_old' to use the old logos.
# NOTE: Ubuntu has flavor variants.
#       Change this to Lubuntu, Kubuntu, Xubuntu, Ubuntu-GNOME,
#       Ubuntu-Studio, Ubuntu-Mate  or Ubuntu-Budgie to use the flavors.
# NOTE: "AOSC OS/Retro", Arcolinux, Dragonfly, Fedora, Alpine, Arch, Ubuntu,
#       CRUX, Debian, Gentoo, FreeBSD, Mac, NixOS, OpenBSD, Orchid, android,
#       Artix, CentOS, Cleanjaro, ElementaryOS, GUIX, Hyperbola,
#       Manjaro, MXLinux, NetBSD, Parabola, POP_OS, PureOS,
#       Slackware, SunOS, LinuxLite, OpenSUSE, Raspbian,
#       postmarketOS, and Void have a smaller logo variant.
#       Use '{distro name}_small' to use the small variants.
ascii_distro="auto"

# Ascii Colors
#
# Default:  'distro'
# Values:   'distro', 'num' 'num' 'num' 'num' 'num' 'num'
# Flag:     --ascii_colors
#
# Example:
# ascii_colors=(distro)      - Ascii is colored based on Distro colors.
# ascii_colors=(4 6 1 8 8 6) - Ascii is colored using these colors.
ascii_colors=(distro)

# Bold ascii logo
# Whether or not to bold the ascii logo.
#
# Default: 'on'
# Values:  'on', 'off'
# Flag:    --ascii_bold
ascii_bold="on"


# Image Options


# Image loop
# Setting this to on will make neofetch redraw the image constantly until
# Ctrl+C is pressed. This fixes display issues in some terminal emulators.
#
# Default:  'off'
# Values:   'on', 'off'
# Flag:     --loop
image_loop="off"

# Thumbnail directory
#
# Default: '~/.cache/thumbnails/neofetch'
# Values:  'dir'
thumbnail_dir="${XDG_CACHE_HOME:-${HOME}/.cache}/thumbnails/neofetch"

# Crop mode
#
# Default:  'normal'
# Values:   'normal', 'fit', 'fill'
# Flag:     --crop_mode
#
# See this wiki page to learn about the fit and fill options.
# https://github.com/dylanaraps/neofetch/wiki/What-is-Waifu-Crop%3F
crop_mode="normal"

# Crop offset
# Note: Only affects 'normal' crop mode.
#
# Default:  'center'
# Values:   'northwest', 'north', 'northeast', 'west', 'center'
#           'east', 'southwest', 'south', 'southeast'
# Flag:     --crop_offset
crop_offset="center"

# Image size
# The image is half the terminal width by default.
#
# Default: 'auto'
# Values:  'auto', '00px', '00%', 'none'
# Flags:   --image_size
#          --size
image_size="auto"

# Catimg block size.
# Control the resolution of catimg.
#
# Default: '2'
# Values:  '1', '2'
# Flags:   --catimg_size
catimg_size="2"

# Gap between image and text
#
# Default: '3'
# Values:  'num', '-num'
# Flag:    --gap
gap=3

# Image offsets
# Only works with the w3m backend.
#
# Default: '0'
# Values:  'px'
# Flags:   --xoffset
#          --yoffset
yoffset=0
xoffset=0

# Image background color
# Only works with the w3m backend.
#
# Default: ''
# Values:  'color', 'blue'
# Flag:    --bg_color
background_color=


# Misc Options

# Stdout mode
# Turn off all colors and disables image backend (ASCII/Image).
# Useful for piping into another command.
# Default: 'off'
# Values: 'on', 'off'
stdout="off"
EOF

# DETECT INFORMATION

get_os() {
    # $kernel_name is set in a function called cache_uname and is
    # just the output of "uname -s".
    case $kernel_name in
        Darwin)   os=$darwin_name ;;
        SunOS)    os=Solaris ;;
        Haiku)    os=Haiku ;;
        MINIX)    os=MINIX ;;
        AIX)      os=AIX ;;
        IRIX*)    os=IRIX ;;
        FreeMiNT) os=FreeMiNT ;;

        Linux|GNU*)
            os=Linux
        ;;

        *BSD|DragonFly|Bitrig)
            os=BSD
        ;;

        CYGWIN*|MSYS*|MINGW*)
            os=Windows
        ;;

        *)
            printf '%s\n' "Unknown OS detected: '$kernel_name', aborting..." >&2
            printf '%s\n' "Open an issue on GitHub to add support for your OS." >&2
            exit 1
        ;;
    esac
}

get_distro() {
    [[ $distro ]] && return

    case $os in
        Linux|BSD|MINIX)
            if [[ -f /bedrock/etc/bedrock-release && -z $BEDROCK_RESTRICT ]]; then
                case $distro_shorthand in
                    on|tiny) distro="Bedrock Linux" ;;
                    *) distro=$(< /bedrock/etc/bedrock-release)
                esac

            elif [[ -f /etc/redstar-release ]]; then
                case $distro_shorthand in
                    on|tiny) distro="Red Star OS" ;;
                    *) distro="Red Star OS $(awk -F'[^0-9*]' '$0=$2' /etc/redstar-release)"
                esac

            elif [[ -f /etc/armbian-release ]]; then
                . /etc/armbian-release
                distro="Armbian $DISTRIBUTION_CODENAME (${VERSION:-})"

            elif [[ -f /etc/siduction-version ]]; then
                case $distro_shorthand in
                    on|tiny) distro=Siduction ;;
                    *) distro="Siduction ($(lsb_release -sic))"
                esac

            elif [[ -f /etc/mcst_version ]]; then
                case $distro_shorthand in
                    on|tiny) distro="OS Elbrus" ;;
                    *) distro="OS Elbrus $(< /etc/mcst_version)"
                esac

            elif [[ -f /etc/NIXOS ]]; then
                case $distro_shorthand in
                    on) distro="NixOS $(nixos-version | awk '{print substr($1,0,5),$2}')" ;;
                    tiny) distro="NixOS" ;;
                    *) distro="NixOS $(nixos-version)" ;;
                esac

            elif type -p pveversion >/dev/null; then
                case $distro_shorthand in
                    on|tiny) distro="Proxmox VE" ;;
                    *)
                        distro=$(pveversion)
                        distro=${distro#pve-manager/}
                        distro="Proxmox VE ${distro%/*}"
                esac

            elif type -p lsb_release >/dev/null; then
                case $distro_shorthand in
                    on)   lsb_flags=-si ;;
                    tiny) lsb_flags=-si ;;
                    *)    lsb_flags=-sd ;;
                esac
                distro=$(lsb_release "$lsb_flags")

            elif [[ -f /etc/os-release || \
                    -f /usr/lib/os-release || \
                    -f /etc/openwrt_release || \
                    -f /etc/lsb-release ]]; then

                # Source the os-release file
                for file in /etc/lsb-release /usr/lib/os-release \
                            /etc/os-release  /etc/openwrt_release; do
                    source "$file" && break
                done

                # Format the distro name.
                case $distro_shorthand in
                    on)   distro="${NAME:-${DISTRIB_ID}} ${VERSION_ID:-${DISTRIB_RELEASE}}" ;;
                    tiny) distro="${NAME:-${DISTRIB_ID:-${TAILS_PRODUCT_NAME}}}" ;;
                    off)  distro="${PRETTY_NAME:-${DISTRIB_DESCRIPTION}} ${UBUNTU_CODENAME}" ;;
                esac

                # Workaround for NomadBSD.
                [[ $distro = "FreeBSD"* ]] && [[ -f /usr/bin/nomadbsd-sysinfo ]] && distro=NomadBSD

            elif [[ -f /etc/GoboLinuxVersion ]]; then
                case $distro_shorthand in
                    on|tiny) distro=GoboLinux ;;
                    *) distro="GoboLinux $(< /etc/GoboLinuxVersion)"
                esac

            elif [[ -f /etc/SDE-VERSION ]]; then
                distro="$(< /etc/SDE-VERSION)"
                case $distro_shorthand in
                    on|tiny) distro="${distro% *}" ;;
                esac

            elif type -p crux >/dev/null; then
                distro=$(crux)
                case $distro_shorthand in
                    on)   distro=${distro//version} ;;
                    tiny) distro=${distro//version*}
                esac

            elif type -p tazpkg >/dev/null; then
                distro="SliTaz $(< /etc/slitaz-release)"

            elif type -p kpt >/dev/null && \
                 type -p kpm >/dev/null; then
                distro=KSLinux

            elif [[ -d /system/app/ && -d /system/priv-app ]]; then
                distro="Android $(getprop ro.build.version.release)"

            # Chrome OS doesn't conform to the /etc/*-release standard.
            # While the file is a series of variables they can't be sourced
            # by the shell since the values aren't quoted.
            elif [[ -f /etc/lsb-release && $(< /etc/lsb-release) == *CHROMEOS* ]]; then
                distro='Chrome OS'

            elif type -p guix >/dev/null; then
                case $distro_shorthand in
                    on|tiny) distro="Guix System" ;;
                    *) distro="Guix System $(guix -V | awk 'NR==1{printf $4}')"
                esac

            # Display whether using '-current' or '-release' on OpenBSD.
            elif [[ $kernel_name = OpenBSD ]] ; then
                read -ra kernel_info <<< "$(sysctl -n kern.version)"
                distro=${kernel_info[*]:0:2}

            else
                for release_file in /etc/*-release; do
                    distro+=$(< "$release_file")
                done

                if [[ -z $distro ]]; then
                    case $distro_shorthand in
                        on|tiny) distro=$kernel_name ;;
                        *) distro="$kernel_name $kernel_version" ;;
                    esac

                    distro=${distro/DragonFly/DragonFlyBSD}

                    # Workarounds for some BSD based distros.
                    [[ -f /etc/pcbsd-lang ]]       && distro=PCBSD
                    [[ -f /etc/trueos-lang ]]      && distro=TrueOS
                    [[ -f /etc/pacbsd-release ]]   && distro=PacBSD
                    [[ -f /etc/hbsd-update.conf ]] && distro=HardenedBSD
                fi
            fi

            if [[ $(< /proc/version) == *Microsoft* || $kernel_version == *Microsoft* ]]; then
                windows_version=$(wmic.exe os get Version)
                windows_version=$(trim "${windows_version/Version}")

                case $distro_shorthand in
                    on)   distro+=" [Windows $windows_version]" ;;
                    tiny) distro="Windows ${windows_version::2}" ;;
                    *)    distro+=" on Windows $windows_version" ;;
                esac

            elif [[ $(< /proc/version) == *chrome-bot* || -f /dev/cros_ec ]]; then
                [[ $distro != *Chrome* ]] &&
                    case $distro_shorthand in
                        on)   distro+=" [Chrome OS]" ;;
                        tiny) distro="Chrome OS" ;;
                        *)    distro+=" on Chrome OS" ;;
                    esac
                    distro=${distro## on }
            fi

            distro=$(trim_quotes "$distro")
            distro=${distro/NAME=}

            if [[ -f /usr/bin/system-image-cli ]]; then
            	local ut_ota
                ut_ota=$(system-image-cli -i | awk '/version tag:/ { print $3 }');
                distro="Ubuntu Touch $ut_ota";

                # There's a weird UT bug where the HOSTNAME is set to android.
                HOSTNAME=$(hostname);
            fi

            # Get Ubuntu flavor.
            if [[ $distro == "Ubuntu"* ]]; then
                case $XDG_CONFIG_DIRS in
                    *"studio"*)   distro=${distro/Ubuntu/Ubuntu Studio} ;;
                    *"plasma"*)   distro=${distro/Ubuntu/Kubuntu} ;;
                    *"mate"*)     distro=${distro/Ubuntu/Ubuntu MATE} ;;
                    *"xubuntu"*)  distro=${distro/Ubuntu/Xubuntu} ;;
                    *"Lubuntu"*)  distro=${distro/Ubuntu/Lubuntu} ;;
                    *"budgie"*)   distro=${distro/Ubuntu/Ubuntu Budgie} ;;
                    *"cinnamon"*) distro=${distro/Ubuntu/Ubuntu Cinnamon} ;;
                    *"ubuntusway"*) distro=${distro/Ubuntu/Ubuntu Sway} ;;
                esac
            fi
        ;;

        "Mac OS X"|"macOS")
            case $osx_version in
                10.4*)  codename="Mac OS X Tiger" ;;
                10.5*)  codename="Mac OS X Leopard" ;;
                10.6*)  codename="Mac OS X Snow Leopard" ;;
                10.7*)  codename="Mac OS X Lion" ;;
                10.8*)  codename="OS X Mountain Lion" ;;
                10.9*)  codename="OS X Mavericks" ;;
                10.10*) codename="OS X Yosemite" ;;
                10.11*) codename="OS X El Capitan" ;;
                10.12*) codename="macOS Sierra" ;;
                10.13*) codename="macOS High Sierra" ;;
                10.14*) codename="macOS Mojave" ;;
                10.15*) codename="macOS Catalina" ;;
                10.16*) codename="macOS Big Sur" ;;
                11.*)  codename="macOS Big Sur" ;;
                12.*)  codename="macOS Monterey" ;;
                13.*)  codename="macOS Ventura" ;;
                *)      codename=macOS ;;
            esac

            distro="$codename $osx_version $osx_build"

            case $distro_shorthand in
                on) distro=${distro/ ${osx_build}} ;;

                tiny)
                    case $osx_version in
                        10.[4-7]*)            distro=${distro/${codename}/Mac OS X} ;;
                        10.[8-9]*|10.1[0-1]*) distro=${distro/${codename}/OS X} ;;
                        10.1[2-6]*|11.0*)     distro=${distro/${codename}/macOS} ;;
                    esac
                    distro=${distro/ ${osx_build}}
                ;;
            esac
        ;;

        "iPhone OS")
            distro="iOS $osx_version"

            # "uname -m" doesn't print architecture on iOS.
            os_arch=off
        ;;

        Windows)
            distro=$(wmic os get Caption)
            distro=${distro/Caption}
            distro=${distro/Microsoft }
        ;;

        Solaris)
            case $distro_shorthand in
                on|tiny) distro=$(awk 'NR==1 {print $1,$3}' /etc/release) ;;
                *)       distro=$(awk 'NR==1 {print $1,$2,$3}' /etc/release) ;;
            esac
            distro=${distro/\(*}
        ;;

        Haiku)
            distro=Haiku
        ;;

        AIX)
            distro="AIX $(oslevel)"
        ;;

        IRIX)
            distro="IRIX ${kernel_version}"
        ;;

        FreeMiNT)
            distro=FreeMiNT
        ;;
    esac

    distro=${distro//Enterprise Server}

    [[ $distro ]] || distro="$os (Unknown)"

    # Get OS architecture.
    case $os in
        Solaris|AIX|Haiku|IRIX|FreeMiNT)
            machine_arch=$(uname -p)
        ;;

        *)  machine_arch=$kernel_machine ;;
    esac

    [[ $os_arch == on ]] && \
        distro+=" $machine_arch"

    [[ ${ascii_distro:-auto} == auto ]] && \
        ascii_distro=$(trim "$distro")
}

get_model() {
    case $os in
        Linux)
            if [[ -d /system/app/ && -d /system/priv-app ]]; then
                model="$(getprop ro.product.brand) $(getprop ro.product.model)"

            elif [[ -f /sys/devices/virtual/dmi/id/board_vendor ||
                    -f /sys/devices/virtual/dmi/id/board_name ]]; then
                model=$(< /sys/devices/virtual/dmi/id/board_vendor)
                model+=" $(< /sys/devices/virtual/dmi/id/board_name)"

            elif [[ -f /sys/devices/virtual/dmi/id/product_name ||
                    -f /sys/devices/virtual/dmi/id/product_version ]]; then
                model=$(< /sys/devices/virtual/dmi/id/product_name)
                model+=" $(< /sys/devices/virtual/dmi/id/product_version)"

            elif [[ -f /sys/firmware/devicetree/base/model ]]; then
                model=$(< /sys/firmware/devicetree/base/model)

            elif [[ -f /tmp/sysinfo/model ]]; then
                model=$(< /tmp/sysinfo/model)
            fi
        ;;

        "Mac OS X"|"macOS")
            if [[ $(kextstat | grep -F -e "FakeSMC" -e "VirtualSMC") != "" ]]; then
                model="Hackintosh (SMBIOS: $(sysctl -n hw.model))"
            else
                model=$(sysctl -n hw.model)
            fi
        ;;

        "iPhone OS")
            case $kernel_machine in
                iPad1,1):            "iPad" ;;
                iPad2,[1-4]):        "iPad 2" ;;
                iPad3,[1-3]):        "iPad 3" ;;
                iPad3,[4-6]):        "iPad 4" ;;
                iPad6,1[12]):        "iPad 5" ;;
                iPad7,[5-6]):        "iPad 6" ;;
                iPad7,1[12]):        "iPad 7" ;;
                iPad11,[67]):        "iPad 8" ;;
                iPad4,[1-3]):        "iPad Air" ;;
                iPad5,[3-4]):        "iPad Air 2" ;;
                iPad11,[3-4]):       "iPad Air 3" ;;
                iPad13,[1-2]):       "iPad Air 4";;
                iPad6,[7-8]):        "iPad Pro (12.9 Inch)" ;;
                iPad6,[3-4]):        "iPad Pro (9.7 Inch)" ;;
                iPad7,[1-2]):        "iPad Pro 2 (12.9 Inch)" ;;
                iPad7,[3-4]):        "iPad Pro (10.5 Inch)" ;;
                iPad8,[1-4]):        "iPad Pro (11 Inch)" ;;
                iPad8,[5-8]):        "iPad Pro 3 (12.9 Inch)" ;;
                iPad8,9 | iPad8,10): "iPad Pro 4 (11 Inch)" ;;
                iPad8,1[1-2]):       "iPad Pro 4 (12.9 Inch)" ;;
                iPad2,[5-7]):        "iPad mini" ;;
                iPad4,[4-6]):        "iPad mini 2" ;;
                iPad4,[7-9]):        "iPad mini 3" ;;
                iPad5,[1-2]):        "iPad mini 4" ;;
                iPad11,[1-2]):       "iPad mini 5" ;;

                iPhone1,1):     "iPhone" ;;
                iPhone1,2):     "iPhone 3G" ;;
                iPhone2,1):     "iPhone 3GS" ;;
                iPhone3,[1-3]): "iPhone 4" ;;
                iPhone4,1):     "iPhone 4S" ;;
                iPhone5,[1-2]): "iPhone 5" ;;
                iPhone5,[3-4]): "iPhone 5c" ;;
                iPhone6,[1-2]): "iPhone 5s" ;;
                iPhone7,2):     "iPhone 6" ;;
                iPhone7,1):     "iPhone 6 Plus" ;;
                iPhone8,1):     "iPhone 6s" ;;
                iPhone8,2):     "iPhone 6s Plus" ;;
                iPhone8,4):     "iPhone SE" ;;
                iPhone9,[13]):  "iPhone 7" ;;
                iPhone9,[24]):  "iPhone 7 Plus" ;;
                iPhone10,[14]): "iPhone 8" ;;
                iPhone10,[25]): "iPhone 8 Plus" ;;
                iPhone10,[36]): "iPhone X" ;;
                iPhone11,2):    "iPhone XS" ;;
                iPhone11,[46]): "iPhone XS Max" ;;
                iPhone11,8):    "iPhone XR" ;;
                iPhone12,1):    "iPhone 11" ;;
                iPhone12,3):    "iPhone 11 Pro" ;;
                iPhone12,5):    "iPhone 11 Pro Max" ;;
                iPhone12,8):    "iPhone SE 2020" ;;
                iPhone13,1):    "iPhone 12 Mini" ;;
                iPhone13,2):    "iPhone 12" ;;
                iPhone13,3):    "iPhone 12 Pro" ;;
                iPhone13,4):    "iPhone 12 Pro Max" ;;

                iPod1,1): "iPod touch" ;;
                ipod2,1): "iPod touch 2G" ;;
                ipod3,1): "iPod touch 3G" ;;
                ipod4,1): "iPod touch 4G" ;;
                ipod5,1): "iPod touch 5G" ;;
                ipod7,1): "iPod touch 6G" ;;
                iPod9,1): "iPod touch 7G" ;;
            esac

            model=$_
        ;;

        BSD|MINIX)
            model=$(sysctl -n hw.vendor hw.product)
        ;;

        Windows)
            model=$(wmic computersystem get manufacturer,model)
            model=${model/Manufacturer}
            model=${model/Model}
        ;;

        Solaris)
            model=$(prtconf -b | awk -F':' '/banner-name/ {printf $2}')
        ;;

        AIX)
            model=$(/usr/bin/uname -M)
        ;;

        FreeMiNT)
            model=$(sysctl -n hw.model)
            model=${model/ (_MCH *)}
        ;;
    esac

    # Remove dummy OEM info.
    model=${model//To be filled by O.E.M.}
    model=${model//To Be Filled*}
    model=${model//OEM*}
    model=${model//Not Applicable}
    model=${model//System Product Name}
    model=${model//System Version}
    model=${model//Undefined}
    model=${model//Default string}
    model=${model//Not Specified}
    model=${model//Type1ProductConfigId}
    model=${model//INVALID}
    model=${model//All Series}
    model=${model//�}

    case $model in
        "Standard PC"*) model="KVM/QEMU (${model})" ;;
        OpenBSD*)       model="vmm ($model)" ;;
    esac
}

get_title() {
    user=${USER:-$(id -un || printf %s "${HOME/*\/}")}

    case $title_fqdn in
        on) hostname=$(hostname -f) ;;
        *)  hostname=${HOSTNAME:-$(hostname)} ;;
    esac

    title=${title_color}${bold}${user}${at_color}@${title_color}${bold}${hostname}
    length=$((${#user} + ${#hostname} + 1))
}

get_kernel() {
    # Since these OS are integrated systems, it's better to skip this function altogether
    [[ $os =~ (AIX|IRIX) ]] && return

    # Haiku uses 'uname -v' and not - 'uname -r'.
    [[ $os == Haiku ]] && {
        kernel=$(uname -v)
        return
    }

    # In Windows 'uname' may return the info of GNUenv thus use wmic for OS kernel.
    [[ $os == Windows ]] && {
        kernel=$(wmic os get Version)
        kernel=${kernel/Version}
        return
    }

    case $kernel_shorthand in
        on)  kernel=$kernel_version ;;
        off) kernel="$kernel_name $kernel_version" ;;
    esac

    # Hide kernel info if it's identical to the distro info.
    [[ $os =~ (BSD|MINIX) && $distro == *"$kernel_name"* ]] &&
        case $distro_shorthand in
            on|tiny) kernel=$kernel_version ;;
            *)       unset kernel ;;
        esac
}

get_uptime() {
    # Get uptime in seconds.
    case $os in
        Linux|Windows|MINIX)
            if [[ -r /proc/uptime ]]; then
                s=$(< /proc/uptime)
                s=${s/.*}
            else
                boot=$(date -d"$(uptime -s)" +%s)
                now=$(date +%s)
                s=$((now - boot))
            fi
        ;;

        "Mac OS X"|"macOS"|"iPhone OS"|BSD|FreeMiNT)
            boot=$(sysctl -n kern.boottime)
            boot=${boot/\{ sec = }
            boot=${boot/,*}

            # Get current date in seconds.
            now=$(date +%s)
            s=$((now - boot))
        ;;

        Solaris)
            s=$(kstat -p unix:0:system_misc:snaptime | awk '{print $2}')
            s=${s/.*}
        ;;

        AIX|IRIX)
            t=$(LC_ALL=POSIX ps -o etime= -p 1)

            [[ $t == *-*   ]] && { d=${t%%-*}; t=${t#*-}; }
            [[ $t == *:*:* ]] && { h=${t%%:*}; t=${t#*:}; }

            h=${h#0}
            t=${t#0}

            s=$((${d:-0}*86400 + ${h:-0}*3600 + ${t%%:*}*60 + ${t#*:}))
        ;;

        Haiku)
            s=$(($(system_time) / 1000000))
        ;;
    esac

    d="$((s / 60 / 60 / 24)) days"
    h="$((s / 60 / 60 % 24)) hours"
    m="$((s / 60 % 60)) minutes"

    # Remove plural if < 2.
    ((${d/ *} == 1)) && d=${d/s}
    ((${h/ *} == 1)) && h=${h/s}
    ((${m/ *} == 1)) && m=${m/s}

    # Hide empty fields.
    ((${d/ *} == 0)) && unset d
    ((${h/ *} == 0)) && unset h
    ((${m/ *} == 0)) && unset m

    uptime=${d:+$d, }${h:+$h, }$m
    uptime=${uptime%', '}
    uptime=${uptime:-$s seconds}

    # Make the output of uptime smaller.
    case $uptime_shorthand in
        on)
            uptime=${uptime/ minutes/ mins}
            uptime=${uptime/ minute/ min}
            uptime=${uptime/ seconds/ secs}
        ;;

        tiny)
            uptime=${uptime/ days/d}
            uptime=${uptime/ day/d}
            uptime=${uptime/ hours/h}
            uptime=${uptime/ hour/h}
            uptime=${uptime/ minutes/m}
            uptime=${uptime/ minute/m}
            uptime=${uptime/ seconds/s}
            uptime=${uptime//,}
        ;;
    esac
}

get_packages() {
    # to adjust the number of pkgs per pkg manager
    pkgs_h=0

    # has: Check if package manager installed.
    # dir: Count files or dirs in a glob.
    # pac: If packages > 0, log package manager name.
    # tot: Count lines in command output.
    has() { type -p "$1" >/dev/null && manager=$1; }
    # globbing is intentional here
    # shellcheck disable=SC2206
    dir() { pkgs=($@); ((packages+=${#pkgs[@]})); pac "$((${#pkgs[@]}-pkgs_h))"; }
    pac() { (($1 > 0)) && { managers+=("$1 (${manager})"); manager_string+="${manager}, "; }; }
    tot() {
        IFS=$'\n' read -d "" -ra pkgs <<< "$("$@")";
        ((packages+=${#pkgs[@]}));
        pac "$((${#pkgs[@]}-pkgs_h))";
    }

    # Redefine tot() and dir() for Bedrock Linux.
    [[ -f /bedrock/etc/bedrock-release && $PATH == */bedrock/cross/* ]] && {
        br_strata=$(brl list)
        tot() {
            IFS=$'\n' read -d "" -ra pkgs <<< "$(for s in ${br_strata}; do strat -r "$s" "$@"; done)"
            ((packages+="${#pkgs[@]}"))
            pac "$((${#pkgs[@]}-pkgs_h))";
        }
        dir() {
            local pkgs=()
            # globbing is intentional here
            # shellcheck disable=SC2206
            for s in ${br_strata}; do pkgs+=(/bedrock/strata/$s/$@); done
            ((packages+=${#pkgs[@]}))
            pac "$((${#pkgs[@]}-pkgs_h))"
        }
    }

    case $os in
        Linux|BSD|"iPhone OS"|Solaris)
            # Package Manager Programs.
            has kiss       && tot kiss l
            has cpt-list   && tot cpt-list
            has pacman-key && tot pacman -Qq --color never
            has click      && tot click list
            has dpkg       && tot dpkg-query -f '.\n' -W
            has xbps-query && tot xbps-query -l
            has apk        && tot apk info
            has opkg       && tot opkg list-installed
            has pacman-g2  && tot pacman-g2 -Q
            has lvu        && tot lvu installed
            has tce-status && tot tce-status -i
            has pkg_info   && tot pkg_info
            has pkgin      && tot pkgin list
            has tazpkg     && pkgs_h=6 tot tazpkg list && ((packages-=6))
            has sorcery    && tot gaze installed
            has alps       && tot alps showinstalled
            has butch      && tot butch list
            has swupd      && tot swupd bundle-list --quiet
            has pisi       && tot pisi li
            has pacstall   && tot pacstall -L

            # Using the dnf package cache is much faster than rpm.
            if has dnf && type -p sqlite3 >/dev/null && [[ -f /var/cache/dnf/packages.db ]]; then
                pac "$(sqlite3 /var/cache/dnf/packages.db "SELECT count(pkg) FROM installed")"
            else
                has rpm && tot rpm -qa
            fi

            # 'mine' conflicts with minesweeper games.
            [[ -f /etc/SDE-VERSION ]] &&
                has mine && tot mine -q

            # Counting files/dirs.
            # Variables need to be unquoted here. Only Bedrock Linux is affected.
            # $br_prefix is fixed and won't change based on user input so this is safe either way.
            # shellcheck disable=SC2086
            {
            shopt -s nullglob
            has brew    && dir "$(brew --cellar)/* $(brew --caskroom)/*"
            has emerge  && dir "/var/db/pkg/*/*"
            has Compile && dir "/Programs/*/"
            has eopkg   && dir "/var/lib/eopkg/package/*"
            has crew    && dir "${CREW_PREFIX:-/usr/local}/etc/crew/meta/*.filelist"
            has pkgtool && dir "/var/log/packages/*"
            has scratch && dir "/var/lib/scratchpkg/index/*/.pkginfo"
            has kagami  && dir "/var/lib/kagami/pkgs/*"
            has cave    && dir "/var/db/paludis/repositories/cross-installed/*/data/*/ \
                               /var/db/paludis/repositories/installed/data/*/"
            shopt -u nullglob
            }

            # Other (Needs complex command)
            has kpm-pkg && ((packages+=$(kpm  --get-selections | grep -cv deinstall$)))

            has guix && {
                manager=guix-system && tot guix package -p "/run/current-system/profile" -I
                manager=guix-user   && tot guix package -I
            }

            has nix-store && {
                nix-user-pkgs() {
                    nix-store -qR ~/.nix-profile
                    nix-store -qR /etc/profiles/per-user/"$USER"
                }
                manager=nix-system  && tot nix-store -qR /run/current-system/sw
                manager=nix-user    && tot nix-user-pkgs
                manager=nix-default && tot nix-store -qR /nix/var/nix/profiles/default
            }

            # pkginfo is also the name of a python package manager which is painfully slow.
            # TODO: Fix this somehow.
            has pkginfo && tot pkginfo -i

            case $os-$kernel_name in
                BSD-FreeBSD|BSD-DragonFly)
                    has pkg && tot pkg info
                ;;

                BSD-*)
                    has pkg && dir /var/db/pkg/*

                    ((packages == 0)) &&
                        has pkg && tot pkg list
                ;;
            esac

            # List these last as they accompany regular package managers.
            has flatpak && tot flatpak list
            has spm     && tot spm list -i
            has puyo    && dir ~/.puyo/installed

            # Snap hangs if the command is run without the daemon running.
            # Only run snap if the daemon is also running.
            has snap && ps -e | grep -qFm 1 snapd >/dev/null && \
            pkgs_h=1 tot snap list && ((packages-=1))

            # This is the only standard location for appimages.
            # See: https://github.com/AppImage/AppImageKit/wiki
            manager=appimage && has appimaged && dir ~/.local/bin/*.appimage
        ;;

        "Mac OS X"|"macOS"|MINIX)
            has port  && pkgs_h=1 tot port installed && ((packages-=1))
            has brew  && dir "$(brew --cellar)/* $(brew --caskroom)/*"
            has pkgin && tot pkgin list
            has dpkg  && tot dpkg-query -f '.\n' -W

            has nix-store && {
                nix-user-pkgs() {
                    nix-store -qR ~/.nix-profile
                    nix-store -qR /etc/profiles/per-user/"$USER"
                }
                manager=nix-system && tot nix-store -qR /run/current-system/sw
                manager=nix-user   && tot nix-user-pkgs
            }
        ;;

        AIX|FreeMiNT)
            has lslpp && ((packages+=$(lslpp -J -l -q | grep -cv '^#')))
            has rpm   && tot rpm -qa
        ;;

        Windows)
            case $kernel_name in
                CYGWIN*) has cygcheck && tot cygcheck -cd ;;
                MSYS*)   has pacman   && tot pacman -Qq --color never ;;
            esac

            # Scoop environment throws errors if `tot scoop list` is used
            has scoop && pkgs_h=1 dir ~/scoop/apps/* && ((packages-=1))

            # Count chocolatey packages.
            # [[ -d /c/ProgramData/chocolatey/lib ]] && \
            #     dir /c/ProgramData/chocolatey/lib/*
            has choco && tot choco list --localonly

            # Count winget
            has winget && tot winget list
        ;;

        Haiku)
            has pkgman && dir /boot/system/package-links/*
            packages=${packages/pkgman/depot}
        ;;

        IRIX)
            manager=swpkg
            pkgs_h=3 tot versions -b && ((packages-=3))
        ;;
    esac

    if ((packages == 0)); then
        unset packages

    elif [[ $package_managers == on ]]; then
        printf -v packages '%s, ' "${managers[@]}"
        packages=${packages%,*}

    elif [[ $package_managers == tiny ]]; then
        packages+=" (${manager_string%,*})"
    fi

    packages=${packages/pacman-key/pacman}
}

get_shell() {
    case $shell_path in
        on)  shell="$SHELL " ;;
        off) shell="${SHELL##*/} " ;;
    esac

    [[ $shell_version != on ]] && return

    case ${shell_name:=${SHELL##*/}} in
        bash)
            [[ $BASH_VERSION ]] ||
                BASH_VERSION=$("$SHELL" -c "printf %s \"\$BASH_VERSION\"")

            shell+=${BASH_VERSION/-*}
        ;;

        sh|ash|dash|es) ;;

        *ksh)
            shell+=$("$SHELL" -c "printf %s \"\$KSH_VERSION\"")
            shell=${shell/ * KSH}
            shell=${shell/version}
        ;;

        osh)
            if [[ $OIL_VERSION ]]; then
                shell+=$OIL_VERSION
            else
                shell+=$("$SHELL" -c "printf %s \"\$OIL_VERSION\"")
            fi
        ;;

        tcsh)
            shell+=$("$SHELL" -c "printf %s \$tcsh")
        ;;

        yash)
            shell+=$("$SHELL" --version 2>&1)
            shell=${shell/ $shell_name}
            shell=${shell/ Yet another shell}
            shell=${shell/Copyright*}
        ;;

        nu)
            shell+=$("$SHELL" -c "version | get version")
            shell=${shell/ $shell_name}
        ;;


        *)
            shell+=$("$SHELL" --version 2>&1)
            shell=${shell/ $shell_name}
        ;;
    esac

    # Remove unwanted info.
    shell=${shell/, version}
    shell=${shell/xonsh\//xonsh }
    shell=${shell/options*}
    shell=${shell/\(*\)}
}

get_de() {
    # If function was run, stop here.
    ((de_run == 1)) && return

    case $os in
        "Mac OS X"|"macOS") de=Aqua ;;

        Windows)
            case $distro in
                *"Windows 10"*|*"Windows 11"*)
                    de=Fluent
                ;;

                *"Windows 8"*)
                    de=Metro
                ;;

                *)
                    de=Aero
                ;;
            esac
        ;;

        FreeMiNT)
            freemint_wm=(/proc/*)

            case ${freemint_wm[*]} in
                *thing*)  de=Thing ;;
                *jinnee*) de=Jinnee ;;
                *tera*)   de=Teradesk ;;
                *neod*)   de=NeoDesk ;;
                *zdesk*)  de=zDesk ;;
                *mdesk*)  de=mDesk ;;
            esac
        ;;

        *)
            ((wm_run != 1)) && get_wm

            # Temporary support for Regolith Linux
            if [[ $DESKTOP_SESSION == *regolith ]]; then
                de=Regolith

            elif [[ $XDG_CURRENT_DESKTOP ]]; then
                de=${XDG_CURRENT_DESKTOP/X\-}
                de=${de/Budgie:GNOME/Budgie}
                de=${de/:Unity7:ubuntu}

            elif [[ $DESKTOP_SESSION ]]; then
                de=${DESKTOP_SESSION##*/}

            elif [[ $GNOME_DESKTOP_SESSION_ID ]]; then
                de=GNOME

            elif [[ $MATE_DESKTOP_SESSION_ID ]]; then
                de=MATE

            elif [[ $TDE_FULL_SESSION ]]; then
                de=Trinity
            fi

            # When a window manager is started from a display manager
            # the desktop variables are sometimes also set to the
            # window manager name. This checks to see if WM == DE
            # and discards the DE value.
            [[ $de == "$wm" ]] && { unset -v de; return; }
        ;;
    esac

    # Fallback to using xprop.
    [[ $DISPLAY && -z $de ]] && type -p xprop &>/dev/null && \
        de=$(xprop -root | awk '/KDE_SESSION_VERSION|^_MUFFIN|xfce4|xfce5/')

    # Format strings.
    case $de in
        KDE_SESSION_VERSION*) de=KDE${de/* = } ;;
        *xfce4*)  de=Xfce4 ;;
        *xfce5*)  de=Xfce5 ;;
        *xfce*)   de=Xfce ;;
        *mate*)   de=MATE ;;
        *GNOME*)  de=GNOME ;;
        *MUFFIN*) de=Cinnamon ;;
    esac

    ((${KDE_SESSION_VERSION:-0} >= 4)) && de=${de/KDE/Plasma}

    if [[ $de_version == on && $de ]]; then
        case $de in
            Plasma*)   de_ver=$(plasmashell --version) ;;
            MATE*)     de_ver=$(mate-session --version) ;;
            Xfce*)     de_ver=$(xfce4-session --version) ;;
            GNOME*)    de_ver=$(gnome-shell --version) ;;
            Cinnamon*) de_ver=$(cinnamon --version) ;;
            Deepin*)   de_ver=$(awk -F'=' '/MajorVersion/ {print $2}' /etc/os-version) ;;
            Budgie*)   de_ver=$(budgie-desktop --version) ;;
            LXQt*)     de_ver=$(lxqt-session --version) ;;
            Lumina*)   de_ver=$(lumina-desktop --version 2>&1) ;;
            Trinity*)  de_ver=$(tde-config --version) ;;
            Unity*)    de_ver=$(unity --version) ;;
        esac

        de_ver=${de_ver/*TDE:}
        de_ver=${de_ver/tde-config*}
        de_ver=${de_ver/liblxqt*}
        de_ver=${de_ver/Copyright*}
        de_ver=${de_ver/)*}
        de_ver=${de_ver/* }
        de_ver=${de_ver//\"}

        de+=" $de_ver"
    fi

    # TODO:
    #  - New config option + flag: --de_display_server on/off ?
    #  - Add display of X11, Arcan and anything else relevant.
    [[ $de && $WAYLAND_DISPLAY ]] &&
        de+=" (Wayland)"

    de_run=1
}

get_wm() {
    # If function was run, stop here.
    ((wm_run == 1)) && return

    case $kernel_name in
        *OpenBSD*) ps_flags=(x -c) ;;
        *)         ps_flags=(-e) ;;
    esac

    if [[ -O "${XDG_RUNTIME_DIR}/${WAYLAND_DISPLAY:-wayland-0}" ]]; then
        if tmp_pid="$(lsof -t "${XDG_RUNTIME_DIR}/${WAYLAND_DISPLAY:-wayland-0}" 2>&1)" ||
           tmp_pid="$(fuser   "${XDG_RUNTIME_DIR}/${WAYLAND_DISPLAY:-wayland-0}" 2>&1)"; then
            wm="$(ps -p "${tmp_pid}" -ho comm=)"
        else
            # lsof may not exist, or may need root on some systems. Similarly fuser.
            # On those systems we search for a list of known window managers, this can mistakenly
            # match processes for another user or session and will miss unlisted window managers.
            wm=$(ps "${ps_flags[@]}" | grep -m 1 -o -F \
                               -e arcan \
                               -e asc \
                               -e clayland \
                               -e dwc \
                               -e fireplace \
                               -e gnome-shell \
                               -e greenfield \
                               -e grefsen \
                               -e hikari \
                               -e kwin \
                               -e lipstick \
                               -e maynard \
                               -e mazecompositor \
                               -e motorcar \
                               -e orbital \
                               -e orbment \
                               -e perceptia \
                               -e river \
                               -e rustland \
                               -e sway \
                               -e ulubis \
                               -e velox \
                               -e wavy \
                               -e way-cooler \
                               -e wayfire \
                               -e wayhouse \
                               -e westeros \
                               -e westford \
                               -e weston)
        fi

    elif [[ $DISPLAY && $os != "Mac OS X" && $os != "macOS" && $os != FreeMiNT ]]; then
        # non-EWMH WMs.
        wm=$(ps "${ps_flags[@]}" | grep -m 1 -o \
                           -e "[s]owm" \
                           -e "[c]atwm" \
                           -e "[f]vwm" \
                           -e "[d]wm" \
                           -e "[2]bwm" \
                           -e "[m]onsterwm" \
                           -e "[t]inywm" \
                           -e "[x]11fs" \
                           -e "[x]monad")

        [[ -z $wm ]] && type -p xprop &>/dev/null && {
            id=$(xprop -root -notype _NET_SUPPORTING_WM_CHECK)
            id=${id##* }
            wm=$(xprop -id "$id" -notype -len 100 -f _NET_WM_NAME 8t)
            wm=${wm/*WM_NAME = }
            wm=${wm/\"}
            wm=${wm/\"*}
        }

    else
        case $os in
            "Mac OS X"|"macOS")
                ps_line=$(ps -e | grep -o \
                    -e "[S]pectacle" \
                    -e "[A]methyst" \
                    -e "[k]wm" \
                    -e "[c]hun[k]wm" \
                    -e "[y]abai" \
                    -e "[R]ectangle")

                case $ps_line in
                    *chunkwm*)   wm=chunkwm ;;
                    *kwm*)       wm=Kwm ;;
                    *yabai*)     wm=yabai ;;
                    *Amethyst*)  wm=Amethyst ;;
                    *Spectacle*) wm=Spectacle ;;
                    *Rectangle*) wm=Rectangle ;;
                    *)           wm="Quartz Compositor" ;;
                esac
            ;;

            Windows)
                wm=$(
                    tasklist |

                    grep -Fom 1 \
                         -e bugn \
                         -e Windawesome \
                         -e blackbox \
                         -e emerge \
                         -e litestep
                )

                [[ $wm == blackbox ]] &&
                    wm="bbLean (Blackbox)"

                wm=${wm:+$wm, }DWM.exe
            ;;

            FreeMiNT)
                freemint_wm=(/proc/*)

                case ${freemint_wm[*]} in
                    *xaaes* | *xaloader*) wm=XaAES ;;
                    *myaes*)              wm=MyAES ;;
                    *naes*)               wm=N.AES ;;
                    geneva)               wm=Geneva ;;
                    *)                    wm="Atari AES" ;;
                esac
            ;;
        esac
    fi

    # Rename window managers to their proper values.
    [[ $wm == *WINDOWMAKER* ]] && wm=wmaker
    [[ $wm == *GNOME*Shell* ]] && wm=Mutter

    wm_run=1
}

get_wm_theme() {
    ((wm_run != 1)) && get_wm
    ((de_run != 1)) && get_de

    case $wm  in
        E16)
            wm_theme=$(awk -F "= " '/theme.name/ {print $2}' "${HOME}/.e16/e_config--0.0.cfg")
        ;;

        Sawfish)
            wm_theme=$(awk -F '\\(quote|\\)' '/default-frame-style/ {print $(NF-4)}' \
                       "$HOME/.sawfish/custom")
        ;;

        Cinnamon|Muffin|"Mutter (Muffin)")
            detheme=$(gsettings get org.cinnamon.theme name)
            wm_theme=$(gsettings get org.cinnamon.desktop.wm.preferences theme)
            wm_theme="$detheme ($wm_theme)"
        ;;

        Compiz|Mutter|Gala)
            if type -p gsettings >/dev/null; then
                wm_theme=$(gsettings get org.gnome.shell.extensions.user-theme name)

                [[ ${wm_theme//\'} ]] || \
                    wm_theme=$(gsettings get org.gnome.desktop.wm.preferences theme)

            elif type -p gconftool-2 >/dev/null; then
                wm_theme=$(gconftool-2 -g /apps/metacity/general/theme)
            fi
        ;;

        Metacity*)
            if [[ $de == Deepin ]]; then
                wm_theme=$(gsettings get com.deepin.wrap.gnome.desktop.wm.preferences theme)

            elif [[ $de == MATE ]]; then
                wm_theme=$(gsettings get org.mate.Marco.general theme)

            else
                wm_theme=$(gconftool-2 -g /apps/metacity/general/theme)
            fi
        ;;

        E17|Enlightenment)
            if type -p eet >/dev/null; then
                wm_theme=$(eet -d "$HOME/.e/e/config/standard/e.cfg" config |\
                            awk '/value \"file\" string.*.edj/ {print $4}')
                wm_theme=${wm_theme##*/}
                wm_theme=${wm_theme%.*}
            fi
        ;;

        Fluxbox)
            [[ -f $HOME/.fluxbox/init ]] &&
                wm_theme=$(awk -F "/" '/styleFile/ {print $NF}' "$HOME/.fluxbox/init")
        ;;

        IceWM*)
            [[ -f $HOME/.icewm/theme ]] &&
                wm_theme=$(awk -F "[\",/]" '!/#/ {print $2}' "$HOME/.icewm/theme")
        ;;

        Openbox)
            case $de in
                LXDE*) ob_file=lxde-rc ;;
                LXQt*) ob_file=lxqt-rc ;;
                    *) ob_file=rc ;;
            esac

            ob_file=$XDG_CONFIG_HOME/openbox/$ob_file.xml

            [[ -f $ob_file ]] &&
                wm_theme=$(awk '/<theme>/ {while (getline n) {if (match(n, /<name>/))
                            {l=n; exit}}} END {split(l, a, "[<>]"); print a[3]}' "$ob_file")
        ;;

        PekWM)
            [[ -f $HOME/.pekwm/config ]] &&
                wm_theme=$(awk -F "/" '/Theme/{gsub(/\"/,""); print $NF}' "$HOME/.pekwm/config")
        ;;

        Xfwm4)
            [[ -f $HOME/.config/xfce4/xfconf/xfce-perchannel-xml/xfwm4.xml ]] &&
                wm_theme=$(xfconf-query -c xfwm4 -p /general/theme)
        ;;

        KWin*)
            kde_config_dir
            kwinrc=$kde_config_dir/kwinrc
            kdebugrc=$kde_config_dir/kdebugrc

            if [[ -f $kwinrc ]]; then
                wm_theme=$(awk '/theme=/ {
                                    gsub(/theme=.*qml_|theme=.*svg__/,"",$0);
                                    print $0;
                                    exit
                                 }' "$kwinrc")

                [[ "$wm_theme" ]] ||
                    wm_theme=$(awk '/library=org.kde/ {
                                        gsub(/library=org.kde./,"",$0);
                                        print $0;
                                        exit
                                     }' "$kwinrc")

                [[ $wm_theme ]] ||
                    wm_theme=$(awk '/PluginLib=kwin3_/ {
                                        gsub(/PluginLib=kwin3_/,"",$0);
                                        print $0;
                                        exit
                                     }' "$kwinrc")

            elif [[ -f $kdebugrc ]]; then
                wm_theme=$(awk '/(decoration)/ {gsub(/\[/,"",$1); print $1; exit}' "$kdebugrc")
            fi

            wm_theme=${wm_theme/theme=}
        ;;

        "Quartz Compositor")
            global_preferences=$HOME/Library/Preferences/.GlobalPreferences.plist
            wm_theme=$(PlistBuddy -c "Print AppleInterfaceStyle" "$global_preferences")
            wm_theme_color=$(PlistBuddy -c "Print AppleAccentColor" "$global_preferences")

            [[ "$wm_theme" ]] ||
                wm_theme=Light

            case $wm_theme_color in
                -1) wm_theme_color=Graphite ;;
                0)  wm_theme_color=Red ;;
                1)  wm_theme_color=Orange ;;
                2)  wm_theme_color=Yellow ;;
                3)  wm_theme_color=Green ;;
                5)  wm_theme_color=Purple ;;
                6)  wm_theme_color=Pink ;;
                *)  wm_theme_color=Blue ;;
            esac

            wm_theme="$wm_theme_color ($wm_theme)"
        ;;

        *Explorer)
            path=/proc/registry/HKEY_CURRENT_USER/Software/Microsoft
            path+=/Windows/CurrentVersion/Themes/CurrentTheme

            wm_theme=$(head -n1 "$path")
            wm_theme=${wm_theme##*\\}
            wm_theme=${wm_theme%.*}
        ;;

        Blackbox|bbLean*)
            path=$(wmic process get ExecutablePath | grep -F "blackbox")
            path=${path//\\/\/}

            wm_theme=$(grep '^session\.styleFile:' "${path/\.exe/.rc}")
            wm_theme=${wm_theme/session\.styleFile: }
            wm_theme=${wm_theme##*\\}
            wm_theme=${wm_theme%.*}
        ;;
    esac

    wm_theme=$(trim_quotes "$wm_theme")
}

get_cpu() {
    case $os in
        "Linux" | "MINIX" | "Windows")
            # Get CPU name.
            cpu_file="/proc/cpuinfo"

            case $kernel_machine in
                "frv" | "hppa" | "m68k" | "openrisc" | "or"* | "powerpc" | "ppc"* | "sparc"*)
                    cpu="$(awk -F':' '/^cpu\t|^CPU/ {printf $2; exit}' "$cpu_file")"
                ;;

                "s390"*)
                    cpu="$(awk -F'=' '/machine/ {print $4; exit}' "$cpu_file")"
                ;;

                "ia64" | "m32r")
                    cpu="$(awk -F':' '/model/ {print $2; exit}' "$cpu_file")"
                    [[ -z "$cpu" ]] && cpu="$(awk -F':' '/family/ {printf $2; exit}' "$cpu_file")"
                ;;

                "loongarch64")
                    cpu="$(awk -F':' '/Model/ {print $2; exit}' "$cpu_file")"
                ;;

                "arm"* | "aarch64")
                    cpu="$(lscpu | awk -F': ' '/Vendor ID/ {print $2; exit}' ) $(lscpu | awk -F': ' '/Model name/ {print $2; exit}')"
                ;;
                
                "riscv"*)
                    cpu="$(awk -F': ' '/uarch/ {print $2; exit}' "$cpu_file")"
                ;;
		
                *)
                    cpu="$(awk -F '\\s*: | @' \
                            '/model name|Hardware|Processor|^cpu model|chip type|^cpu type/ {
                            cpu=$2; if ($1 == "Hardware") exit } END { print cpu }' "$cpu_file")"
                ;;
            esac

            speed_dir="/sys/devices/system/cpu/cpu0/cpufreq"

            # Select the right temperature file.
            for temp_dir in /sys/class/hwmon/*; do
                [[ "$(< "${temp_dir}/name")" =~ (cpu_thermal|coretemp|fam15h_power|k10temp) ]] && {
                    temp_dirs=("$temp_dir"/temp*_input)
                    temp_dir=${temp_dirs[0]}
                    break
                }
            done

            # Get CPU speed.
            if [[ -d "$speed_dir" ]]; then
                # Fallback to bios_limit if $speed_type fails.
                speed="$(< "${speed_dir}/${speed_type}")" ||\
                speed="$(< "${speed_dir}/bios_limit")" ||\
                speed="$(< "${speed_dir}/scaling_max_freq")" ||\
                speed="$(< "${speed_dir}/cpuinfo_max_freq")"
                speed="$((speed / 1000))"

            else
                case $kernel_machine in
                    "sparc"*)
                        # SPARC systems use a different file to expose clock speed information.
                        speed_file="/sys/devices/system/cpu/cpu0/clock_tick"
                        speed="$(($(< "$speed_file") / 1000000))"
                    ;;

                    *)
                        speed="$(awk -F ': |\\.' '/cpu MHz|^clock/ {printf $2; exit}' "$cpu_file")"
                        speed="${speed/MHz}"
                    ;;
                esac
            fi

            # Get CPU temp.
            [[ -f "$temp_dir" ]] && deg="$(($(< "$temp_dir") * 100 / 10000))"

            # Get CPU cores.
            case $kernel_machine in
                "sparc"*)
                    case $cpu_cores in
                        # SPARC systems doesn't expose detailed topology information in
                        # /proc/cpuinfo so I have to use lscpu here.
                        "logical" | "on")
                            cores="$(lscpu | awk -F ': *' '/^CPU\(s\)/ {print $2}')"
                        ;;
                        "physical")
                            cores="$(lscpu | awk -F ': *' '/^Core\(s\) per socket/ {print $2}')"
                            sockets="$(lscpu | awk -F ': *' '/^Socket\(s\)/ {print $2}')"
                            cores="$((sockets * cores))"
                        ;;
                    esac
                ;;

                *)
                    case $cpu_cores in
                        "logical" | "on")
                            cores="$(grep -c "^processor" "$cpu_file")"
                        ;;
                        "physical")
                            cores="$(awk '/^core id/&&!a[$0]++{++i} END {print i}' "$cpu_file")"
                        ;;
                    esac
                ;;
            esac
        ;;

        "Mac OS X"|"macOS")
            cpu="$(sysctl -n machdep.cpu.brand_string)"

            # Get CPU cores.
            case $cpu_cores in
                "logical" | "on") cores="$(sysctl -n hw.logicalcpu_max)" ;;
                "physical")       cores="$(sysctl -n hw.physicalcpu_max)" ;;
            esac
        ;;

        "iPhone OS")
            case $kernel_machine in
                "iPhone1,"[1-2] | "iPod1,1"): "Samsung S5L8900 (1) @ 412MHz" ;;
                "iPhone2,1"):                 "Samsung S5PC100 (1) @ 600MHz" ;;
                "iPhone3,"[1-3] | "iPod4,1"): "Apple A4 (1) @ 800MHz" ;;
                "iPhone4,1" | "iPod5,1"):     "Apple A5 (2) @ 800MHz" ;;
                "iPhone5,"[1-4]): "Apple A6 (2) @ 1.3GHz" ;;
                "iPhone6,"[1-2]): "Apple A7 (2) @ 1.3GHz" ;;
                "iPhone7,"[1-2]): "Apple A8 (2) @ 1.4GHz" ;;
                "iPhone8,"[1-4] | "iPad6,1"[12]): "Apple A9 (2) @ 1.85GHz" ;;
                "iPhone9,"[1-4] | "iPad7,"[5-6] | "iPad7,1"[1-2]):
                    "Apple A10 Fusion (4) @ 2.34GHz"
                ;;
                "iPhone10,"[1-6]): "Apple A11 Bionic (6) @ 2.39GHz" ;;
                "iPhone11,"[2468] | "iPad11,"[1-4] | "iPad11,"[6-7]): "Apple A12 Bionic (6) @ 2.49GHz" ;;
                "iPhone12,"[1358]): "Apple A13 Bionic (6) @ 2.65GHz" ;;
                "iPhone13,"[1-4] | "iPad13,"[1-2]): "Apple A14 Bionic (6) @ 3.00Ghz" ;;

                "iPod2,1"): "Samsung S5L8720 (1) @ 533MHz" ;;
                "iPod3,1"): "Samsung S5L8922 (1) @ 600MHz" ;;
                "iPod7,1"): "Apple A8 (2) @ 1.1GHz" ;;
                "iPad1,1"): "Apple A4 (1) @ 1GHz" ;;
                "iPad2,"[1-7]): "Apple A5 (2) @ 1GHz" ;;
                "iPad3,"[1-3]): "Apple A5X (2) @ 1GHz" ;;
                "iPad3,"[4-6]): "Apple A6X (2) @ 1.4GHz" ;;
                "iPad4,"[1-3]): "Apple A7 (2) @ 1.4GHz" ;;
                "iPad4,"[4-9]): "Apple A7 (2) @ 1.4GHz" ;;
                "iPad5,"[1-2]): "Apple A8 (2) @ 1.5GHz" ;;
                "iPad5,"[3-4]): "Apple A8X (3) @ 1.5GHz" ;;
                "iPad6,"[3-4]): "Apple A9X (2) @ 2.16GHz" ;;
                "iPad6,"[7-8]): "Apple A9X (2) @ 2.26GHz" ;;
                "iPad7,"[1-4]): "Apple A10X Fusion (6) @ 2.39GHz" ;;
                "iPad8,"[1-8]): "Apple A12X Bionic (8) @ 2.49GHz" ;;
                "iPad8,9" | "iPad8,1"[0-2]): "Apple A12Z Bionic (8) @ 2.49GHz" ;;
            esac
            cpu="$_"
        ;;

        "BSD")
            # Get CPU name.
            cpu="$(sysctl -n hw.model)"
            cpu="${cpu/[0-9]\.*}"
            cpu="${cpu/ @*}"

            # Get CPU speed.
            speed="$(sysctl -n hw.cpuspeed)"
            [[ -z "$speed" ]] && speed="$(sysctl -n  hw.clockrate)"

            # Get CPU cores.
            case $kernel_name in
                "OpenBSD"*)
                    [[ "$(sysctl -n hw.smt)" == "1" ]] && smt="on" || smt="off"
                    ncpufound="$(sysctl -n hw.ncpufound)"
                    ncpuonline="$(sysctl -n hw.ncpuonline)"
                    cores="${ncpuonline}/${ncpufound},\\xc2\\xa0SMT\\xc2\\xa0${smt}"
                ;;
                *)
                    cores="$(sysctl -n hw.ncpu)"
                ;;
            esac

            # Get CPU temp.
            case $kernel_name in
                "FreeBSD"* | "DragonFly"* | "NetBSD"*)
                    deg="$(sysctl -n dev.cpu.0.temperature)"
                    deg="${deg/C}"
                ;;
                "OpenBSD"* | "Bitrig"*)
                    deg="$(sysctl hw.sensors | \
                        awk -F'=|degC' '/(ksmn|adt|lm|cpu)0.temp0/ {printf("%2.1f", $2); exit}')"
                ;;
            esac
        ;;

        "Solaris")
            # Get CPU name.
            cpu="$(psrinfo -pv)"
            cpu="${cpu//*$'\n'}"
            cpu="${cpu/[0-9]\.*}"
            cpu="${cpu/ @*}"
            cpu="${cpu/\(portid*}"

            # Get CPU speed.
            speed="$(psrinfo -v | awk '/operates at/ {print $6; exit}')"

            # Get CPU cores.
            case $cpu_cores in
                "logical" | "on") cores="$(kstat -m cpu_info | grep -c -F "chip_id")" ;;
                "physical") cores="$(psrinfo -p)" ;;
            esac
        ;;

        "Haiku")
            # Get CPU name.
            cpu="$(sysinfo -cpu | awk -F '\\"' '/CPU #0/ {print $2}')"
            cpu="${cpu/@*}"

            # Get CPU speed.
            speed="$(sysinfo -cpu | awk '/running at/ {print $NF; exit}')"
            speed="${speed/MHz}"

            # Get CPU cores.
            cores="$(sysinfo -cpu | grep -c -F 'CPU #')"
        ;;

        "AIX")
            # Get CPU name.
            cpu="$(lsattr -El proc0 -a type | awk '{printf $2}')"

            # Get CPU speed.
            speed="$(prtconf -s | awk -F':' '{printf $2}')"
            speed="${speed/MHz}"

            # Get CPU cores.
            case $cpu_cores in
                "logical" | "on")
                    cores="$(lparstat -i | awk -F':' '/Online Virtual CPUs/ {printf $2}')"
                ;;

                "physical")
                    cores="$(lparstat -i | awk -F':' '/Active Physical CPUs/ {printf $2}')"
                ;;
            esac
        ;;

        "IRIX")
            # Get CPU name.
            cpu="$(hinv -c processor | awk -F':' '/CPU:/ {printf $2}')"

            # Get CPU speed.
            speed="$(hinv -c processor | awk '/MHZ/ {printf $2}')"

            # Get CPU cores.
            cores="$(sysconf NPROC_ONLN)"
        ;;

        "FreeMiNT")
            cpu="$(awk -F':' '/CPU:/ {printf $2}' /kern/cpuinfo)"
            speed="$(awk -F '[:.M]' '/Clocking:/ {printf $2}' /kern/cpuinfo)"
        ;;
    esac

    # Remove un-needed patterns from cpu output.
    cpu="${cpu//(TM)}"
    cpu="${cpu//(tm)}"
    cpu="${cpu//(R)}"
    cpu="${cpu//(r)}"
    cpu="${cpu//CPU}"
    cpu="${cpu//Processor}"
    cpu="${cpu//Dual-Core}"
    cpu="${cpu//Quad-Core}"
    cpu="${cpu//Six-Core}"
    cpu="${cpu//Eight-Core}"
    cpu="${cpu//[1-9][0-9]-Core}"
    cpu="${cpu//[0-9]-Core}"
    cpu="${cpu//, * Compute Cores}"
    cpu="${cpu//Core / }"
    cpu="${cpu//(\"AuthenticAMD\"*)}"
    cpu="${cpu//with Radeon*Graphics}"
    cpu="${cpu//, altivec supported}"
    cpu="${cpu//FPU*}"
    cpu="${cpu//Chip Revision*}"
    cpu="${cpu//Technologies, Inc}"
    cpu="${cpu//Core2/Core 2}"

    # Trim spaces from core and speed output
    cores="${cores//[[:space:]]}"
    speed="${speed//[[:space:]]}"

    # Remove CPU brand from the output.
    if [[ "$cpu_brand" == "off" ]]; then
        cpu="${cpu/AMD }"
        cpu="${cpu/Intel }"
        cpu="${cpu/Core? Duo }"
        cpu="${cpu/Qualcomm }"
    fi

    # Add CPU cores to the output.
    [[ "$cpu_cores" != "off" && "$cores" ]] && \
        case $os in
            "Mac OS X"|"macOS") cpu="${cpu/@/(${cores}) @}" ;;
            *)                  cpu="$cpu ($cores)" ;;
        esac

    # Add CPU speed to the output.
    if [[ "$cpu_speed" != "off" && "$speed" ]]; then
        if (( speed < 1000 )); then
            cpu="$cpu @ ${speed}MHz"
        else
            [[ "$speed_shorthand" == "on" ]] && speed="$((speed / 100))"
            speed="${speed:0:1}.${speed:1}"
            cpu="$cpu @ ${speed}GHz"
        fi
    fi

    # Add CPU temp to the output.
    if [[ "$cpu_temp" != "off" && "$deg" ]]; then
        deg="${deg//.}"

        # Convert to Fahrenheit if enabled
        [[ "$cpu_temp" == "F" ]] && deg="$((deg * 90 / 50 + 320))"

        # Format the output
        deg="[${deg/${deg: -1}}.${deg: -1}°${cpu_temp:-C}]"
        cpu="$cpu $deg"
    fi
}

get_gpu() {
    case $os in
        "Linux")
            # Read GPUs into array.
            gpu_cmd="$(lspci -mm |
                       awk -F '\"|\" \"|\\(' \
                              '/"Display|"3D|"VGA/ {
                                  a[$0] = $1 " " $3 " " ($(NF-1) ~ /^$|^Device [[:xdigit:]]+$/ ? $4 : $(NF-1))
                              }
                              END { for (i in a) {
                                  if (!seen[a[i]]++) {
                                      sub("^[^ ]+ ", "", a[i]);
                                      print a[i]
                                  }
                              }}')"
            IFS=$'\n' read -d "" -ra gpus <<< "$gpu_cmd"

            # Remove duplicate Intel Graphics outputs.
            # This fixes cases where the outputs are both
            # Intel but not entirely identical.
            #
            # Checking the first two array elements should
            # be safe since there won't be 2 intel outputs if
            # there's a dedicated GPU in play.
            [[ "${gpus[0]}" == *Intel* && "${gpus[1]}" == *Intel* ]] && unset -v "gpus[0]"

            for gpu in "${gpus[@]}"; do
                # GPU shorthand tests.
                [[ "$gpu_type" == "dedicated" && "$gpu" == *Intel* ]] || \
                [[ "$gpu_type" == "integrated" && ! "$gpu" == *Intel* ]] && \
                    { unset -v gpu; continue; }

                case $gpu in
                    *"Advanced"*)
                        brand="${gpu/*AMD*ATI*/AMD ATI}"
                        brand="${brand:-${gpu/*AMD*/AMD}}"
                        brand="${brand:-${gpu/*ATI*/ATi}}"

                        gpu="${gpu/\[AMD\/ATI\] }"
                        gpu="${gpu/\[AMD\] }"
                        gpu="${gpu/OEM }"
                        gpu="${gpu/Advanced Micro Devices, Inc.}"
                        gpu="${gpu/*\[}"
                        gpu="${gpu/\]*}"
                        gpu="$brand $gpu"
                    ;;

                    *"NVIDIA"*)
                        gpu="${gpu/*\[}"
                        gpu="${gpu/\]*}"
                        gpu="NVIDIA $gpu"
                    ;;

                    *"Intel"*)
                        gpu="${gpu/*Intel/Intel}"
                        gpu="${gpu/\(R\)}"
                        gpu="${gpu/Corporation}"
                        gpu="${gpu/ \(*}"
                        gpu="${gpu/Integrated Graphics Controller}"
                        gpu="${gpu/*Xeon*/Intel HD Graphics}"

                        [[ -z "$(trim "$gpu")" ]] && gpu="Intel Integrated Graphics"
                    ;;

                    *"MCST"*)
                        gpu="${gpu/*MCST*MGA2*/MCST MGA2}"
                    ;;

                    *"VirtualBox"*)
                        gpu="VirtualBox Graphics Adapter"
                    ;;

                    *) continue ;;
                esac

                if [[ "$gpu_brand" == "off" ]]; then
                    gpu="${gpu/AMD }"
                    gpu="${gpu/NVIDIA }"
                    gpu="${gpu/Intel }"
                fi

                prin "${subtitle:+${subtitle}${gpu_name}}" "$gpu"
            done

            return
        ;;

        "Mac OS X"|"macOS")
            if [[ -f "${cache_dir}/neofetch/gpu" ]]; then
                source "${cache_dir}/neofetch/gpu"

            else
                gpu="$(system_profiler SPDisplaysDataType |\
                       awk -F': ' '/^\ *Chipset Model:/ {printf $2 ", "}')"
                gpu="${gpu//\/ \$}"
                gpu="${gpu%,*}"

                cache "gpu" "$gpu"
            fi
        ;;

        "iPhone OS")
            case $kernel_machine in
                "iPhone1,"[1-2]):                             "PowerVR MBX Lite 3D" ;;
                "iPhone2,1" | "iPhone3,"[1-3] | "iPod3,1" | "iPod4,1" | "iPad1,1"):
                    "PowerVR SGX535"
                ;;
                "iPhone4,1" | "iPad2,"[1-7] | "iPod5,1"):     "PowerVR SGX543MP2" ;;
                "iPhone5,"[1-4]):                             "PowerVR SGX543MP3" ;;
                "iPhone6,"[1-2] | "iPad4,"[1-9]):             "PowerVR G6430" ;;
                "iPhone7,"[1-2] | "iPod7,1" | "iPad5,"[1-2]): "PowerVR GX6450" ;;
                "iPhone8,"[1-4] | "iPad6,1"[12]):             "PowerVR GT7600" ;;
                "iPhone9,"[1-4] | "iPad7,"[5-6]):             "PowerVR GT7600 Plus" ;;
                "iPhone10,"[1-6]):                            "Apple Designed GPU (A11)" ;;
                "iPhone11,"[2468] | "iPad11,"[67]):           "Apple Designed GPU (A12)" ;;
                "iPhone12,"[1358]):                           "Apple Designed GPU (A13)" ;;
                "iPhone13,"[1234] | "iPad13,"[12]):           "Apple Designed GPU (A14)" ;;

                "iPad3,"[1-3]):     "PowerVR SGX534MP4" ;;
                "iPad3,"[4-6]):     "PowerVR SGX554MP4" ;;
                "iPad5,"[3-4]):     "PowerVR GXA6850" ;;
                "iPad6,"[3-8]):     "PowerVR 7XT" ;;

                "iPod1,1" | "iPod2,1")
                    : "PowerVR MBX Lite"
                ;;
            esac
            gpu="$_"
        ;;

        "Windows")
            wmic path Win32_VideoController get caption | while read -r line; do
                line=$(trim "$line")

                case $line in
                    *Caption*|'')
                        continue
                    ;;

                    *)
                        prin "${subtitle:+${subtitle}${gpu_name}}" "$line"
                    ;;
                esac
            done
        ;;

        "Haiku")
            gpu="$(listdev | grep -A2 -F 'device Display controller' |\
                   awk -F':' '/device beef/ {print $2}')"
        ;;

        *)
            case $kernel_name in
                "FreeBSD"* | "DragonFly"*)
                    gpu="$(pciconf -lv | grep -B 4 -F "VGA" | grep -F "device")"
                    gpu="${gpu/*device*= }"
                    gpu="$(trim_quotes "$gpu")"
                ;;

                *)
                    gpu="$(glxinfo -B | grep -F 'OpenGL renderer string')"
                    gpu="${gpu/OpenGL renderer string: }"
                ;;
            esac
        ;;
    esac

    if [[ "$gpu_brand" == "off" ]]; then
        gpu="${gpu/AMD}"
        gpu="${gpu/NVIDIA}"
        gpu="${gpu/Intel}"
    fi
}

get_memory() {
    case $os in
        "Linux" | "Windows")
            # MemUsed = Memtotal + Shmem - MemFree - Buffers - Cached - SReclaimable
            # Source: https://github.com/KittyKatt/screenFetch/issues/386#issuecomment-249312716
            while IFS=":" read -r a b; do
                case $a in
                    "MemTotal") ((mem_used+=${b/kB})); mem_total="${b/kB}" ;;
                    "Shmem") ((mem_used+=${b/kB}))  ;;
                    "MemFree" | "Buffers" | "Cached" | "SReclaimable")
                        mem_used="$((mem_used-=${b/kB}))"
                    ;;

                    # Available since Linux 3.14rc (34e431b0ae398fc54ea69ff85ec700722c9da773).
                    # If detected this will be used over the above calculation for mem_used.
                    "MemAvailable")
                        mem_avail=${b/kB}
                    ;;
                esac
            done < /proc/meminfo

            if [[ $mem_avail ]]; then
                mem_used=$(((mem_total - mem_avail) / 1024))
            else
                mem_used="$((mem_used / 1024))"
            fi

            mem_total="$((mem_total / 1024))"
        ;;

        "Mac OS X" | "macOS" | "iPhone OS")
            hw_pagesize="$(sysctl -n hw.pagesize)"
            mem_total="$(($(sysctl -n hw.memsize) / 1024 / 1024))"
            pages_app="$(($(sysctl -n vm.page_pageable_internal_count) - $(sysctl -n vm.page_purgeable_count)))"
            pages_wired="$(vm_stat | awk '/ wired/ { print $4 }')"
            pages_compressed="$(vm_stat | awk '/ occupied/ { printf $5 }')"
            pages_compressed="${pages_compressed:-0}"
            mem_used="$(((${pages_app} + ${pages_wired//.} + ${pages_compressed//.}) * hw_pagesize / 1024 / 1024))"
        ;;

        "BSD" | "MINIX")
            # Mem total.
            case $kernel_name in
                "NetBSD"*) mem_total="$(($(sysctl -n hw.physmem64) / 1024 / 1024))" ;;
                *) mem_total="$(($(sysctl -n hw.physmem) / 1024 / 1024))" ;;
            esac

            # Mem free.
            case $kernel_name in
                "NetBSD"*)
                    mem_free="$(($(awk -F ':|kB' '/MemFree:/ {printf $2}' /proc/meminfo) / 1024))"
                ;;

                "FreeBSD"* | "DragonFly"*)
                    hw_pagesize="$(sysctl -n hw.pagesize)"
                    mem_inactive="$(($(sysctl -n vm.stats.vm.v_inactive_count) * hw_pagesize))"
                    mem_unused="$(($(sysctl -n vm.stats.vm.v_free_count) * hw_pagesize))"
                    mem_cache="$(($(sysctl -n vm.stats.vm.v_cache_count) * hw_pagesize))"
                    mem_free="$(((mem_inactive + mem_unused + mem_cache) / 1024 / 1024))"
                ;;

                "MINIX")
                    mem_free="$(top -d 1 | awk -F ',' '/^Memory:/ {print $2}')"
                    mem_free="${mem_free/M Free}"
                ;;

                "OpenBSD"*) ;;
                *) mem_free="$(($(vmstat | awk 'END {printf $5}') / 1024))" ;;
            esac

            # Mem used.
            case $kernel_name in
                "OpenBSD"*)
                    mem_used="$(vmstat | awk 'END {printf $3}')"
                    mem_used="${mem_used/M}"
                ;;

                *) mem_used="$((mem_total - mem_free))" ;;
            esac
        ;;

        "Solaris" | "AIX")
            hw_pagesize="$(pagesize)"
            case $os in
                "Solaris")
                    pages_total="$(kstat -p unix:0:system_pages:pagestotal | awk '{print $2}')"
                    pages_free="$(kstat -p unix:0:system_pages:pagesfree | awk '{print $2}')"
                ;;

                "AIX")
                    IFS=$'\n'"| " read -d "" -ra mem_stat <<< "$(svmon -G -O unit=page)"
                    pages_total="${mem_stat[11]}"
                    pages_free="${mem_stat[16]}"
                ;;
            esac
            mem_total="$((pages_total * hw_pagesize / 1024 / 1024))"
            mem_free="$((pages_free * hw_pagesize / 1024 / 1024))"
            mem_used="$((mem_total - mem_free))"
        ;;

        "Haiku")
            mem_total="$(($(sysinfo -mem | awk -F '\\/ |)' '{print $2; exit}') / 1024 / 1024))"
            mem_used="$(sysinfo -mem | awk -F '\\/|)' '{print $2; exit}')"
            mem_used="$((${mem_used/max} / 1024 / 1024))"
        ;;

        "IRIX")
            IFS=$'\n' read -d "" -ra mem_cmd <<< "$(pmem)"
            IFS=" " read -ra mem_stat <<< "${mem_cmd[0]}"

            mem_total="$((mem_stat[3] / 1024))"
            mem_free="$((mem_stat[5] / 1024))"
            mem_used="$((mem_total - mem_free))"
        ;;

        "FreeMiNT")
            mem="$(awk -F ':|kB' '/MemTotal:|MemFree:/ {printf $2, " "}' /kern/meminfo)"
            mem_free="${mem/*  }"
            mem_total="${mem/$mem_free}"
            mem_used="$((mem_total - mem_free))"
            mem_total="$((mem_total / 1024))"
            mem_used="$((mem_used / 1024))"
        ;;

    esac

    [[ "$memory_percent" == "on" ]] && ((mem_perc=mem_used * 100 / mem_total))

    case $memory_unit in
        gib)
            mem_used=$(awk '{printf "%.2f", $1 / $2}' <<< "$mem_used 1024")
            mem_total=$(awk '{printf "%.2f", $1 / $2}' <<< "$mem_total 1024")
            mem_label=GiB
        ;;

        kib)
            mem_used=$((mem_used * 1024))
            mem_total=$((mem_total * 1024))
            mem_label=KiB
        ;;
    esac

    memory="${mem_used}${mem_label:-MiB} / ${mem_total}${mem_label:-MiB} ${mem_perc:+(${mem_perc}%)}"

    # Bars.
    case $memory_display in
        "bar")     memory="$(bar "${mem_used}" "${mem_total}")" ;;
        "infobar") memory="${memory} $(bar "${mem_used}" "${mem_total}")" ;;
        "barinfo") memory="$(bar "${mem_used}" "${mem_total}")${info_color} ${memory}" ;;
    esac
}

get_song() {
    players=(
        "amarok"
        "audacious"
        "banshee"
        "bluemindo"
        "clementine"
        "cmus"
        "deadbeef"
        "deepin-music"
        "dragon"
        "elisa"
        "exaile"
        "gnome-music"
        "gmusicbrowser"
        "gogglesmm"
        "guayadeque"
        "io.elementary.music"
        "iTunes"
        "Music"
        "juk"
        "lollypop"
        "MellowPlayer"
        "mocp"
        "mopidy"
        "mpd"
        "muine"
        "netease-cloud-music"
        "olivia"
        "plasma-browser-integration"
        "playerctl"
        "pogo"
        "pragha"
        "qmmp"
        "quodlibet"
        "rhythmbox"
        "sayonara"
        "smplayer"
        "spotify"
        "Spotify"
        "strawberry"
        "tauonmb"
        "tomahawk"
        "vlc"
        "xmms2d"
        "xnoise"
        "yarock"
    )

    printf -v players "|%s" "${players[@]}"
    player="$(ps aux | awk -v pattern="(${players:1})" \
        '!/ awk / && !/iTunesHelper/ && match($0,pattern){print substr($0,RSTART,RLENGTH); exit}')"

    [[ "$music_player" && "$music_player" != "auto" ]] && player="$music_player"

    get_song_dbus() {
        # Multiple players use an almost identical dbus command to get the information.
        # This function saves us using the same command throughout the function.
        song="$(\
            dbus-send --print-reply --dest=org.mpris.MediaPlayer2."${1}" /org/mpris/MediaPlayer2 \
            org.freedesktop.DBus.Properties.Get string:'org.mpris.MediaPlayer2.Player' \
            string:'Metadata' |\
            awk -F '"' 'BEGIN {RS=" entry"}; /"xesam:artist"/ {a = $4} /"xesam:album"/ {b = $4}
                        /"xesam:title"/ {t = $4} END {print a " \n" b " \n" t}'
        )"
    }

    case ${player/*\/} in
        "mocp"*)          song="$(mocp -Q '%artist \n%album \n%song')" ;;
        "deadbeef"*)      song="$(deadbeef --nowplaying-tf '%artist% \\n%album% \\n%title%')" ;;
        "qmmp"*)          song="$(qmmp --nowplaying '%p \n%a \n%t')" ;;
        "gnome-music"*)   get_song_dbus "GnomeMusic" ;;
        "lollypop"*)      get_song_dbus "Lollypop" ;;
        "clementine"*)    get_song_dbus "clementine" ;;
        "cmus"*)          get_song_dbus "cmus" ;;
        "juk"*)           get_song_dbus "juk" ;;
        "bluemindo"*)     get_song_dbus "Bluemindo" ;;
        "guayadeque"*)    get_song_dbus "guayadeque" ;;
        "yarock"*)        get_song_dbus "yarock" ;;
        "deepin-music"*)  get_song_dbus "DeepinMusic" ;;
        "tomahawk"*)      get_song_dbus "tomahawk" ;;
        "elisa"*)         get_song_dbus "elisa" ;;
        "sayonara"*)      get_song_dbus "sayonara" ;;
        "audacious"*)     get_song_dbus "audacious" ;;
        "vlc"*)           get_song_dbus "vlc" ;;
        "gmusicbrowser"*) get_song_dbus "gmusicbrowser" ;;
        "pragha"*)        get_song_dbus "pragha" ;;
        "amarok"*)        get_song_dbus "amarok" ;;
        "dragon"*)        get_song_dbus "dragonplayer" ;;
        "smplayer"*)      get_song_dbus "smplayer" ;;
        "rhythmbox"*)     get_song_dbus "rhythmbox" ;;
        "strawberry"*)    get_song_dbus "strawberry" ;;
        "gogglesmm"*)     get_song_dbus "gogglesmm" ;;
        "xnoise"*)        get_song_dbus "xnoise" ;;
        "tauonmb"*)       get_song_dbus "tauon" ;;
        "olivia"*)        get_song_dbus "olivia" ;;
        "exaile"*)        get_song_dbus "exaile" ;;
        "netease-cloud-music"*)        get_song_dbus "netease-cloud-music" ;;
        "plasma-browser-integration"*) get_song_dbus "plasma-browser-integration" ;;
        "io.elementary.music"*)        get_song_dbus "Music" ;;
        "MellowPlayer"*)  get_song_dbus "MellowPlayer3" ;;

        "mpd"* | "mopidy"*)
            song="$(mpc -f '%artist% \n%album% \n%title%' current "${mpc_args[@]}")"
        ;;

        "xmms2d"*)
            song="$(xmms2 current -f "\${artist}"$' \n'"\${album}"$' \n'"\${title}")"
        ;;

        "spotify"*)
            case $os in
                "Linux") get_song_dbus "spotify" ;;

                "Mac OS X"|"macOS")
                    song="$(osascript -e 'tell application "Spotify" to artist of current track as¬
                                          string & "\n" & album of current track as¬
                                          string & "\n" & name of current track as string')"
                ;;
            esac
        ;;

        "itunes"*)
            song="$(osascript -e 'tell application "iTunes" to artist of current track as¬
                                  string & "\n" & album of current track as¬
                                  string & "\n" & name of current track as string')"
        ;;

        "music"*)
            song="$(osascript -e 'tell application "Music" to artist of current track as¬
                                  string & "\n" & album of current track as¬
                                  string & "\n" & name of current track as string')"
        ;;

        "banshee"*)
            song="$(banshee --query-artist --query-album --query-title |\
                    awk -F':' '/^artist/ {a=$2} /^album/ {b=$2} /^title/ {t=$2}
                               END {print a " \n" b " \n"t}')"
        ;;

        "muine"*)
            song="$(dbus-send --print-reply --dest=org.gnome.Muine /org/gnome/Muine/Player \
                    org.gnome.Muine.Player.GetCurrentSong |
                    awk -F':' '/^artist/ {a=$2} /^album/ {b=$2} /^title/ {t=$2}
                               END {print a " \n" b " \n" t}')"
        ;;

        "quodlibet"*)
            song="$(dbus-send --print-reply --dest=net.sacredchao.QuodLibet \
                    /net/sacredchao/QuodLibet net.sacredchao.QuodLibet.CurrentSong |\
                    awk -F'"' 'BEGIN {RS=" entry"}; /"artist"/ {a=$4} /"album"/ {b=$4}
                    /"title"/ {t=$4} END {print a " \n" b " \n" t}')"
        ;;

        "pogo"*)
            song="$(dbus-send --print-reply --dest=org.mpris.pogo /Player \
                    org.freedesktop.MediaPlayer.GetMetadata |
                    awk -F'"' 'BEGIN {RS=" entry"}; /"artist"/ {a=$4} /"album"/ {b=$4}
                    /"title"/ {t=$4} END {print a " \n" b " \n" t}')"
        ;;

        "playerctl"*)
            song="$(playerctl metadata --format '{{ artist }} \n{{ album }} \n{{ title }}')"
         ;;

        *) mpc &>/dev/null && song="$(mpc -f '%artist% \n%album% \n%title%' current)" || return ;;
    esac

    IFS=$'\n' read -d "" -r artist album title <<< "${song//'\n'/$'\n'}"

    # Make sure empty tags are truly empty.
    artist="$(trim "$artist")"
    album="$(trim "$album")"
    title="$(trim "$title")"

    # Set default values if no tags were found.
    : "${artist:=Unknown Artist}" "${album:=Unknown Album}" "${title:=Unknown Song}"

    # Display Artist, Album and Title on separate lines.
    if [[ "$song_shorthand" == "on" ]]; then
        prin "Artist" "$artist"
        prin "Album"  "$album"
        prin "Song"   "$title"
    else
        song="${song_format/\%artist\%/$artist}"
        song="${song/\%album\%/$album}"
        song="${song/\%title\%/$title}"
    fi
}

get_resolution() {
    case $os in
        "Mac OS X"|"macOS")
            if type -p screenresolution >/dev/null; then
                resolution="$(screenresolution get 2>&1 | awk '/Display/ {printf $6 "Hz, "}')"
                resolution="${resolution//x??@/ @ }"

            else
                resolution="$(system_profiler SPDisplaysDataType |\
                              awk '/Resolution:/ {printf $2"x"$4" @ "$6"Hz, "}')"
            fi

            if [[ -e "/Library/Preferences/com.apple.windowserver.plist" ]]; then
                scale_factor="$(PlistBuddy -c "Print DisplayAnyUserSets:0:0:Resolution" \
                                /Library/Preferences/com.apple.windowserver.plist)"
            else
                scale_factor=""
            fi

            # If no refresh rate is empty.
            [[ "$resolution" == *"@ Hz"* ]] && \
                resolution="${resolution//@ Hz}"

            [[ "${scale_factor%.*}" == 2 ]] && \
                resolution="${resolution// @/@2x @}"

            if [[ "$refresh_rate" == "off" ]]; then
                resolution="${resolution// @ [0-9][0-9]Hz}"
                resolution="${resolution// @ [0-9][0-9][0-9]Hz}"
            fi

            [[ "$resolution" == *"0Hz"* ]] && \
                resolution="${resolution// @ 0Hz}"
        ;;

        "Windows")
            IFS=$'\n' read -d "" -ra sw \
                <<< "$(wmic path Win32_VideoController get CurrentHorizontalResolution)"

            IFS=$'\n' read -d "" -ra sh \
                <<< "$(wmic path Win32_VideoController get CurrentVerticalResolution)"

            sw=("${sw[@]//CurrentHorizontalResolution}")
            sh=("${sh[@]//CurrentVerticalResolution}")

            for ((mn = 0; mn < ${#sw[@]}; mn++)) {
                [[ ${sw[mn]//[[:space:]]} && ${sh[mn]//[[:space:]]} ]] &&
                    resolution+="${sw[mn]//[[:space:]]}x${sh[mn]//[[:space:]]}, "
            }

            resolution=${resolution%,}
        ;;

        "Haiku")
            resolution="$(screenmode | awk -F ' |, ' 'END{printf $2 "x" $3 " @ " $6 $7}')"

            [[ "$refresh_rate" == "off" ]] && resolution="${resolution/ @*}"
        ;;

        "FreeMiNT")
            # Need to block X11 queries
        ;;

        *)
            if type -p xrandr >/dev/null && [[ $DISPLAY && -z $WAYLAND_DISPLAY ]]; then
                case $refresh_rate in
                    "on")
                        resolution="$(xrandr --nograb --current |\
                                      awk 'match($0,/[0-9]*\.[0-9]*\*/) {
                                           printf $1 " @ " substr($0,RSTART,RLENGTH) "Hz, "}')"
                    ;;

                    "off")
                        resolution="$(xrandr --nograb --current |\
                                      awk -F 'connected |\\+|\\(' \
                                             '/ connected.*[0-9]+x[0-9]+\+/ && $2 {printf $2 ", "}')"

                        resolution="${resolution/primary, }"
                        resolution="${resolution/primary }"
                    ;;
                esac
                resolution="${resolution//\*}"

            elif type -p xwininfo >/dev/null && [[ $DISPLAY && -z $WAYLAND_DISPLAY ]]; then
                read -r w h \
                    <<< "$(xwininfo -root | awk -F':' '/Width|Height/ {printf $2}')"
                resolution="${w}x${h}"

            elif type -p xdpyinfo >/dev/null && [[ $DISPLAY && -z $WAYLAND_DISPLAY ]]; then
                resolution="$(xdpyinfo | awk '/dimensions:/ {printf $2}')"

            elif [[ -d /sys/class/drm ]]; then
                for dev in /sys/class/drm/*/modes; do
                    read -r single_resolution _ < "$dev"

                    [[ $single_resolution ]] && resolution="${single_resolution}, ${resolution}"
                done
            fi
        ;;
    esac

    resolution="${resolution%%,}"
    resolution="${resolution%%, }"
    [[ -z "${resolution/x}" ]] && resolution=
}

get_style() {
    # Fix weird output when the function is run multiple times.
    unset gtk2_theme gtk3_theme theme path

    if [[ "$DISPLAY" && $os != "Mac OS X" && $os != "macOS" ]]; then
        # Get DE if user has disabled the function.
        ((de_run != 1)) && get_de

        # Remove version from '$de'.
        [[ $de_version == on ]] && de=${de/ *}

        # Check for DE Theme.
        case $de in
            "KDE"* | "Plasma"*)
                kde_config_dir

                if [[ -f "${kde_config_dir}/kdeglobals" ]]; then
                    kde_config_file="${kde_config_dir}/kdeglobals"

                    kde_theme="$(grep "^${kde}" "$kde_config_file")"
                    kde_theme="${kde_theme/*=}"
                    if [[ "$kde" == "font" ]]; then
                        kde_font_size="${kde_theme#*,}"
                        kde_font_size="${kde_font_size/,*}"
                        kde_theme="${kde_theme/,*} ${kde_theme/*,} ${kde_font_size}"
                    fi
                    kde_theme="$kde_theme [$de], "
                else
                    err "Theme: KDE config files not found, skipping."
                fi
            ;;

            *"Cinnamon"*)
                if type -p gsettings >/dev/null; then
                    gtk3_theme="$(gsettings get org.cinnamon.desktop.interface "$gsettings")"
                    gtk2_theme="$gtk3_theme"
                fi
            ;;

            "Gnome"* | "Unity"* | "Budgie"*)
                if type -p gsettings >/dev/null; then
                    gtk3_theme="$(gsettings get org.gnome.desktop.interface "$gsettings")"
                    gtk2_theme="$gtk3_theme"

                elif type -p gconftool-2 >/dev/null; then
                    gtk2_theme="$(gconftool-2 -g /desktop/gnome/interface/"$gconf")"
                fi
            ;;

            "Mate"*)
                gtk3_theme="$(gsettings get org.mate.interface "$gsettings")"
                gtk2_theme="$gtk3_theme"
            ;;

            "Xfce"*)
                type -p xfconf-query >/dev/null && \
                    gtk2_theme="$(xfconf-query -c xsettings -p "$xfconf")"
            ;;
        esac

        # Check for general GTK2 Theme.
        if [[ -z "$gtk2_theme" ]]; then
            if [[ -n "$GTK2_RC_FILES" ]]; then
                IFS=: read -ra rc_files <<< "$GTK2_RC_FILES"
                gtk2_theme="$(grep "^[^#]*${name}" "${rc_files[@]}")"
            elif [[ -f "${HOME}/.gtkrc-2.0"  ]]; then
                gtk2_theme="$(grep "^[^#]*${name}" "${HOME}/.gtkrc-2.0")"

            elif [[ -f "/etc/gtk-2.0/gtkrc" ]]; then
                gtk2_theme="$(grep "^[^#]*${name}" /etc/gtk-2.0/gtkrc)"

            elif [[ -f "/usr/share/gtk-2.0/gtkrc" ]]; then
                gtk2_theme="$(grep "^[^#]*${name}" /usr/share/gtk-2.0/gtkrc)"

            fi

            gtk2_theme="${gtk2_theme/*${name}*=}"
        fi

        # Check for general GTK3 Theme.
        if [[ -z "$gtk3_theme" ]]; then
            if [[ -f "${XDG_CONFIG_HOME}/gtk-3.0/settings.ini" ]]; then
                gtk3_theme="$(grep "^[^#]*$name" "${XDG_CONFIG_HOME}/gtk-3.0/settings.ini")"

            elif type -p gsettings >/dev/null; then
                gtk3_theme="$(gsettings get org.gnome.desktop.interface "$gsettings")"

            elif [[ -f "/etc/gtk-3.0/settings.ini" ]]; then
                gtk3_theme="$(grep "^[^#]*$name" /etc/gtk-3.0/settings.ini)"

            elif [[ -f "/usr/share/gtk-3.0/settings.ini" ]]; then
                gtk3_theme="$(grep "^[^#]*$name" /usr/share/gtk-3.0/settings.ini)"
            fi

            gtk3_theme="${gtk3_theme/${name}*=}"
        fi

        # Trim whitespace.
        gtk2_theme="$(trim "$gtk2_theme")"
        gtk3_theme="$(trim "$gtk3_theme")"

        # Remove quotes.
        gtk2_theme="$(trim_quotes "$gtk2_theme")"
        gtk3_theme="$(trim_quotes "$gtk3_theme")"

        # Toggle visibility of GTK themes.
        [[ "$gtk2" == "off" ]] && unset gtk2_theme
        [[ "$gtk3" == "off" ]] && unset gtk3_theme

        # Format the string based on which themes exist.
        if [[ "$gtk2_theme" && "$gtk2_theme" == "$gtk3_theme" ]]; then
            gtk3_theme+=" [GTK2/3]"
            unset gtk2_theme

        elif [[ "$gtk2_theme" && "$gtk3_theme" ]]; then
            gtk2_theme+=" [GTK2], "
            gtk3_theme+=" [GTK3] "

        else
            [[ "$gtk2_theme" ]] && gtk2_theme+=" [GTK2] "
            [[ "$gtk3_theme" ]] && gtk3_theme+=" [GTK3] "
        fi

        # Final string.
        theme="${kde_theme}${gtk2_theme}${gtk3_theme}"
        theme="${theme%, }"

        # Make the output shorter by removing "[GTKX]" from the string.
        if [[ "$gtk_shorthand" == "on" ]]; then
            theme="${theme// '[GTK'[0-9]']'}"
            theme="${theme/ '[GTK2/3]'}"
            theme="${theme/ '[KDE]'}"
            theme="${theme/ '[Plasma]'}"
        fi
    fi
}

get_theme() {
    name="gtk-theme-name"
    gsettings="gtk-theme"
    gconf="gtk_theme"
    xfconf="/Net/ThemeName"
    kde="Name"

    get_style
}

get_icons() {
    name="gtk-icon-theme-name"
    gsettings="icon-theme"
    gconf="icon_theme"
    xfconf="/Net/IconThemeName"
    kde="Theme"

    get_style
    icons="$theme"
}

get_font() {
    name="gtk-font-name"
    gsettings="font-name"
    gconf="font_theme"
    xfconf="/Gtk/FontName"
    kde="font"

    get_style
    font="$theme"
}

get_term() {
    # If function was run, stop here.
    ((term_run == 1)) && return

    # Workaround for macOS systems that
    # don't support the block below.
    case $TERM_PROGRAM in
        "iTerm.app")    term="iTerm2" ;;
        "Terminal.app") term="Apple Terminal" ;;
        "Hyper")        term="HyperTerm" ;;
        *)              term="${TERM_PROGRAM/\.app}" ;;
    esac

    # Most likely TosWin2 on FreeMiNT - quick check
    [[ "$TERM" == "tw52" || "$TERM" == "tw100" ]] && term="TosWin2"
    [[ "$SSH_CONNECTION" ]] && term="$SSH_TTY"
    [[ "$WT_SESSION" ]]     && term="Windows Terminal"
    [[ "$TERMUX_VERSION" ]] && term="Termux $TERMUX_VERSION"

    # Check $PPID for terminal emulator.
    while [[ -z "$term" ]]; do
        parent="$(get_ppid "$parent")"
        [[ -z "$parent" ]] && break
        name="$(get_process_name "$parent")"

        case ${name// } in
            "${SHELL/*\/}"|*"sh"|"screen"|"su"*|"newgrp"|"hyfetch") ;;

            "login"*|*"Login"*|"init"|"(init)")
                term="$(tty)"
            ;;

            "ruby"|"1"|"tmux"*|"systemd"|"sshd"*|"python"*|\
            "USER"*"PID"*|"kdeinit"*|"launchd"*|"bwrap")
                break
            ;;

            "gnome-terminal-") term="gnome-terminal" ;;
            "urxvtd")          term="urxvt" ;;
            *"nvim")           term="Neovim Terminal" ;;
            *"NeoVimServer"*)  term="VimR Terminal" ;;

            *)
                # Fix issues with long process names on Linux.
                [[ $os == Linux ]] && term=$(realpath "/proc/$parent/exe")

                term="${name##*/}"

                # Fix wrapper names in Nix.
                [[ $term == .*-wrapped ]] && {
                   term="${term#.}"
                   term="${term%-wrapped}"
                }
            ;;
        esac
    done

    # Log that the function was run.
    term_run=1
}

get_term_font() {
    ((term_run != 1)) && get_term

    case $term in
        "alacritty"*)
            shopt -s nullglob
            confs=({$XDG_CONFIG_HOME,$HOME}/{alacritty,}/{.,}alacritty.ym?)
            shopt -u nullglob

            [[ -f "${confs[0]}" ]] || return

            term_font="$(awk '/normal:/ {while (!/family:/ || /#/)
                         {if (!getline) {exit}} print; exit}' "${confs[0]}")"
            term_font="${term_font/*family:}"
            term_font="${term_font/$'\n'*}"
            term_font="${term_font/\#*}"
            term_font="${term_font//\"}"
        ;;

        "Apple_Terminal")
            term_font="$(osascript <<END
                         tell application "Terminal" to font name of window frontmost
END
)"
        ;;

        "iTerm2")
            # Unfortunately the profile name is not unique, but it seems to be the only thing
            # that identifies an active profile. There is the "id of current session of current win-
            # dow" though, but that does not match to a guid in the plist.
            # So, be warned, collisions may occur!
            # See: https://groups.google.com/forum/#!topic/iterm2-discuss/0tO3xZ4Zlwg
            local current_profile_name profiles_count profile_name diff_font

            current_profile_name="$(osascript <<END
                                    tell application "iTerm2" to profile name \
                                    of current session of current window
END
)"

            # Warning: Dynamic profiles are not taken into account here!
            # https://www.iterm2.com/documentation-dynamic-profiles.html
            font_file="${HOME}/Library/Preferences/com.googlecode.iterm2.plist"

            # Count Guids in "New Bookmarks"; they should be unique
            profiles_count="$(PlistBuddy -c "Print ':New Bookmarks:'" "$font_file" | \
                              grep -w -c "Guid")"

            for ((i=0; i<profiles_count; i++)); do
                profile_name="$(PlistBuddy -c "Print ':New Bookmarks:${i}:Name:'" "$font_file")"

                if [[ "$profile_name" == "$current_profile_name" ]]; then
                    # "Normal Font"
                    term_font="$(PlistBuddy -c "Print ':New Bookmarks:${i}:Normal Font:'" \
                                 "$font_file")"

                    # Font for non-ascii characters
                    # Only check for a different non-ascii font, if the user checked
                    # the "use a different font for non-ascii text" switch.
                    diff_font="$(PlistBuddy -c "Print ':New Bookmarks:${i}:Use Non-ASCII Font:'" \
                                 "$font_file")"

                    if [[ "$diff_font" == "true" ]]; then
                        non_ascii="$(PlistBuddy -c "Print ':New Bookmarks:${i}:Non Ascii Font:'" \
                                     "$font_file")"

                        [[ "$term_font" != "$non_ascii" ]] && \
                            term_font="$term_font (normal) / $non_ascii (non-ascii)"
                    fi
                fi
            done
        ;;

        "deepin-terminal"*)
            term_font="$(awk -F '=' '/font=/ {a=$2} /font_size/ {b=$2} END {print a,b}' \
                         "${XDG_CONFIG_HOME}/deepin/deepin-terminal/config.conf")"
        ;;

        "GNUstep_Terminal")
             term_font="$(awk -F '>|<' '/>TerminalFont</ {getline; f=$3}
                          />TerminalFontSize</ {getline; s=$3} END {print f,s}' \
                          "${HOME}/GNUstep/Defaults/Terminal.plist")"
        ;;

        "Hyper"*)
            term_font="$(awk -F':|,' '/fontFamily/ {print $2; exit}' "${HOME}/.hyper.js")"
            term_font="$(trim_quotes "$term_font")"
        ;;

        "kitty"*)
            term_font="from kitty.cli import *; o = create_default_opts(); \
                       print(f'{o.font_family} {o.font_size}')"
            term_font="$(kitty +runpy ''"$term_font"'')"
        ;;

        "konsole" | "yakuake")
            # Get Process ID of current konsole window / tab
            child="$(get_ppid "$$")"

            QT_BINDIR="$(qtpaths --binaries-dir)" && PATH+=":$QT_BINDIR"

            IFS=$'\n' read -d "" -ra konsole_instances \
                <<< "$(qdbus | awk '/org.kde.'"$term"'/ {print $1}')"

            for i in "${konsole_instances[@]}"; do
                IFS=$'\n' read -d "" -ra konsole_sessions <<< "$(qdbus "$i" | grep -F '/Sessions/')"

                for session in "${konsole_sessions[@]}"; do
                    if ((child == "$(qdbus "$i" "$session" processId)")); then
                        profile="$(qdbus "$i" "$session" environment |\
                                   awk -F '=' '/KONSOLE_PROFILE_NAME/ {print $2}')"
                        [[ $profile ]] || profile="$(qdbus "$i" "$session" profile)"
                        break
                    fi
                done
                [[ $profile ]] && break
            done

            [[ $profile ]] || return

            # We could have two profile files for the same profile name, take first match
            profile_filename="$(grep -l "Name=${profile}" "$HOME"/.local/share/konsole/*.profile)"
            profile_filename="${profile_filename/$'\n'*}"

            [[ $profile_filename ]] && \
                term_font="$(awk -F '=|,' '/Font=/ {print $2,$3}' "$profile_filename")"
        ;;

        "lxterminal"*)
            term_font="$(awk -F '=' '/fontname=/ {print $2; exit}' \
                         "${XDG_CONFIG_HOME}/lxterminal/lxterminal.conf")"
        ;;

        "mate-terminal")
            # To get the actual config we have to create a temporarily file with the
            # --save-config option.
            mateterm_config="/tmp/mateterm.cfg"

            # Ensure /tmp exists and we do not overwrite anything.
            if [[ -d "/tmp" && ! -f "$mateterm_config" ]]; then
                mate-terminal --save-config="$mateterm_config"

                role="$(xprop -id "${WINDOWID}" WM_WINDOW_ROLE)"
                role="${role##* }"
                role="${role//\"}"

                profile="$(awk -F '=' -v r="$role" \
                                  '$0~r {
                                            getline;
                                            if(/Maximized/) getline;
                                            if(/Fullscreen/) getline;
                                            id=$2"]"
                                         } $0~id {if(id) {getline; print $2; exit}}' \
                           "$mateterm_config")"

                rm -f "$mateterm_config"

                mate_get() {
                   gsettings get org.mate.terminal.profile:/org/mate/terminal/profiles/"$1"/ "$2"
                }

                if [[ "$(mate_get "$profile" "use-system-font")" == "true" ]]; then
                    term_font="$(gsettings get org.mate.interface monospace-font-name)"
                else
                    term_font="$(mate_get "$profile" "font")"
                fi
                term_font="$(trim_quotes "$term_font")"
            fi
        ;;

        "mintty")
            term_font="$(awk -F '=' '!/^($|#)/ && /^\\s*Font\\s*=/ {printf $2; exit}' "${HOME}/.minttyrc")"
        ;;

        "pantheon"*)
            term_font="$(gsettings get org.pantheon.terminal.settings font)"

            [[ -z "${term_font//\'}" ]] && \
                term_font="$(gsettings get org.gnome.desktop.interface monospace-font-name)"

            term_font="$(trim_quotes "$term_font")"
        ;;

        "qterminal")
            term_font="$(awk -F '=' '/fontFamily=/ {a=$2} /fontSize=/ {b=$2} END {print a,b}' \
                         "${XDG_CONFIG_HOME}/qterminal.org/qterminal.ini")"
        ;;

        "sakura"*)
            term_font="$(awk -F '=' '/^font=/ {print $2; exit}' \
                         "${XDG_CONFIG_HOME}/sakura/sakura.conf")"
        ;;

        "st")
            term_font="$(ps -o command= -p "$parent" | grep -F -- "-f")"

            if [[ "$term_font" ]]; then
                term_font="${term_font/*-f/}"
                term_font="${term_font/ -*/}"

            else
                # On Linux we can get the exact path to the running binary through the procfs
                # (in case `st` is launched from outside of $PATH) on other systems we just
                # have to guess and assume `st` is invoked from somewhere in the users $PATH
                [[ -L "/proc/$parent/exe" ]] && binary="/proc/$parent/exe" || binary="$(type -p st)"

                # Grep the output of strings on the `st` binary for anything that looks vaguely
                # like a font definition. NOTE: There is a slight limitation in this approach.
                # Technically "Font Name" is a valid font. As it doesn't specify any font options
                # though it is hard to match it correctly amongst the rest of the noise.
                [[ -n "$binary" ]] &&
                    term_font=$(
                        strings "$binary" |

                        grep -m 1 "*font[^2]"
                    )
            fi

            term_font="${term_font/xft:}"
            term_font="${term_font#*=}"
            term_font="${term_font/:*}"
        ;;

        "terminology")
            term_font="$(strings "${XDG_CONFIG_HOME}/terminology/config/standard/base.cfg" |\
                         awk '/^font\.name$/{print a}{a=$0}')"
            term_font="${term_font/.pcf}"
            term_font="${term_font/:*}"
        ;;

        "termite")
            [[ -f "${XDG_CONFIG_HOME}/termite/config" ]] && \
                termite_config="${XDG_CONFIG_HOME}/termite/config"

            term_font="$(awk -F '= ' '/\[options\]/ {
                                          opt=1
                                      }
                                      /^\s*font/ {
                                          if(opt==1) a=$2;
                                          opt=0
                                      } END {print a}' "/etc/xdg/termite/config" \
                         "$termite_config")"
        ;;

        "Termux $TERMUX_VERSION")
            term_font=$(fc-scan /data/data/com.termux/files/home/.termux/font.ttf|grep fullname:|cut -d '"' -f2)
            ;;

        urxvt|urxvtd|rxvt-unicode|xterm)
            xrdb=$(xrdb -query)
            term_font=$(grep -im 1 -e "^${term/d}"'\**\.*font:' -e '^\*font:' <<< "$xrdb")
            term_font=${term_font/*"*font:"}
            term_font=${term_font/*".font:"}
            term_font=${term_font/*"*.font:"}
            term_font=$(trim "$term_font")

            [[ -z $term_font && $term == xterm ]] && \
                term_font=$(grep '^XTerm.vt100.faceName' <<< "$xrdb")

            term_font=$(trim "${term_font/*"faceName:"}")

            # xft: isn't required at the beginning so we prepend it if it's missing
            [[ ${term_font:0:1} != '-' && ${term_font:0:4} != xft: ]] && \
                term_font=xft:$term_font

            # Xresources has two different font formats, this checks which
            # one is in use and formats it accordingly.
            case $term_font in
                *xft:*)
                    term_font=${term_font/xft:}
                    term_font=${term_font/:*}
                ;;

                -*)
                    IFS=- read -r _ _ term_font _ <<< "$term_font"
                ;;
            esac
        ;;

        "xfce4-terminal")
            term_font="$(awk -F '=' '/^FontName/{a=$2}/^FontUseSystem=TRUE/{a=$0} END {print a}' \
                         "${XDG_CONFIG_HOME}/xfce4/terminal/terminalrc")"

            [[ "$term_font" == "FontUseSystem=TRUE" ]] && \
                term_font="$(gsettings get org.gnome.desktop.interface monospace-font-name)"

            term_font="$(trim_quotes "$term_font")"

            # Default fallback font hardcoded in terminal-preferences.c
            [[ -z "$term_font" ]] && term_font="Monospace 12"
        ;;

        conemu-*)
            # Could have used `eval set -- "$ConEmuArgs"` instead for arg parsing.
            readarray -t ce_arg_list < <(xargs -n1 printf "%s\n" <<< "${ConEmuArgs-}")

            for ce_arg_idx in "${!ce_arg_list[@]}"; do
                # Search for "-LoadCfgFile" arg
                [[ "${ce_arg_list[$ce_arg_idx]}" == -LoadCfgFile ]] && {
                    # Conf path is the next arg
                    ce_conf=${ce_arg_list[++ce_arg_idx]}
                    break
                }
            done

            # https://conemu.github.io/en/ConEmuXml.html#search-sequence
            for ce_conf in "$ce_conf" "${ConEmuDir-}\ConEmu.xml" "${ConEmuDir-}\.ConEmu.xml" \
                           "${ConEmuBaseDir-}\ConEmu.xml" "${ConEmuBaseDir-}\.ConEmu.xml" \
                           "$APPDATA\ConEmu.xml" "$APPDATA\.ConEmu.xml"; do
                # Search for first conf file available
                [[ -f "$ce_conf" ]] && {
                    # Very basic XML parsing
                    term_font="$(awk '/name="FontName"/ && match($0, /data="([^"]*)"/) {
                        print substr($0, RSTART+6, RLENGTH-7)}' "$ce_conf")"
                    break
                }
            done

            # Null-terminated contents in /proc/registry files triggers a Bash warning.
            [[ "$term_font" ]] || read -r term_font < \
                /proc/registry/HKEY_CURRENT_USER/Software/ConEmu/.Vanilla/FontName
        ;;
    esac
}

get_disk() {
    type -p df &>/dev/null ||
        { err "Disk requires 'df' to function. Install 'df' to get disk info."; return; }

    df_version=$(df --version 2>&1)

    case $df_version in
        *IMitv*)   df_flags=(-P -g) ;; # AIX
        *befhikm*) df_flags=(-P -k) ;; # IRIX
        *hiklnP*)  df_flags=(-h)    ;; # OpenBSD

        *Tracker*) # Haiku
            err "Your version of df cannot be used due to the non-standard flags"
            return
        ;;

        *) df_flags=(-P -h) ;;
    esac

    # Create an array called 'disks' where each element is a separate line from
    # df's output. We then unset the first element which removes the column titles.
    IFS=$'\n' read -d "" -ra disks <<< "$(df "${df_flags[@]}" "${disk_show[@]:-/}")"
    unset "disks[0]"

    # Stop here if 'df' fails to print disk info.
    [[ ${disks[*]} ]] || {
        err "Disk: df failed to print the disks, make sure the disk_show array is set properly."
        return
    }

    for disk in "${disks[@]}"; do
        # Create a second array and make each element split at whitespace this time.
        IFS=" " read -ra disk_info <<< "$disk"
        disk_perc=${disk_info[${#disk_info[@]} - 2]/\%}

        case $disk_percent in
            off) disk_perc=
        esac

        case $df_version in
            *befhikm*)
                disk=$((disk_info[${#disk_info[@]} - 4] / 1024 / 1024))G
                disk+=" / "
                disk+=$((disk_info[${#disk_info[@]} - 5] / 1024/ 1024))G
                disk+=${disk_perc:+ ($disk_perc%)}
            ;;

            *)
                disk=${disk_info[${#disk_info[@]} - 4]/i}
                disk+=" / "
                disk+=${disk_info[${#disk_info[@]} - 5]/i}
                disk+=${disk_perc:+ ($disk_perc%)}
            ;;
        esac

        case $disk_subtitle in
            name)
                disk_sub=${disk_info[*]::${#disk_info[@]} - 5}
            ;;

            dir)
                disk_sub=${disk_info[${#disk_info[@]} - 1]/*\/}
                disk_sub=${disk_sub:-${disk_info[${#disk_info[@]} - 1]}}
            ;;

            none) ;;

            *)
                disk_sub=${disk_info[${#disk_info[@]} - 1]}
            ;;
        esac

        case $disk_display in
            bar)     disk="$(bar "$disk_perc" "100")" ;;
            infobar) disk+=" $(bar "$disk_perc" "100")" ;;
            barinfo) disk="$(bar "$disk_perc" "100")${info_color} $disk" ;;
            perc)    disk="${disk_perc}% $(bar "$disk_perc" "100")" ;;
        esac

        # Append '(disk mount point)' to the subtitle.
        if [[ "$subtitle" ]]; then
            prin "$subtitle${disk_sub:+ ($disk_sub)}" "$disk"
        else
            prin "$disk_sub" "$disk"
        fi
    done
}

get_battery() {
    case $os in
        "Linux")
            # We use 'prin' here so that we can do multi battery support
            # with a single battery per line.
            for bat in "/sys/class/power_supply/"{BAT,axp288_fuel_gauge,CMB}*; do
                [[ -f ${bat}/capacity && -f ${bat}/status ]] || continue
                capacity="$(< "${bat}/capacity")"
                status="$(< "${bat}/status")"

                if [[ "$capacity" ]]; then
                    battery="${capacity}% [${status}]"

                    case $battery_display in
                        "bar")     battery="$(bar "$capacity" 100)" ;;
                        "infobar") battery+=" $(bar "$capacity" 100)" ;;
                        "barinfo") battery="$(bar "$capacity" 100)${info_color} ${battery}" ;;
                    esac

                    bat="${bat/*axp288_fuel_gauge}"
                    prin "${subtitle:+${subtitle}${bat: -1}}" "$battery"
                fi
            done
            return
        ;;

        "BSD")
            case $kernel_name in
                "FreeBSD"* | "DragonFly"*)
                    battery="$(acpiconf -i 0 | awk -F ':\t' '/Remaining capacity/ {print $2}')"
                    battery_state="$(acpiconf -i 0 | awk -F ':\t\t\t' '/State/ {print $2}')"
                ;;

                "NetBSD"*)
                    battery="$(envstat | awk '\\(|\\)' '/charge:/ {print $2}')"
                    battery="${battery/\.*/%}"
                ;;

                "OpenBSD"* | "Bitrig"*)
                    battery0full="$(sysctl -n   hw.sensors.acpibat0.watthour0\
                                                hw.sensors.acpibat0.amphour0)"
                    battery0full="${battery0full%% *}"

                    battery0now="$(sysctl -n    hw.sensors.acpibat0.watthour3\
                                                hw.sensors.acpibat0.amphour3)"
                    battery0now="${battery0now%% *}"

                    state="$(sysctl -n hw.sensors.acpibat0.raw0)"
                    state="${state##? (battery }"
                    state="${state%)*}"

                    [[ "${state}" == "charging" ]] && battery_state="charging"
                    [[ "$battery0full" ]] && \
                    battery="$((100 * ${battery0now/\.} / ${battery0full/\.}))%"
                ;;
            esac
        ;;

        "Mac OS X"|"macOS")
            battery="$(pmset -g batt | grep -o '[0-9]*%')"
            state="$(pmset -g batt | awk '/;/ {print $4}')"
            [[ "$state" == "charging;" ]] && battery_state="charging"
        ;;

        "Windows")
            battery="$(wmic Path Win32_Battery get EstimatedChargeRemaining)"
            battery="${battery/EstimatedChargeRemaining}"
            battery="$(trim "$battery")%"
            state="$(wmic /NameSpace:'\\root\WMI' Path BatteryStatus get Charging)"
            state="${state/Charging}"
            [[ "$state" == *TRUE* ]] && battery_state="charging"
        ;;

        "Haiku")
            battery0full="$(awk -F '[^0-9]*' 'NR==2 {print $4}' /dev/power/acpi_battery/0)"
            battery0now="$(awk -F '[^0-9]*' 'NR==5 {print $4}' /dev/power/acpi_battery/0)"
            battery="$((battery0full * 100 / battery0now))%"
        ;;
    esac

    [[ "$battery_state" ]] && battery+=" Charging"

    case $battery_display in
        "bar")     battery="$(bar "${battery/\%*}" 100)" ;;
        "infobar") battery="${battery} $(bar "${battery/\%*}" 100)" ;;
        "barinfo") battery="$(bar "${battery/\%*}" 100)${info_color} ${battery}" ;;
    esac
}

get_local_ip() {
    case $os in
        "Linux" | "BSD" | "Solaris" | "AIX" | "IRIX")
            if [[ "${local_ip_interface[0]}" == "auto" ]]; then
                local_ip="$(ip route get 1 | awk -F'src' '{print $2; exit}')"
                local_ip="${local_ip/uid*}"
                [[ "$local_ip" ]] || local_ip="$(ifconfig -a | awk '/broadcast/ {print $2; exit}')"
            else
                for interface in "${local_ip_interface[@]}"; do
                    local_ip="$(ip addr show "$interface" 2> /dev/null |
                        awk '/inet / {print $2; exit}')"
                    local_ip="${local_ip/\/*}"
                    [[ "$local_ip" ]] ||
                        local_ip="$(ifconfig "$interface" 2> /dev/null |
                        awk '/broadcast/ {print $2; exit}')"
                    if [[ -n "$local_ip" ]]; then
                        prin "$interface" "$local_ip"
                    else
                        err "Local IP: Could not detect local ip for $interface"
                    fi
                done
            fi
        ;;

        "MINIX")
            local_ip="$(ifconfig | awk '{printf $3; exit}')"
        ;;

        "Mac OS X" | "macOS" | "iPhone OS")
            if [[ "${local_ip_interface[0]}" == "auto" ]]; then
                interface="$(route get 1 | awk -F': ' '/interface/ {printf $2; exit}')"
                local_ip="$(ipconfig getifaddr "$interface")"
            else
                for interface in "${local_ip_interface[@]}"; do
                    local_ip="$(ipconfig getifaddr "$interface")"
                    if [[ -n "$local_ip" ]]; then
                        prin "$interface" "$local_ip"
                    else
                        err "Local IP: Could not detect local ip for $interface"
                    fi
                done
            fi
        ;;

        "Windows")
            local_ip="$(ipconfig | awk -F ': ' '/IPv4 Address/ {printf $2 ", "}')"
            local_ip="${local_ip%\,*}"
        ;;

        "Haiku")
            local_ip="$(ifconfig | awk -F ': ' '/Bcast/ {print $2}')"
            local_ip="${local_ip/, Bcast}"
        ;;
    esac
}

get_public_ip() {
    if [[ ! -n "$public_ip_host" ]] && type -p dig >/dev/null; then
        public_ip="$(dig +time=1 +tries=1 +short myip.opendns.com @resolver1.opendns.com)"
       [[ "$public_ip" =~ ^\; ]] && unset public_ip
    fi

    if [[ ! -n "$public_ip_host" ]] && [[ -z "$public_ip" ]] && type -p drill >/dev/null; then
        public_ip="$(drill myip.opendns.com @resolver1.opendns.com | \
                     awk '/^myip\./ && $3 == "IN" {print $5}')"
    fi

    if [[ -z "$public_ip" ]] && type -p curl >/dev/null; then
        public_ip="$(curl -L --max-time "$public_ip_timeout" -w '\n' "$public_ip_host")"
    fi

    if [[ -z "$public_ip" ]] && type -p wget >/dev/null; then
        public_ip="$(wget -T "$public_ip_timeout" -qO- "$public_ip_host")"
    fi
}

get_users() {
    users="$(who | awk '!seen[$1]++ {printf $1 ", "}')"
    users="${users%\,*}"
}

get_locale() {
    locale="$sys_locale"
}

get_gpu_driver() {
    case $os in
        "Linux")
            gpu_driver="$(lspci -nnk | awk -F ': ' \
                          '/Display|3D|VGA/{nr[NR+2]}; NR in nr {printf $2 ", "; exit}')"
            gpu_driver="${gpu_driver%, }"

            if [[ "$gpu_driver" == *"nvidia"* ]]; then
                gpu_driver="$(< /sys/module/nvidia/version)"
                gpu_driver="NVIDIA ${gpu_driver/  *}"
            fi
        ;;

        "Mac OS X"|"macOS")
            if [[ "$(kextstat | grep "GeForceWeb")" != "" ]]; then
                gpu_driver="NVIDIA Web Driver"
            else
                gpu_driver="macOS Default Graphics Driver"
            fi
        ;;
    esac
}

get_cols() {
    local blocks blocks2 cols

    if [[ "$color_blocks" == "on" ]]; then
        # Convert the width to space chars.
        printf -v block_width "%${block_width}s"

        # Generate the string.
        for ((block_range[0]; block_range[0]<=block_range[1]; block_range[0]++)); do
            case ${block_range[0]} in
                [0-7])
                    printf -v blocks  '%b\e[3%bm\e[4%bm%b' \
                        "$blocks" "${block_range[0]}" "${block_range[0]}" "$block_width"
                ;;

                *)
                    printf -v blocks2 '%b\e[38;5;%bm\e[48;5;%bm%b' \
                        "$blocks2" "${block_range[0]}" "${block_range[0]}" "$block_width"
                ;;
            esac
        done

        # Convert height into spaces.
        printf -v block_spaces "%${block_height}s"

        # Convert the spaces into rows of blocks.
        [[ "$blocks"  ]] && cols+="${block_spaces// /${blocks}[mnl}"
        [[ "$blocks2" ]] && cols+="${block_spaces// /${blocks2}[mnl}"

        # Add newlines to the string.
        cols=${cols%%nl}
        cols=${cols//nl/
[${text_padding}C${zws}}

        # Add block height to info height.
        ((info_height+=block_range[1]>7?block_height+2:block_height+1))

        case $col_offset in
            "auto") printf '\n\e[%bC%b\n' "$text_padding" "${zws}${cols}" ;;
            *) printf '\n\e[%bC%b\n' "$col_offset" "${zws}${cols}" ;;
        esac
    fi

    unset -v blocks blocks2 cols

    # Tell info() that we printed manually.
    prin=1
}

# IMAGES

image_backend() {
    [[ "$image_backend" != "off" ]] && ! type -p convert &>/dev/null && \
        { image_backend="ascii"; err "Image: Imagemagick not found, falling back to ascii mode."; }

    case ${image_backend:-off} in
        "ascii") print_ascii ;;
        "off") image_backend="off" ;;

        "caca" | "catimg" | "chafa" | "jp2a" | "iterm2" | "termpix" |\
        "tycat" | "w3m" | "sixel" | "pixterm" | "kitty" | "pot", | "ueberzug" |\
         "viu")
            get_image_source

            [[ ! -f "$image" ]] && {
                to_ascii "Image: '$image_source' doesn't exist, falling back to ascii mode."
                return
            }
            [[ "$image_backend" == "ueberzug" ]] && wait=true;

            get_window_size

            ((term_width < 1)) && {
                to_ascii "Image: Failed to find terminal window size."
                err "Image: Check the 'Images in the terminal' wiki page for more info,"
                return
            }

            printf '\e[2J\e[H'
            get_image_size
            make_thumbnail
            display_image || to_off "Image: $image_backend failed to display the image."
        ;;

        *)
            err "Image: Unknown image backend specified '$image_backend'."
            err "Image: Valid backends are: 'ascii', 'caca', 'catimg', 'chafa', 'jp2a', 'iterm2',
                                            'kitty', 'off', 'sixel', 'pot', 'pixterm', 'termpix',
                                            'tycat', 'w3m', 'viu')"
            err "Image: Falling back to ascii mode."
            print_ascii
        ;;
    esac

    # Set cursor position next image/ascii.
    [[ "$image_backend" != "off" ]] && printf '\e[%sA\e[9999999D' "${lines:-0}"
}

print_ascii() {
    if [[ -f "$image_source" && ! "$image_source" =~ (png|jpg|jpeg|jpe|svg|gif) ]]; then
        ascii_data="$(< "$image_source")"
    elif [[ "$image_source" == "ascii" || $image_source == auto ]]; then
        :
    else
        ascii_data="$image_source"
    fi

    # Set locale to get correct padding.
    LC_ALL="$sys_locale"

    # Calculate size of ascii file in line length / line count.
    if [ -n "$ascii_len" ] && [ -n "$ascii_lines" ]
    then
        lines=$ascii_lines
    else
        while IFS=$'\n' read -r line; do
            line=${line//\\\\/\\}
            line=${line//█/ }
            ((++lines,${#line}>ascii_len)) && ascii_len="${#line}"
        done <<< "${ascii_data//\$\{??\}}"
    fi

    # Fallback if file not found.
    ((lines==1)) && {
        lines=
        ascii_len=
        image_source=auto
        get_distro_ascii
        print_ascii
        return
    }

    # Colors.
    ascii_data="${ascii_data//\$\{c1\}/$c1}"
    ascii_data="${ascii_data//\$\{c2\}/$c2}"
    ascii_data="${ascii_data//\$\{c3\}/$c3}"
    ascii_data="${ascii_data//\$\{c4\}/$c4}"
    ascii_data="${ascii_data//\$\{c5\}/$c5}"
    ascii_data="${ascii_data//\$\{c6\}/$c6}"

    ((text_padding=ascii_len+gap))
    printf '%b\n' "$ascii_data${reset}"
    LC_ALL=C
}

get_image_source() {
    case $image_source in
        "auto" | "wall" | "wallpaper")
            get_wallpaper
        ;;

        *)
            # Get the absolute path.
            image_source="$(get_full_path "$image_source")"

            if [[ -d "$image_source" ]]; then
                shopt -s nullglob
                files=("${image_source%/}"/*.{png,jpg,jpeg,jpe,gif,svg})
                shopt -u nullglob
                image="${files[RANDOM % ${#files[@]}]}"

            else
                image="$image_source"
            fi
        ;;
    esac

    err "Image: Using image '$image'"
}

get_wallpaper() {
    case $os in
        "Mac OS X"|"macOS")
            image="$(osascript <<END
                     tell application "System Events" to picture of current desktop
END
)"
        ;;

        "Windows")
            case $distro in
                "Windows XP")
                    image="/c/Documents and Settings/${USER}"
                    image+="/Local Settings/Application Data/Microsoft/Wallpaper1.bmp"

                    [[ "$kernel_name" == *CYGWIN* ]] && image="/cygdrive${image}"
                ;;

                "Windows"*)
                    image="${APPDATA}/Microsoft/Windows/Themes/TranscodedWallpaper.jpg"
                ;;
            esac
        ;;

        *)
            # Get DE if user has disabled the function.
            ((de_run != 1)) && get_de

            type -p wal >/dev/null && [[ -f "${HOME}/.cache/wal/wal" ]] && \
                { image="$(< "${HOME}/.cache/wal/wal")"; return; }

            case $de in
                "MATE"*)
                    image="$(gsettings get org.mate.background picture-filename)"
                ;;

                "Xfce"*)
                    image="$(xfconf-query -c xfce4-desktop -p \
                             "/backdrop/screen0/monitor0/workspace0/last-image")"
                ;;

                "Cinnamon"*)
                    image="$(gsettings get org.cinnamon.desktop.background picture-uri)"
                    image="$(decode_url "$image")"
                ;;

                "GNOME"*)
                    image="$(gsettings get org.gnome.desktop.background picture-uri)"
                    image="$(decode_url "$image")"
                ;;

                "Plasma"*)
                    image=$XDG_CONFIG_HOME/plasma-org.kde.plasma.desktop-appletsrc
                    image=$(awk -F '=' '$1 == "Image" { print $2 }' "$image")
                ;;

                "LXQt"*)
                    image="$XDG_CONFIG_HOME/pcmanfm-qt/lxqt/settings.conf"
                    image="$(awk -F '=' '$1 == "Wallpaper" {print $2}' "$image")"
                ;;

                *)
                    if type -p feh >/dev/null && [[ -f "${HOME}/.fehbg" ]]; then
                        image="$(awk -F\' '/feh/ {printf $(NF-1)}' "${HOME}/.fehbg")"

                    elif type -p setroot >/dev/null && \
                         [[ -f "${XDG_CONFIG_HOME}/setroot/.setroot-restore" ]]; then
                        image="$(awk -F\' '/setroot/ {printf $(NF-1)}' \
                                 "${XDG_CONFIG_HOME}/setroot/.setroot-restore")"

                    elif type -p nitrogen >/dev/null; then
                        image="$(awk -F'=' '/file/ {printf $2;exit;}' \
                                 "${XDG_CONFIG_HOME}/nitrogen/bg-saved.cfg")"

                    else
                        image="$(gsettings get org.gnome.desktop.background picture-uri)"
                        image="$(decode_url "$image")"
                    fi
                ;;
            esac

            # Strip un-needed info from the path.
            image="${image/file:\/\/}"
            image="$(trim_quotes "$image")"
        ;;
    esac

    # If image is an xml file, don't use it.
    [[ "${image/*\./}" == "xml" ]] && image=""
}

get_w3m_img_path() {
    # Find w3m-img path.
    shopt -s nullglob
    w3m_paths=({/usr/{local/,},~/.nix-profile/}{lib,libexec,lib64,libexec64}/w3m/w3mi*)
    shopt -u nullglob

    [[ -x "${w3m_paths[0]}" ]] && \
        { w3m_img_path="${w3m_paths[0]}"; return; }

    err "Image: w3m-img wasn't found on your system"
}

get_window_size() {
    # This functions gets the current window size in
    # pixels.
    #
    # We first try to use the escape sequence "\033[14t"
    # to get the terminal window size in pixels. If this
    # fails we then fallback to using "xdotool" or other
    # programs.

    # Tmux has a special way of reading escape sequences
    # so we have to use a slightly different sequence to
    # get the terminal size.
    if [[ "$image_backend" == "tycat" ]]; then
        printf '%b' '\e}qs\000'

    elif [[ -z $VTE_VERSION ]]; then
        case ${TMUX:-null} in
            "null") printf '%b' '\e[14t' ;;
            *)      printf '%b' '\ePtmux;\e\e[14t\e\\ ' ;;
        esac
    fi

    # The escape codes above print the desired output as
    # user input so we have to use read to store the out
    # -put as a variable.
    # The 1 second timeout is required for older bash
    #
    # False positive.
    # shellcheck disable=2141
    case $bash_version in
        4|5) IFS=';t' read -d t -t 0.05 -sra term_size ;;
        *)   IFS=';t' read -d t -t 1 -sra term_size ;;
    esac
    unset IFS

    # Split the string into height/width.
    if [[ "$image_backend" == "tycat" ]]; then
        term_width="$((term_size[2] * term_size[0]))"
        term_height="$((term_size[3] * term_size[1]))"

    else
        term_height="${term_size[1]}"
        term_width="${term_size[2]}"
    fi

    # Get terminal width/height.
    if (( "${term_width:-0}" < 50 )) && [[ "$DISPLAY" && $os != "Mac OS X" && $os != "macOS" ]]; then
        if type -p xdotool &>/dev/null; then
            IFS=$'\n' read -d "" -ra win \
                <<< "$(xdotool getactivewindow getwindowgeometry --shell %1)"
            term_width="${win[3]/WIDTH=}"
            term_height="${win[4]/HEIGHT=}"

        elif type -p xwininfo &>/dev/null; then
            # Get the focused window's ID.
            if type -p xdo &>/dev/null; then
                current_window="$(xdo id)"

            elif type -p xprop &>/dev/null; then
                current_window="$(xprop -root _NET_ACTIVE_WINDOW)"
                current_window="${current_window##* }"

            elif type -p xdpyinfo &>/dev/null; then
                current_window="$(xdpyinfo | grep -F "focus:")"
                current_window="${current_window/*window }"
                current_window="${current_window/,*}"
            fi

            # If the ID was found get the window size.
            if [[ "$current_window" ]]; then
                term_size=("$(xwininfo -id "$current_window")")
                term_width="${term_size[0]#*Width: }"
                term_width="${term_width/$'\n'*}"
                term_height="${term_size[0]/*Height: }"
                term_height="${term_height/$'\n'*}"
            fi
        fi
    fi

    term_width="${term_width:-0}"
}


get_term_size() {
    # Get the terminal size in cells.
    read -r lines columns <<< "$(stty size)"

    # Calculate font size.
    font_width="$((term_width / columns))"
    font_height="$((term_height / lines))"
}

get_image_size() {
    # This functions determines the size to make the thumbnail image.
    get_term_size

    case $image_size in
        "auto")
            image_size="$((columns * font_width / 2))"
            term_height="$((term_height - term_height / 4))"

            ((term_height < image_size)) && \
                image_size="$term_height"
        ;;

        *"%")
            percent="${image_size/\%}"
            image_size="$((percent * term_width / 100))"

            (((percent * term_height / 50) < image_size)) && \
                image_size="$((percent * term_height / 100))"
        ;;

        "none")
            # Get image size so that we can do a better crop.
            read -r width height <<< "$(identify -format "%w %h" "$image")"

            while ((width >= (term_width / 2) || height >= term_height)); do
                ((width=width/2,height=height/2))
            done

            crop_mode="none"
        ;;

        *)  image_size="${image_size/px}" ;;
    esac

    # Check for terminal padding.
    [[ "$image_backend" == "w3m" ]] && term_padding

    width="${width:-$image_size}"
    height="${height:-$image_size}"
    text_padding="$(((width + padding + xoffset) / font_width + gap))"
}

make_thumbnail() {
    # Name the thumbnail using variables so we can
    # use it later.
    image_name="${crop_mode}-${crop_offset}-${width}-${height}-${image//\/}"

    # Handle file extensions.
    case ${image##*.} in
        "eps"|"pdf"|"svg"|"gif"|"png")
            image_name+=".png" ;;
        *)  image_name+=".jpg" ;;
    esac

    # Create the thumbnail dir if it doesn't exist.
    mkdir -p "${thumbnail_dir:=${XDG_CACHE_HOME:-${HOME}/.cache}/thumbnails/neofetch}"

    if [[ ! -f "${thumbnail_dir}/${image_name}" ]]; then
        # Get image size so that we can do a better crop.
        [[ -z "$size" ]] && {
            read -r og_width og_height <<< "$(identify -format "%w %h" "$image")"
            ((og_height > og_width)) && size="$og_width" || size="$og_height"
        }

        case $crop_mode in
            "fit")
                c="$(convert "$image" \
                    -colorspace srgb \
                    -format "%[pixel:p{0,0}]" info:)"

                convert \
                    -background none \
                    "$image" \
                    -trim +repage \
                    -gravity south \
                    -background "$c" \
                    -extent "${size}x${size}" \
                    -scale "${width}x${height}" \
                    "${thumbnail_dir}/${image_name}"
            ;;

            "fill")
                convert \
                    -background none \
                    "$image" \
                    -trim +repage \
                    -scale "${width}x${height}^" \
                    -extent "${width}x${height}" \
                    "${thumbnail_dir}/${image_name}"
            ;;

            "none")
                cp "$image" "${thumbnail_dir}/${image_name}"
            ;;

            *)
                convert \
                    -background none \
                    "$image" \
                    -strip \
                    -gravity "$crop_offset" \
                    -crop "${size}x${size}+0+0" \
                    -scale "${width}x${height}" \
                    "${thumbnail_dir}/${image_name}"
            ;;
        esac
    fi

    # The final image.
    image="${thumbnail_dir}/${image_name}"
}

display_image() {
    case $image_backend in
        "caca")
            img2txt \
                -W "$((width / font_width))" \
                -H "$((height / font_height))" \
                --gamma=0.6 \
            "$image"
        ;;


        "ueberzug")
            if [ "$wait" = true ];then
                wait=false;
            else
                ueberzug layer --parser bash 0< <(
                    declare -Ap ADD=(\
                        [action]="add"\
                        [identifier]="neofetch"\
                        [x]=$xoffset [y]=$yoffset\
                        [path]=$image\
                    )
                    read -rs
                )
            fi
        ;;

        "catimg")
            catimg -w "$((width*catimg_size / font_width))" -r "$catimg_size" "$image"
        ;;

        "chafa")
            chafa --stretch --size="$((width / font_width))x$((height / font_height))" "$image"
        ;;

        "jp2a")
            jp2a \
                --colors \
                --width="$((width / font_width))" \
                --height="$((height / font_height))" \
            "$image"
        ;;

        "kitty")
            kitty +kitten icat \
                --align left \
                --place "$((width/font_width))x$((height/font_height))@${xoffset}x${yoffset}" \
            "$image"
        ;;

        "pot")
            pot \
                "$image" \
                --size="$((width / font_width))x$((height / font_height))"
        ;;

        "pixterm")
            pixterm \
                -tc "$((width / font_width))" \
                -tr "$((height / font_height))" \
            "$image"
        ;;

        "sixel")
            img2sixel \
                -w "$width" \
                -h "$height" \
            "$image"
        ;;

        "termpix")
            termpix \
                --width "$((width / font_width))" \
                --height "$((height / font_height))" \
            "$image"
        ;;

        "iterm2")
            printf -v iterm_cmd '\e]1337;File=width=%spx;height=%spx;inline=1:%s' \
                "$width" "$height" "$(base64 < "$image")"

            # Tmux requires an additional escape sequence for this to work.
            [[ -n "$TMUX" ]] && printf -v iterm_cmd '\ePtmux;\e%b\e'\\ "$iterm_cmd"

            printf '%b\a\n' "$iterm_cmd"
        ;;

        "tycat")
            tycat \
                -g "${width}x${height}" \
            "$image"
        ;;

        "viu")
            viu \
                -t -w "$((width / font_width))" -h "$((height / font_height))" \
            "$image"
        ;;

        "w3m")
            get_w3m_img_path
            zws='\xE2\x80\x8B\x20'

            # Add a tiny delay to fix issues with images not
            # appearing in specific terminal emulators.
            ((bash_version>3)) && sleep 0.05
            printf '%b\n%s;\n%s\n' "0;1;$xoffset;$yoffset;$width;$height;;;;;$image" 3 4 |\
            "${w3m_img_path:-false}" -bg "$background_color" &>/dev/null
        ;;
    esac
}

to_ascii() {
    err "$1"
    image_backend="ascii"
    print_ascii

    # Set cursor position next image/ascii.
    printf '\e[%sA\e[9999999D' "${lines:-0}"
}

to_off() {
    err "$1"
    image_backend="off"
    text_padding=
}


# TEXT FORMATTING

info() {
    # Save subtitle value.
    [[ "$2" ]] && subtitle="$1"

    # Make sure that $prin is unset.
    unset -v prin

    # Call the function.
    "get_${2:-$1}"

    # If the get_func function called 'prin' directly, stop here.
    [[ "$prin" ]] && return

    # Update the variable.
    if [[ "$2" ]]; then
        output="$(trim "${!2}")"
    else
        output="$(trim "${!1}")"
    fi

    if [[ "$2" && "${output// }" ]]; then
        prin "$1" "$output"

    elif [[ "${output// }" ]]; then
        prin "$output"

    else
        err "Info: Couldn't detect ${1}."
    fi

    unset -v subtitle
}

prin() {
    # If $2 doesn't exist we format $1 as info.
    if [[ "$(trim "$1")" && "$2" ]]; then
        [[ "$json" ]] && { printf '    %s\n' "\"${1}\": \"${2}\","; return; }

        string="${1}${2:+: $2}"
    else
        string="${2:-$1}"
        local subtitle_color="$info_color"
    fi

    string="$(trim "${string//$'\e[0m'}")"
    length="$(strip_sequences "$string")"
    length="${#length}"

    # Format the output.
    string="${string/:/${reset}${colon_color}${separator:=:}${info_color}}"
    string="${subtitle_color}${bold}${string}"

    # Print the info.
    printf '%b\n' "${text_padding:+\e[${text_padding}C}${zws}${string//\\n}${reset} "

    # Calculate info height.
    ((++info_height))

    # Log that prin was used.
    prin=1
}

get_underline() {
    [[ "$underline_enabled" == "on" ]] && {
        printf -v underline "%${length}s"
        printf '%b%b\n' "${text_padding:+\e[${text_padding}C}${zws}${underline_color}" \
                        "${underline// /$underline_char}${reset} "
    }

    ((++info_height))
    length=
    prin=1
}

get_bold() {
    case $ascii_bold in
        "on")  ascii_bold='\e[1m' ;;
        "off") ascii_bold="" ;;
    esac

    case $bold in
        "on")  bold='\e[1m' ;;
        "off") bold="" ;;
    esac
}

trim() {
    set -f
    # shellcheck disable=2048,2086
    set -- $*
    printf '%s\n' "${*//[[:space:]]/}"
    set +f
}

trim_quotes() {
    trim_output="${1//\'}"
    trim_output="${trim_output//\"}"
    printf "%s" "$trim_output"
}

strip_sequences() {
    strip="${1//$'\e['3[0-9]m}"
    strip="${strip//$'\e['[0-9]m}"
    strip="${strip//\\e\[[0-9]m}"
    strip="${strip//$'\e['38\;5\;[0-9]m}"
    strip="${strip//$'\e['38\;5\;[0-9][0-9]m}"
    strip="${strip//$'\e['38\;5\;[0-9][0-9][0-9]m}"

    printf '%s\n' "$strip"
}

# COLORS

set_colors() {
    c1="$(color "$1")${ascii_bold}"
    c2="$(color "$2")${ascii_bold}"
    c3="$(color "$3")${ascii_bold}"
    c4="$(color "$4")${ascii_bold}"
    c5="$(color "$5")${ascii_bold}"
    c6="$(color "$6")${ascii_bold}"

    [[ "$color_text" != "off" ]] && set_text_colors "$@"
}

set_text_colors() {
    if [[ "${colors[0]}" == "distro" ]]; then
        title_color="$(color "$1")"
        at_color="$reset"
        underline_color="$reset"
        subtitle_color="$(color "$2")"
        colon_color="$reset"
        info_color="$reset"

        # If the ascii art uses 8 as a color, make the text the fg.
        ((${1:-1} == 8)) && title_color="$reset"
        ((${2:-7} == 8)) && subtitle_color="$reset"

        # If the second color is white use the first for the subtitle.
        ((${2:-7} == 7)) && subtitle_color="$(color "$1")"
        ((${1:-1} == 7)) && title_color="$reset"
    else
        title_color="$(color "${colors[0]}")"
        at_color="$(color "${colors[1]}")"
        underline_color="$(color "${colors[2]}")"
        subtitle_color="$(color "${colors[3]}")"
        colon_color="$(color "${colors[4]}")"
        info_color="$(color "${colors[5]}")"
    fi

    # Bar colors.
    if [[ "$bar_color_elapsed" == "distro" ]]; then
        bar_color_elapsed="$(color fg)"
    else
        bar_color_elapsed="$(color "$bar_color_elapsed")"
    fi

    case ${bar_color_total}${1} in
        distro[736]) bar_color_total=$(color "$1") ;;
        distro[0-9]) bar_color_total=$(color "$2") ;;
        *)           bar_color_total=$(color "$bar_color_total") ;;
    esac
}

color() {
    case $1 in
        [0-6])    printf '%b\e[3%sm'   "$reset" "$1" ;;
        7 | "fg") printf '\e[37m%b'    "$reset" ;;
        *)        printf '\e[38;5;%bm' "$1" ;;
    esac
}

# OTHER

stdout() {
    image_backend="off"
    unset subtitle_color colon_color info_color underline_color bold title_color at_color \
          text_padding zws reset color_blocks bar_color_elapsed bar_color_total \
          c1 c2 c3 c4 c5 c6 c7 c8
}

err() {
    err+="$(color 1)[!]${reset} $1
"
}

get_full_path() {
    # This function finds the absolute path from a relative one.
    # For example "Pictures/Wallpapers" --> "/home/dylan/Pictures/Wallpapers"

    # If the file exists in the current directory, stop here.
    [[ -f "${PWD}/${1}" ]] && { printf '%s\n' "${PWD}/${1}"; return; }

    ! cd "${1%/*}" && {
        err "Error: Directory '${1%/*}' doesn't exist or is inaccessible"
        err "       Check that the directory exists or try another directory."
        exit 1
    }

    local full_dir="${1##*/}"

    # Iterate down a (possible) chain of symlinks.
    while [[ -L "$full_dir" ]]; do
        full_dir="$(readlink "$full_dir")"
        cd "${full_dir%/*}" || exit
        full_dir="${full_dir##*/}"
    done

    # Final directory.
    full_dir="$(pwd -P)/${1/*\/}"

    [[ -e "$full_dir" ]] && printf '%s\n' "$full_dir"
}

get_user_config() {
    # --config /path/to/config.conf
    if [[ -f "$config_file" ]]; then
        source "$config_file"
        err "Config: Sourced user config. (${config_file})"
        return

    elif [[ -f "${XDG_CONFIG_HOME}/neofetch/config.conf" ]]; then
        source "${XDG_CONFIG_HOME}/neofetch/config.conf"
        err "Config: Sourced user config.    (${XDG_CONFIG_HOME}/neofetch/config.conf)"

    elif [[ -f "${XDG_CONFIG_HOME}/neofetch/config" ]]; then
        source "${XDG_CONFIG_HOME}/neofetch/config"
        err "Config: Sourced user config.    (${XDG_CONFIG_HOME}/neofetch/config)"

    elif [[ -z "$no_config" ]]; then
        config_file="${XDG_CONFIG_HOME}/neofetch/config.conf"

        # The config file doesn't exist, create it.
        mkdir -p "${XDG_CONFIG_HOME}/neofetch/"
        printf '%s\n' "$config" > "$config_file"
    fi
}

bar() {
    # Get the values.
    elapsed="$(($1 * bar_length / $2))"

    # Create the bar with spaces.
    printf -v prog  "%${elapsed}s"
    printf -v total "%$((bar_length - elapsed))s"

    # Set the colors and swap the spaces for $bar_char_.
    bar+="${bar_color_elapsed}${prog// /${bar_char_elapsed}}"
    bar+="${bar_color_total}${total// /${bar_char_total}}"

    # Borders.
    [[ "$bar_border" == "on" ]] && \
        bar="$(color fg)[${bar}$(color fg)]"

    printf "%b" "${bar}${info_color}"
}

cache() {
    if [[ "$2" ]]; then
        mkdir -p "${cache_dir}/neofetch"
        printf "%s" "${1/*-}=\"$2\"" > "${cache_dir}/neofetch/${1/*-}"
    fi
}

get_cache_dir() {
    case $os in
        "Mac OS X"|"macOS") cache_dir="/Library/Caches" ;;
        *)          cache_dir="/tmp" ;;
    esac
}

kde_config_dir() {
    # If the user is using KDE get the KDE
    # configuration directory.
    if [[ "$kde_config_dir" ]]; then
        return

    elif type -p kf5-config &>/dev/null; then
        kde_config_dir="$(kf5-config --path config)"

    elif type -p kde4-config &>/dev/null; then
        kde_config_dir="$(kde4-config --path config)"

    elif type -p kde-config &>/dev/null; then
        kde_config_dir="$(kde-config --path config)"

    elif [[ -d "${HOME}/.kde4" ]]; then
        kde_config_dir="${HOME}/.kde4/share/config"

    elif [[ -d "${HOME}/.kde3" ]]; then
        kde_config_dir="${HOME}/.kde3/share/config"
    fi

    kde_config_dir="${kde_config_dir/$'/:'*}"
}

term_padding() {
    # Get terminal padding to properly align cursor.
    [[ -z "$term" ]] && get_term

    case $term in
        urxvt*|rxvt-unicode)
            [[ $xrdb ]] || xrdb=$(xrdb -query)

            [[ $xrdb != *internalBorder:* ]] &&
                return

            padding=${xrdb/*internalBorder:}
            padding=${padding/$'\n'*}

            [[ $padding =~ ^[0-9]+$ ]] ||
                padding=
        ;;
    esac
}

dynamic_prompt() {
    [[ "$image_backend" == "off" ]]   && { printf '\n'; return; }
    [[ "$image_backend" != "ascii" ]] && ((lines=(height + yoffset) / font_height + 1))
    [[ "$image_backend" == "w3m" ]]   && ((lines=lines + padding / font_height + 1))

    # If the ascii art is taller than the info.
    ((lines=lines>info_height?lines-info_height+1:1))

    printf -v nlines "%${lines}s"
    printf "%b" "${nlines// /\\n}"
}

cache_uname() {
    # Cache the output of uname so we don't
    # have to spawn it multiple times.
    IFS=" " read -ra uname <<< "$(uname -srm)"

    kernel_name="${uname[0]}"
    kernel_version="${uname[1]}"
    kernel_machine="${uname[2]}"

    if [[ "$kernel_name" == "Darwin" ]]; then
        # macOS can report incorrect versions unless this is 0.
        # https://github.com/dylanaraps/neofetch/issues/1607
        export SYSTEM_VERSION_COMPAT=0

        IFS=$'\n' read -d "" -ra sw_vers <<< "$(awk -F'<|>' '/key|string/ {print $3}' \
                            "/System/Library/CoreServices/SystemVersion.plist")"
        for ((i=0;i<${#sw_vers[@]};i+=2)) {
            case ${sw_vers[i]} in
                ProductName)          darwin_name=${sw_vers[i+1]} ;;
                ProductVersion)       osx_version=${sw_vers[i+1]} ;;
                ProductBuildVersion)  osx_build=${sw_vers[i+1]}   ;;
            esac
        }
    fi
}

get_ppid() {
    # Get parent process ID of PID.
    case $os in
        "Windows")
            ppid="$(ps -p "${1:-$PPID}" | awk '{printf $2}')"
            ppid="${ppid/PPID}"
        ;;

        "Linux")
            ppid="$(grep -i -F "PPid:" "/proc/${1:-$PPID}/status")"
            ppid="$(trim "${ppid/PPid:}")"
        ;;

        *)
            ppid="$(ps -p "${1:-$PPID}" -o ppid=)"
        ;;
    esac

    printf "%s" "$ppid"
}

get_process_name() {
    # Get PID name.
    case $os in
        "Windows")
            name="$(ps -p "${1:-$PPID}" | awk '{printf $8}')"
            name="${name/COMMAND}"
            name="${name/*\/}"
        ;;

        "Linux")
            name="$(< "/proc/${1:-$PPID}/comm")"
        ;;

        *)
            name="$(ps -p "${1:-$PPID}" -o comm=)"
        ;;
    esac

    printf "%s" "$name"
}

decode_url() {
    decode="${1//+/ }"
    printf "%b" "${decode//%/\\x}"
}

# FINISH UP

usage() { printf "%s" "\
Usage: neofetch func_name --option \"value\" --option \"value\"

Neofetch is a CLI system information tool written in BASH. Neofetch
displays information about your system next to an image, your OS logo,
or any ASCII file of your choice.

NOTE: Every launch flag has a config option.

Options:

INFO:
    func_name                   Specify a function name (second part of info() from config) to
                                quickly display only that function's information.

                                Example: neofetch uptime --uptime_shorthand tiny

                                Example: neofetch uptime disk wm memory

                                This can be used in bars and scripts like so:

                                memory=\"\$(neofetch memory)\"; memory=\"\${memory##*: }\"

                                For multiple outputs at once (each line of info in an array):

                                IFS=\$'\\n' read -d \"\" -ra info < <(neofetch memory uptime wm)

                                info=(\"\${info[@]##*: }\")

    --disable infoname          Allows you to disable an info line from appearing
                                in the output. 'infoname' is the function name from the
                                'print_info()' function inside the config file.
                                For example: 'info \"Memory\" memory' would be '--disable memory'

                                NOTE: You can supply multiple args. eg. 'neofetch --disable cpu gpu'

    --title_fqdn on/off         Hide/Show Fully Qualified Domain Name in title.
    --package_managers on/off   Hide/Show Package Manager names . (on, tiny, off)
    --os_arch on/off            Hide/Show OS architecture.
    --speed_type type           Change the type of cpu speed to display.
                                Possible values: current, min, max, bios,
                                scaling_current, scaling_min, scaling_max

                                NOTE: This only supports Linux with cpufreq.

    --speed_shorthand on/off    Whether or not to show decimals in CPU speed.

                                NOTE: This flag is not supported in systems with CPU speed less than
                                1 GHz.

    --cpu_brand on/off          Enable/Disable CPU brand in output.
    --cpu_cores type            Whether or not to display the number of CPU cores
                                Possible values: logical, physical, off

                                NOTE: 'physical' doesn't work on BSD.

    --cpu_speed on/off          Hide/Show cpu speed.
    --cpu_temp C/F/off          Hide/Show cpu temperature.

                                NOTE: This only works on Linux and BSD.

                                NOTE: For FreeBSD and NetBSD-based systems, you need to enable
                                coretemp kernel module. This only supports newer Intel processors.

    --distro_shorthand on/off   Shorten the output of distro (on, tiny, off)

                                NOTE: This option won't work in Windows (Cygwin)

    --kernel_shorthand on/off   Shorten the output of kernel

                                NOTE: This option won't work in BSDs (except PacBSD and PC-BSD)

    --uptime_shorthand on/off   Shorten the output of uptime (on, tiny, off)
    --refresh_rate on/off       Whether to display the refresh rate of each monitor
                                Unsupported on Windows
    --gpu_brand on/off          Enable/Disable GPU brand in output. (AMD/NVIDIA/Intel)
    --gpu_type type             Which GPU to display. (all, dedicated, integrated)

                                NOTE: This only supports Linux.

    --de_version on/off         Show/Hide Desktop Environment version
    --gtk_shorthand on/off      Shorten output of gtk theme/icons
    --gtk2 on/off               Enable/Disable gtk2 theme/font/icons output
    --gtk3 on/off               Enable/Disable gtk3 theme/font/icons output
    --shell_path on/off         Enable/Disable showing \$SHELL path
    --shell_version on/off      Enable/Disable showing \$SHELL version
    --disk_show value           Which disks to display.
                                Possible values: '/', '/dev/sdXX', '/path/to/mount point'

                                NOTE: Multiple values can be given. (--disk_show '/' '/dev/sdc1')

    --disk_subtitle type        What information to append to the Disk subtitle.
                                Takes: name, mount, dir, none

                                'name' shows the disk's name (sda1, sda2, etc)

                                'mount' shows the disk's mount point (/, /mnt/Local Disk, etc)

                                'dir' shows the basename of the disks's path. (/, Local Disk, etc)

                                'none' shows only 'Disk' or the configured title.

    --disk_percent on/off       Hide/Show disk percent.

    --ip_host url               URL to query for public IP
    --ip_timeout int            Public IP timeout (in seconds).
    --ip_interface value        Interface(s) to use for local IP
    --song_format format        Print the song data in a specific format (see config file).
    --song_shorthand on/off     Print the Artist/Album/Title on separate lines.
    --memory_percent on/off     Display memory percentage.
    --memory_unit kib/mib/gib   Memory output unit.
    --music_player player-name  Manually specify a player to use.
                                Available values are listed in the config file

TEXT FORMATTING:
    --colors x x x x x x        Changes the text colors in this order:
                                title, @, underline, subtitle, colon, info
    --underline on/off          Enable/Disable the underline.
    --underline_char char       Character to use when underlining title
    --bold on/off               Enable/Disable bold text
    --separator string          Changes the default ':' separator to the specified string.

COLOR BLOCKS:
    --color_blocks on/off       Enable/Disable the color blocks
    --col_offset auto/num       Left-padding of color blocks
    --block_width num           Width of color blocks in spaces
    --block_height num          Height of color blocks in lines
    --block_range num num       Range of colors to print as blocks

BARS:
    --bar_char 'elapsed char' 'total char'
                                Characters to use when drawing bars.
    --bar_border on/off         Whether or not to surround the bar with '[]'
    --bar_length num            Length in spaces to make the bars.
    --bar_colors num num        Colors to make the bar.
                                Set in this order: elapsed, total
    --memory_display mode       Bar mode.
                                Possible values: bar, infobar, barinfo, off
    --battery_display mode      Bar mode.
                                Possible values: bar, infobar, barinfo, off
    --disk_display mode         Bar mode.
                                Possible values: bar, infobar, barinfo, off

IMAGE BACKEND:
    --backend backend           Which image backend to use.
                                Possible values: 'ascii', 'caca', 'catimg', 'chafa', 'jp2a',
                                'iterm2', 'off', 'sixel', 'tycat', 'w3m', 'kitty', 'viu'
    --source source             Which image or ascii file to use.
                                Possible values: 'auto', 'ascii', 'wallpaper', '/path/to/img',
                                '/path/to/ascii', '/path/to/dir/', 'command output' [ascii]

    --ascii source              Shortcut to use 'ascii' backend.

                                NEW: neofetch --ascii \"\$(fortune | cowsay -W 30)\"

    --caca source               Shortcut to use 'caca' backend.
    --catimg source             Shortcut to use 'catimg' backend.
    --chafa source              Shortcut to use 'chafa' backend.
    --iterm2 source             Shortcut to use 'iterm2' backend.
    --jp2a source               Shortcut to use 'jp2a' backend.
    --kitty source              Shortcut to use 'kitty' backend.
    --pot source                Shortcut to use 'pot' backend.
    --pixterm source            Shortcut to use 'pixterm' backend.
    --sixel source              Shortcut to use 'sixel' backend.
    --termpix source            Shortcut to use 'termpix' backend.
    --tycat source              Shortcut to use 'tycat' backend.
    --w3m source                Shortcut to use 'w3m' backend.
    --ueberzug source           Shortcut to use 'ueberzug' backend
    --viu source                Shortcut to use 'viu' backend
    --off                       Shortcut to use 'off' backend (Disable ascii art).

    NOTE: 'source; can be any of the following: 'auto', 'ascii', 'wallpaper', '/path/to/img',
    '/path/to/ascii', '/path/to/dir/'

ASCII:
    --ascii_colors x x x x x x  Colors to print the ascii art
    --ascii_distro distro       Which Distro's ascii art to print

                                NOTE: AIX, Hash, Alpine, AlterLinux, Amazon, Anarchy, Android,
                                instantOS, Antergos, antiX, \"AOSC OS\", \"AOSC OS/Retro\",
                                Apricity, ArchCraft, ArcoLinux, ArchBox, ARCHlabs, ArchStrike,
                                XFerience, ArchMerge, Arch, Artix, Arya, Bedrock, Bitrig,
                                BlackArch, BLAG, BlankOn, BlueLight, Bodhi, bonsai, BSD, BunsenLabs,
                                Calculate, Carbs, CentOS, Chakra, ChaletOS, Chapeau, Chrom,
                                Cleanjaro, ClearOS, Clear_Linux, Clover, Condres, Container_Linux,
                                Crystal Linux, CRUX, Cucumber, dahlia, Debian, Deepin, DesaOS, Devuan,
                                DracOS, DarkOs, Itc, DragonFly, Drauger, Elementary, EndeavourOS, Endless,
                                EuroLinux, Exherbo, Fedora, Feren, Finnix, FreeBSD, FreeMiNT, Frugalware,
                                Funtoo, GalliumOS, Garuda, Gentoo, Pentoo, gNewSense, GNOME, GNU,
                                GoboLinux, GrapheneOS, Grombyang, Guix, Haiku, Huayra, Hyperbola, iglunix, janus, Kali,
                                KaOS, KDE_neon, Kibojoe, Kogaion, Korora, KSLinux, Kubuntu, LEDE,
                                LaxerOS, LibreELEC, LFS, Linux_Lite, LMDE, Lubuntu, Lunar, macos,
<<<<<<< HEAD
                                Mageia, MagpieOS, Mandriva, Manjaro, TeArch, Maui, Mer, Minix, LinuxMint,
                                Live_Raizo, MX_Linux, Namib, Neptune, NetBSD, Netrunner, Nitrux,
                                NixOS, NomadBSD, Nurunner, NuTyX, OBRevenge, OpenBSD, openEuler, OpenIndiana,
                                openmamba, OpenMandriva, OpenStage, OpenWrt, osmc, Oracle, Orchid,
                                OS Elbrus, PacBSD, Parabola, Pardus, Parrot, Parsix, TrueOS,
                                PCLinuxOS, Pengwin, Peppermint, Pisi, popos, Porteus, PostMarketOS,
                                Proxmox, PuffOS, Puppy, PureOS, Qubes, Qubyt, Quibian, Radix, Raspbian, Reborn_OS,
                                Redstar, Redcore, Redhat, Refracted_Devuan, Regata, Regolith, Rosa,
                                sabotage, Sabayon, Sailfish, SalentOS, ShastraOS, Scientific, Septor,
                                SereneLinux, SharkLinux, Siduction, Slackware, SliTaz, SmartOS,
                                Solus, Source_Mage, Sparky, Star, SteamOS, SunOS, openSUSE_Leap,
                                t2, openSUSE_Tumbleweed, openSUSE, SwagArch, Tails, Trisquel,
                                Ubuntu-Cinnamon, Ubuntu-Budgie, Ubuntu-GNOME, Ubuntu-MATE,
                                Ubuntu-Studio, Ubuntu-Sway, Ubuntu, Ultramarine, Univention, Venom, Void, VNux, LangitKetujuh, semc,
                                Obarun, windows10, Windows7, Xubuntu, Zorin, and IRIX have ascii logos.
=======
                                Mageia, MagpieOS, Mandriva, Manjaro, TeArch, Maui, Mer, Minix,
                                MIRACLE_LINUX, LinuxMint, Live_Raizo, MX_Linux, Namib, Neptune,
                                NetBSD, Netrunner, Nitrux, NixOS, Nurunner, NuTyX, OBRevenge,
                                OpenBSD, openEuler, OpenIndiana, openmamba, OpenMandriva, OpenStage,
                                OpenWrt, osmc, Oracle, OS Elbrus, PacBSD, Parabola, Pardus, Parrot,
                                Parsix, TrueOS, PCLinuxOS, Pengwin, Peppermint, Pisi, popos,
                                Porteus, PostMarketOS, Proxmox, PuffOS, Puppy, PureOS, Qubes, Qubyt,
                                Quibian, Radix, Raspbian, Reborn_OS, Redstar, Redcore, Redhat,
                                Refracted_Devuan, Regata, Regolith, Rosa, sabotage, Sabayon,
                                Sailfish, SalentOS, Scientific, Septor, SereneLinux, SharkLinux,
                                Siduction, Slackware, SliTaz, SmartOS, Solus, Source_Mage, Sparky,
                                Star, SteamOS, SunOS, openSUSE_Leap, t2, openSUSE_Tumbleweed,
                                openSUSE, SwagArch, Tails, Trisquel, Ubuntu-Cinnamon, Ubuntu-Budgie,
                                Ubuntu-GNOME, Ubuntu-MATE, Ubuntu-Studio, Ubuntu, Univention, Venom,
                                Void, VNux, LangitKetujuh, semc, Obarun, windows10, Windows7,
                                Xubuntu, Zorin, and IRIX have ascii logos.
>>>>>>> 27d711cc

                                NOTE: Arch, Ubuntu, Redhat, Fedora and Dragonfly have 'old' logo variants.

                                NOTE: Use '{distro name}_old' to use the old logos.

                                NOTE: Ubuntu has flavor variants.

                                NOTE: Change this to Lubuntu, Kubuntu, Xubuntu, Ubuntu-GNOME,
                                Ubuntu-Studio, Ubuntu-Mate  or Ubuntu-Budgie to use the flavors.

                                NOTE: \"AOSC OS/Retro\", Arcolinux, Dragonfly, Fedora, Alpine, Arch, Ubuntu,
                                CRUX, Debian, Gentoo, FreeBSD, Mac, NixOS, OpenBSD, Orchid, android,
                                Artix, CentOS, Cleanjaro, ElementaryOS, GUIX, Hyperbola,
                                Manjaro, MXLinux, NetBSD, Parabola, POP_OS, PureOS,
                                Slackware, SunOS, LinuxLite, OpenSUSE, Raspbian,
                                postmarketOS, and Void have a smaller logo variant.

                                NOTE: Use '{distro name}_small' to use the small variants.

    --ascii_bold on/off         Whether or not to bold the ascii logo.
    -L, --logo                  Hide the info text and only show the ascii logo.

IMAGE:
    --loop                      Redraw the image constantly until Ctrl+C is used. This fixes issues
                                in some terminals emulators when using image mode.
    --size 00px | --size 00%    How to size the image.
                                Possible values: auto, 00px, 00%, none
    --catimg_size 1/2           Change the resolution of catimg.
    --crop_mode mode            Which crop mode to use
                                Takes the values: normal, fit, fill
    --crop_offset value         Change the crop offset for normal mode.
                                Possible values: northwest, north, northeast,
                                west, center, east, southwest, south, southeast

    --xoffset px                How close the image will be to the left edge of the
                                window. This only works with w3m.
    --yoffset px                How close the image will be to the top edge of the
                                window. This only works with w3m.
    --bg_color color            Background color to display behind transparent image.
                                This only works with w3m.
    --gap num                   Gap between image and text.

                                NOTE: --gap can take a negative value which will move the text
                                closer to the left side.

    --clean                     Delete cached files and thumbnails.

OTHER:
    --config /path/to/config    Specify a path to a custom config file
    --config none               Launch the script without a config file
    --no_config                 Don't create the user config file.
    --print_config              Print the default config file to stdout.
    --stdout                    Turn off all colors and disables any ASCII/image backend.
    --help                      Print this text and exit
    --version                   Show neofetch version
    -v                          Display error messages.
    -vv                         Display a verbose log for error reporting.

DEVELOPER:
    --gen-man                   Generate a manpage for Neofetch in your PWD. (Requires GNU help2man)


Report bugs to https://github.com/dylanaraps/neofetch/issues

"
exit 1
}

get_args() {
    # Check the commandline flags early for '--config'.
    [[ "$*" != *--config* && "$*" != *--no_config* ]] && get_user_config

    while [[ "$1" ]]; do
        case $1 in
            # Info
            "--title_fqdn") title_fqdn="$2" ;;
            "--package_managers") package_managers="$2" ;;
            "--os_arch") os_arch="$2" ;;
            "--cpu_cores") cpu_cores="$2" ;;
            "--cpu_speed") cpu_speed="$2" ;;
            "--speed_type") speed_type="$2" ;;
            "--speed_shorthand") speed_shorthand="$2" ;;
            "--distro_shorthand") distro_shorthand="$2" ;;
            "--kernel_shorthand") kernel_shorthand="$2" ;;
            "--uptime_shorthand") uptime_shorthand="$2" ;;
            "--cpu_brand") cpu_brand="$2" ;;
            "--gpu_brand") gpu_brand="$2" ;;
            "--gpu_type") gpu_type="$2" ;;
            "--refresh_rate") refresh_rate="$2" ;;
            "--de_version") de_version="$2" ;;
            "--gtk_shorthand") gtk_shorthand="$2" ;;
            "--gtk2") gtk2="$2" ;;
            "--gtk3") gtk3="$2" ;;
            "--shell_path") shell_path="$2" ;;
            "--shell_version") shell_version="$2" ;;
            "--ip_host") public_ip_host="$2" ;;
            "--ip_timeout") public_ip_timeout="$2" ;;
            "--ip_interface")
                unset local_ip_interface
                for arg in "$@"; do
                    case "$arg" in
                        "--ip_interface") ;;
                        "-"*) break ;;
                        *) local_ip_interface+=("$arg") ;;
                    esac
                done
            ;;

            "--song_format") song_format="$2" ;;
            "--song_shorthand") song_shorthand="$2" ;;
            "--music_player") music_player="$2" ;;
            "--memory_percent") memory_percent="$2" ;;
            "--memory_unit") memory_unit="$2" ;;
            "--cpu_temp")
                cpu_temp="$2"
                [[ "$cpu_temp" == "on" ]] && cpu_temp="C"
            ;;

            "--disk_subtitle") disk_subtitle="$2" ;;
            "--disk_percent")  disk_percent="$2" ;;
            "--disk_show")
                unset disk_show
                for arg in "$@"; do
                    case $arg in
                        "--disk_show") ;;
                        "-"*) break ;;
                        *) disk_show+=("$arg") ;;
                    esac
                done
            ;;

            "--disable")
                for func in "$@"; do
                    case $func in
                        "--disable") continue ;;
                        "-"*) break ;;
                        *)
                            ((bash_version >= 4)) && func="${func,,}"
                            unset -f "get_$func"
                        ;;
                    esac
                done
            ;;

            # Text Colors
            "--colors")
                unset colors
                for arg in "$2" "$3" "$4" "$5" "$6" "$7"; do
                    case $arg in
                        "-"*) break ;;
                        *) colors+=("$arg") ;;
                    esac
                done
                colors+=(7 7 7 7 7 7)
            ;;

            # Text Formatting
            "--underline") underline_enabled="$2" ;;
            "--underline_char") underline_char="$2" ;;
            "--bold") bold="$2" ;;
            "--separator") separator="$2" ;;

            # Color Blocks
            "--color_blocks") color_blocks="$2" ;;
            "--block_range") block_range=("$2" "$3") ;;
            "--block_width") block_width="$2" ;;
            "--block_height") block_height="$2" ;;
            "--col_offset") col_offset="$2" ;;

            # Bars
            "--bar_char")
                bar_char_elapsed="$2"
                bar_char_total="$3"
            ;;

            "--bar_border") bar_border="$2" ;;
            "--bar_length") bar_length="$2" ;;
            "--bar_colors")
                bar_color_elapsed="$2"
                bar_color_total="$3"
            ;;

            "--memory_display") memory_display="$2" ;;
            "--battery_display") battery_display="$2" ;;
            "--disk_display") disk_display="$2" ;;

            # Image backend
            "--backend") image_backend="$2" ;;
            "--source") image_source="$2" ;;
            "--ascii" | "--caca" | "--catimg" | "--chafa" | "--jp2a" | "--iterm2" | "--off" |\
            "--pot" | "--pixterm" | "--sixel" | "--termpix" | "--tycat" | "--w3m" | "--kitty" |\
            "--ueberzug" | "--viu")
                image_backend="${1/--}"
                case $2 in
                    "-"* | "") ;;
                    *) image_source="$2" ;;
                esac
            ;;

            # Image options
            "--loop") image_loop="on" ;;
            "--image_size" | "--size") image_size="$2" ;;
            "--catimg_size") catimg_size="$2" ;;
            "--crop_mode") crop_mode="$2" ;;
            "--crop_offset") crop_offset="$2" ;;
            "--xoffset") xoffset="$2" ;;
            "--yoffset") yoffset="$2" ;;
            "--background_color" | "--bg_color") background_color="$2" ;;
            "--gap") gap="$2" ;;
            "--clean")
                [[ -d "$thumbnail_dir" ]] && rm -rf "$thumbnail_dir"
                rm -rf "/Library/Caches/neofetch/"
                rm -rf "/tmp/neofetch/"
                exit
            ;;

            "--ascii_colors")
                unset ascii_colors
                for arg in "$2" "$3" "$4" "$5" "$6" "$7"; do
                    case $arg in
                        "-"*) break ;;
                        *) ascii_colors+=("$arg")
                    esac
                done
                ascii_colors+=(7 7 7 7 7 7)
            ;;

            "--ascii_distro")
                image_backend="ascii"
                ascii_distro="$2"
            ;;

            "--ascii_bold") ascii_bold="$2" ;;
            "--logo" | "-L")
                image_backend="ascii"
                print_info() { printf '\n'; }
            ;;

            # Other
            "--config")
                case $2 in
                    "none" | "off" | "") ;;
                    *)
                        config_file="$(get_full_path "$2")"
                        get_user_config
                    ;;
                esac
            ;;
            "--no_config") no_config="on" ;;
            "--stdout") stdout="on" ;;
            "-v") verbose="on" ;;
            "--print_config") printf '%s\n' "$config"; exit ;;
            "-vv") set -x; verbose="on" ;;
            "--help") usage ;;
            "--version")
                printf '%s\n' "Neofetch $version"
                exit 1
            ;;
            "--gen-man")
                help2man -n "A fast, highly customizable system info script" \
                          -N ./neofetch -o neofetch.1
                exit 1
            ;;

            "--json")
                json="on"
                unset -f get_title get_cols get_underline

                printf '{\n'
                print_info 2>/dev/null
                printf '    %s\n' "\"Version\": \"${version}\""
                printf '}\n'
                exit
            ;;

            "--travis")
                print_info() {
                    info title
                    info underline

                    info "OS" distro
                    info "Host" model
                    info "Kernel" kernel
                    info "Uptime" uptime
                    info "Packages" packages
                    info "Shell" shell
                    info "Resolution" resolution
                    info "DE" de
                    info "WM" wm
                    info "WM Theme" wm_theme
                    info "Theme" theme
                    info "Icons" icons
                    info "Terminal" term
                    info "Terminal Font" term_font
                    info "CPU" cpu
                    info "GPU" gpu
                    info "GPU Driver" gpu_driver
                    info "Memory" memory

                    info "Disk" disk
                    info "Battery" battery
                    info "Font" font
                    info "Song" song
                    info "Local IP" local_ip
                    info "Public IP" public_ip
                    info "Users" users

                    info cols

                    # Testing.
                    prin "prin"
                    prin "prin" "prin"

                    # Testing no subtitles.
                    info uptime
                    info disk
                }

                refresh_rate="on"
                shell_version="on"
                memory_display="infobar"
                disk_display="infobar"
                cpu_temp="C"

                # Known implicit unused variables.
                mpc_args=()
                printf '%s\n' "$kernel $icons $font $battery $locale ${mpc_args[*]}"
            ;;
        esac

        shift
    done
}

get_simple() {
    while [[ "$1" ]]; do
        [[ "$(type -t "get_$1")" == "function" ]] && {
            get_distro
            stdout
            simple=1
            info "$1" "$1"
        }
        shift
    done
    ((simple)) && exit
}

old_functions() {
    # Removed functions for backwards compatibility.
    get_line_break() { :; }
    get_cpu_usage() { :; }
}

get_distro_ascii() {
    # This function gets the distro ascii art and colors.
    #
    # $ascii_distro is the same as $distro.
    case $(trim "$ascii_distro") in
        "AIX"*)
            set_colors 2 7
            read -rd '' ascii_data <<'EOF'
${c1}           `:+ssssossossss+-`
        .oys///oyhddddhyo///sy+.
      /yo:+hNNNNNNNNNNNNNNNNh+:oy/
    :h/:yNNNNNNNNNNNNNNNNNNNNNNy-+h:
  `ys.yNNNNNNNNNNNNNNNNNNNNNNNNNNy.ys
 `h+-mNNNNNNNNNNNNNNNNNNNNNNNNNNNNm-oh
 h+-NNNNNNNNNNNNNNNNNNNNNNNNNNNNNNNN.oy
/d`mNNNNNNN/::mNNNd::m+:/dNNNo::dNNNd`m:
h//NNNNNNN: . .NNNh  mNo  od. -dNNNNN:+y
N.sNNNNNN+ -N/ -NNh  mNNd.   sNNNNNNNo-m
N.sNNNNNs  +oo  /Nh  mNNs` ` /mNNNNNNo-m
h//NNNNh  ossss` +h  md- .hm/ `sNNNNN:+y
:d`mNNN+/yNNNNNd//y//h//oNNNNy//sNNNd`m-
 yo-NNNNNNNNNNNNNNNNNNNNNNNNNNNNNNNm.ss
 `h+-mNNNNNNNNNNNNNNNNNNNNNNNNNNNNm-oy
   sy.yNNNNNNNNNNNNNNNNNNNNNNNNNNs.yo
    :h+-yNNNNNNNNNNNNNNNNNNNNNNs-oh-
      :ys:/yNNNNNNNNNNNNNNNmy/:sy:
        .+ys///osyhhhhys+///sy+.
            -/osssossossso/-
EOF
        ;;

    "Aperio GNU/Linux"*)
        set_colors 255
        read -rd '' ascii_data <<'EOF'
${c2}
 _.._  _ ._.. _
(_][_)(/,[  |(_)
   |   GNU/Linux
EOF
    ;;

        "Hash"*)
            set_colors 123
            read -rd '' ascii_data <<'EOF'
${c1}

      +   ######   +
    ###   ######   ###
  #####   ######   #####
 ######   ######   ######

####### '"###### '"########
#######   ######   ########
#######   ######   ########

 ###### '"###### '"######
  #####   ######   #####
    ###   ######   ###
      ~   ######   ~

EOF
        ;;

        "AlmaLinux"*)
            set_colors 1 3 4 2 6
            read -rd '' ascii_data <<'EOF'
${c1}         'c:.
${c1}        lkkkx, ..       ${c2}..   ,cc,
${c1}        okkkk:ckkx'  ${c2}.lxkkx.okkkkd
${c1}        .:llcokkx'  ${c2}:kkkxkko:xkkd,
${c1}      .xkkkkdood:  ${c2};kx,  .lkxlll;
${c1}       xkkx.       ${c2}xk'     xkkkkk:
${c1}       'xkx.       ${c2}xd      .....,.
${c3}      .. ${c1}:xkl'     ${c2}:c      ..''..
${c3}    .dkx'  ${c1}.:ldl:'. ${c2}'  ${c4}':lollldkkxo;
${c3}  .''lkkko'                     ${c4}ckkkx.
${c3}'xkkkd:kkd.       ..  ${c5};'        ${c4}:kkxo.
${c3},xkkkd;kk'      ,d;    ${c5}ld.   ${c4}':dkd::cc,
${c3} .,,.;xkko'.';lxo.      ${c5}dx,  ${c4}:kkk'xkkkkc
${c3}     'dkkkkkxo:.        ${c5};kx  ${c4}.kkk:;xkkd.
${c3}       .....   ${c5}.;dk:.   ${c5}lkk.  ${c4}:;,
             ${c5}:kkkkkkkdoxkkx
              ,c,,;;;:xkkd.
                ;kkkkl...
                ;kkkkl
                 ,od;
EOF
        ;;

        "alpine_small")
            set_colors 4 7
            read -rd '' ascii_data <<'EOF'
${c1}   /\\ /\\
  /${c2}/ ${c1}\\  \\
 /${c2}/   ${c1}\\  \\
/${c2}//    ${c1}\\  \\
${c2}//      ${c1}\\  \\
         \\
EOF
        ;;

        "Alpine"*)
            set_colors 4 5 7 6
            read -rd '' ascii_data <<'EOF'
${c1}       .hddddddddddddddddddddddh.
      :dddddddddddddddddddddddddd:
     /dddddddddddddddddddddddddddd/
    +dddddddddddddddddddddddddddddd+
  `sdddddddddddddddddddddddddddddddds`
 `ydddddddddddd++hdddddddddddddddddddy`
.hddddddddddd+`  `+ddddh:-sdddddddddddh.
hdddddddddd+`      `+y:    .sddddddddddh
ddddddddh+`   `//`   `.`     -sddddddddd
ddddddh+`   `/hddh/`   `:s-    -sddddddd
ddddh+`   `/+/dddddh/`   `+s-    -sddddd
ddd+`   `/o` :dddddddh/`   `oy-    .yddd
hdddyo+ohddyosdddddddddho+oydddy++ohdddh
.hddddddddddddddddddddddddddddddddddddh.
 `yddddddddddddddddddddddddddddddddddy`
  `sdddddddddddddddddddddddddddddddds`
    +dddddddddddddddddddddddddddddd+
     /dddddddddddddddddddddddddddd/
      :dddddddddddddddddddddddddd:
       .hddddddddddddddddddddddh.
EOF
        ;;

        "Alter"*)
            set_colors 6 6
            read -rd '' ascii_data <<'EOF'
${c1}                      %,
                    ^WWWw
                   'wwwwww
                  !wwwwwwww
                 #`wwwwwwwww
                @wwwwwwwwwwww
               wwwwwwwwwwwwwww
              wwwwwwwwwwwwwwwww
             wwwwwwwwwwwwwwwwwww
            wwwwwwwwwwwwwwwwwwww,
           w~1i.wwwwwwwwwwwwwwwww,
         3~:~1lli.wwwwwwwwwwwwwwww.
        :~~:~?ttttzwwwwwwwwwwwwwwww
       #<~:~~~~?llllltO-.wwwwwwwwwww
      #~:~~:~:~~?ltlltlttO-.wwwwwwwww
     @~:~~:~:~:~~(zttlltltlOda.wwwwwww
    @~:~~: ~:~~:~:(zltlltlO    a,wwwwww
   8~~:~~:~~~~:~~~~_1ltltu          ,www
  5~~:~~:~~:~~:~~:~~~_1ltq             N,,
 g~:~~:~~~:~~:~~:~:~~~~1q                N,
EOF
        ;;

        "Amazon"*)
            set_colors 3 7
            read -rd '' ascii_data <<'EOF'
${c1}             `-/oydNNdyo:.`
      `.:+shmMMMMMMMMMMMMMMmhs+:.`
    -+hNNMMMMMMMMMMMMMMMMMMMMMMNNho-
.``      -/+shmNNMMMMMMNNmhs+/-      ``.
dNmhs+:.       `.:/oo/:.`       .:+shmNd
dMMMMMMMNdhs+:..        ..:+shdNMMMMMMMd
dMMMMMMMMMMMMMMNds    odNMMMMMMMMMMMMMMd
dMMMMMMMMMMMMMMMMh    yMMMMMMMMMMMMMMMMd
dMMMMMMMMMMMMMMMMh    yMMMMMMMMMMMMMMMMd
dMMMMMMMMMMMMMMMMh    yMMMMMMMMMMMMMMMMd
dMMMMMMMMMMMMMMMMh    yMMMMMMMMMMMMMMMMd
dMMMMMMMMMMMMMMMMh    yMMMMMMMMMMMMMMMMd
dMMMMMMMMMMMMMMMMh    yMMMMMMMMMMMMMMMMd
dMMMMMMMMMMMMMMMMh    yMMMMMMMMMMMMMMMMd
dMMMMMMMMMMMMMMMMh    yMMMMMMMMMMMMMMMMd
dMMMMMMMMMMMMMMMMh    yMMMMMMMMMMMMMMMMd
.:+ydNMMMMMMMMMMMh    yMMMMMMMMMMMNdy+:.
     `.:+shNMMMMMh    yMMMMMNhs+:``
            `-+shy    shs+:`
EOF
        ;;
        "Anarchy"*)
            set_colors 7 4
            read -rd '' ascii_data <<'EOF'
                         ${c2}..${c1}
                        ${c2}..${c1}
                      ${c2}:..${c1}
                    ${c2}:+++.${c1}
              .:::++${c2}++++${c1}+::.
          .:+######${c2}++++${c1}######+:.
       .+#########${c2}+++++${c1}##########:.
     .+##########${c2}+++++++${c1}##${c2}+${c1}#########+.
    +###########${c2}+++++++++${c1}############:
   +##########${c2}++++++${c1}#${c2}++++${c1}#${c2}+${c1}###########+
  +###########${c2}+++++${c1}###${c2}++++${c1}#${c2}+${c1}###########+
 :##########${c2}+${c1}#${c2}++++${c1}####${c2}++++${c1}#${c2}+${c1}############:
 ###########${c2}+++++${c1}#####${c2}+++++${c1}#${c2}+${c1}###${c2}++${c1}######+
.##########${c2}++++++${c1}#####${c2}++++++++++++${c1}#######.
.##########${c2}+++++++++++++++++++${c1}###########.
 #####${c2}++++++++++++++${c1}###${c2}++++++++${c1}#########+
 :###${c2}++++++++++${c1}#########${c2}+++++++${c1}#########:
  +######${c2}+++++${c1}##########${c2}++++++++${c1}#######+
   +####${c2}+++++${c1}###########${c2}+++++++++${c1}#####+
    :##${c2}++++++${c1}############${c2}++++++++++${c1}##:
     .${c2}++++++${c1}#############${c2}++++++++++${c1}+.
      :${c2}++++${c1}###############${c2}+++++++${c1}::
     .${c2}++. .:+${c1}##############${c2}+++++++${c1}..
     ${c2}.:.${c1}      ..::++++++::..:${c2}++++${c1}+.
     ${c2}.${c1}                       ${c2}.:+++${c1}.
                                ${c2}.:${c1}:
                                   ${c2}..${c1}
                                    ${c2}..${c1}
EOF
        ;;

        "android_small"*)
            set_colors 2 7
            read -rd '' ascii_data <<'EOF'
${c1}  ;,           ,;
   ';,.-----.,;'
  ,'           ',
 /    O     O    \\
|                 |
'-----------------'
EOF
        ;;

        "Android"*)
            set_colors 2 7
            read -rd '' ascii_data <<'EOF'
${c1}         -o          o-
          +hydNNNNdyh+
        +mMMMMMMMMMMMMm+
      `dMM${c2}m:${c1}NMMMMMMN${c2}:m${c1}MMd`
      hMMMMMMMMMMMMMMMMMMh
  ..  yyyyyyyyyyyyyyyyyyyy  ..
.mMMm`MMMMMMMMMMMMMMMMMMMM`mMMm.
:MMMM-MMMMMMMMMMMMMMMMMMMM-MMMM:
:MMMM-MMMMMMMMMMMMMMMMMMMM-MMMM:
:MMMM-MMMMMMMMMMMMMMMMMMMM-MMMM:
:MMMM-MMMMMMMMMMMMMMMMMMMM-MMMM:
-MMMM-MMMMMMMMMMMMMMMMMMMM-MMMM-
 +yy+ MMMMMMMMMMMMMMMMMMMM +yy+
      mMMMMMMMMMMMMMMMMMMm
      `/++MMMMh++hMMMM++/`
          MMMMo  oMMMM
          MMMMo  oMMMM
          oNMm-  -mMNs
EOF
        ;;

    "instantOS"*)
        set_colors 4 6
        read -rd '' ascii_data <<'EOF'

${c1}
     'cx0XWWMMWNKOd:'.
  .;kNMMMMMMMMMMMMMWNKd'
 'kNMMMMMMWNNNWMMMMMMMMXo.
,0MMMMMW0o;'..,:dKWMMMMMWx.
OMMMMMXl.        .xNMMMMMNo
WMMMMNl           .kWWMMMMO'
MMMMMX;            oNWMMMMK,
NMMMMWo           .OWMMMMMK,
kWMMMMNd.        ,kWMMMMMMK,
'kWMMMMWXxl:;;:okNMMMMMMMMK,
 .oXMMMMMMMWWWMMMMMMMMMMMMK,
   'oKWMMMMMMMMMMMMMMMMMMMK,
     .;lxOKXXXXXXXXXXXXXXXO;......
          ................,d0000000kd:.
                          .kMMMMMMMMMW0;
                          .kMMMMMMMMMMMX
                          .xMMMMMMMMMMMW
                           cXMMMMMMMMMM0
                            :0WMMMMMMNx,
                             .o0NMWNOc.
EOF
        ;;

        "Antergos"*)
            set_colors 4 6
            read -rd '' ascii_data <<'EOF'
${c2}              `.-/::/-``
            .-/osssssssso/.
           :osyysssssssyyys+-
        `.+yyyysssssssssyyyyy+.
       `/syyyyyssssssssssyyyyys-`
      `/yhyyyyysss${c1}++${c2}ssosyyyyhhy/`
     .ohhhyyyys${c1}o++/+o${c2}so${c1}+${c2}syy${c1}+${c2}shhhho.
    .shhhhys${c1}oo++//+${c2}sss${c1}+++${c2}yyy${c1}+s${c2}hhhhs.
   -yhhhhs${c1}+++++++o${c2}ssso${c1}+++${c2}yyy${c1}s+o${c2}hhddy:
  -yddhhy${c1}o+++++o${c2}syyss${c1}++++${c2}yyy${c1}yooy${c2}hdddy-
 .yddddhs${c1}o++o${c2}syyyyys${c1}+++++${c2}yyhh${c1}sos${c2}hddddy`
`odddddhyosyhyyyyyy${c1}++++++${c2}yhhhyosddddddo
.dmdddddhhhhhhhyyyo${c1}+++++${c2}shhhhhohddddmmh.
ddmmdddddhhhhhhhso${c1}++++++${c2}yhhhhhhdddddmmdy
dmmmdddddddhhhyso${c1}++++++${c2}shhhhhddddddmmmmh
-dmmmdddddddhhys${c1}o++++o${c2}shhhhdddddddmmmmd-
.smmmmddddddddhhhhhhhhhdddddddddmmmms.
   `+ydmmmdddddddddddddddddddmmmmdy/.
      `.:+ooyyddddddddddddyyso+:.`
EOF
        ;;

        "antiX"*)
            set_colors 1 7 3
            read -rd '' ascii_data <<'EOF'
${c1}
                    \
         , - ~ ^ ~ - \        /
     , '              \ ' ,  /
   ,                   \   '/
  ,                     \  / ,
 ,___,                   \/   ,
 /   |   _  _  _|_ o     /\   ,
|,   |  / |/ |  |  |    /  \  ,
 \,_/\_/  |  |_/|_/|_/_/    \,
   ,                  /     ,\
     ,               /  , '   \
      ' - , _ _ _ ,  '
EOF
        ;;

        "AOSC OS/Retro"*)
            set_colors 4 7 1 3
            read -rd '' ascii_data <<'EOF'
${c2}          .........
     ...................
   .....................${c1}################${c2}
 ..............     ....${c1}################${c2}
..............       ...${c1}################${c2}
.............         ..${c1}****************${c2}
............     .     .${c1}****************${c2}
...........     ...     ${c1}................${c2}
..........     .....     ${c1}...............${c2}
.........     .......     ...
 .${c3}......                   ${c2}.
  ${c3}.....      .....${c2}....    ${c4}...........
  ${c3}....      ......${c2}.       ${c4}...........
  ${c3}...      .......        ${c4}...........
  ${c3}................        ${c4}***********
  ${c3}................        ${c4}###########
  ${c3}****************
  ${c3}################
EOF
        ;;
        
        "aoscosretro_small")
            set_colors 4 7 1 3
            read -rd '' ascii_data <<'EOF'
${c2}    _____   ${c1}_____${c2} 
  -'     '-${c1}|     |${c2}
 /     ___ ${c1}|     |${c2}
|     / _ \\${c1}|_____|${c2}
'    / /_\\ \\     
 \\  / _____ \\${c4}___ 
  ${c3}|${c2}/_/  ${c3}|   ${c4}|   | 
  ${c3}|     |   ${c4}|___| 
  ${c3}|_____|         
EOF
        ;;

        "AOSC OS"*)
            set_colors 4 7 1
            read -rd '' ascii_data <<'EOF'
${c2}             .:+syhhhhys+:.
         .ohNMMMMMMMMMMMMMMNho.
      `+mMMMMMMMMMMmdmNMMMMMMMMm+`
     +NMMMMMMMMMMMM/   `./smMMMMMN+
   .mMMMMMMMMMMMMMMo        -yMMMMMm.
  :NMMMMMMMMMMMMMMMs          .hMMMMN:
 .NMMMMhmMMMMMMMMMMm+/-         oMMMMN.
 dMMMMs  ./ymMMMMMMMMMMNy.       sMMMMd
-MMMMN`      oMMMMMMMMMMMN:      `NMMMM-
/MMMMh       NMMMMMMMMMMMMm       hMMMM/
/MMMMh       NMMMMMMMMMMMMm       hMMMM/
-MMMMN`      :MMMMMMMMMMMMy.     `NMMMM-
 dMMMMs       .yNMMMMMMMMMMMNy/. sMMMMd
 .NMMMMo         -/+sMMMMMMMMMMMmMMMMN.
  :NMMMMh.          .MMMMMMMMMMMMMMMN:
   .mMMMMMy-         NMMMMMMMMMMMMMm.
     +NMMMMMms/.`    mMMMMMMMMMMMN+
      `+mMMMMMMMMNmddMMMMMMMMMMm+`
         .ohNMMMMMMMMMMMMMMNho.
             .:+syhhhhys+:.
EOF
        ;;

        "Apricity"*)
            set_colors 4 7 1
            read -rd '' ascii_data <<'EOF'
${c2}                                    ./o-
          ``...``              `:. -/:
     `-+ymNMMMMMNmho-`      :sdNNm/
   `+dMMMMMMMMMMMMMMMmo` sh:.:::-
  /mMMMMMMMMMMMMMMMMMMMm/`sNd/
 oMMMMMMMMMMMMMMMMMMMMMMMs -`
:MMMMMMMMMMMMMMMMMMMMMMMMM/
NMMMMMMMMMMMMMMMMMMMMMMMMMd
MMMMMMMmdmMMMMMMMMMMMMMMMMd
MMMMMMy` .mMMMMMMMMMMMmho:`
MMMMMMNo/sMMMMMMMNdy+-.`-/
MMMMMMMMMMMMNdy+:.`.:ohmm:
MMMMMMMmhs+-.`.:+ymNMMMy.
MMMMMM/`.-/ohmNMMMMMMy-
MMMMMMNmNNMMMMMMMMmo.
MMMMMMMMMMMMMMMms:`
MMMMMMMMMMNds/.
dhhyys+/-`
EOF
        ;;

        "Archcraft"*)
            set_colors 6 6 7 1
            read -rd '' ascii_data <<'EOF'
${c1}                   -m:
                  :NMM+      .+
                 +MMMMMo    -NMy
                sMMMMMMMy  -MMMMh`
               yMMMMMMMMMd` oMMMMd`
             `dMMMMMMMMMMMm. /MMMMm-
            .mMMMMMm-dMMMMMN- :NMMMN:
           -NMMMMMd`  yMMMMMN: .mMMMM/
          :NMMMMMy     sMMMMMM+ `dMMMMo
         +MMMMMMs       +MMMMMMs `hMMMMy
        oMMMMMMMds-      :NMMMMMy  sMMMMh`
       yMMMMMNoydMMmo`    -NMMMMMd` +MMMMd.
     `dMMMMMN-   `:yNNs`   .mMMMMMm. /MMMMm-
    .mMMMMMm.        :hN/   `dMMMMMN- -NMMMN:
   -NMMMMMd`           -hh`  `yMMMMMN: .mMMMM/
  :NMMMMMy         `s`   :h.   oMMMMMM+ `-----
 +MMMMMMo         .dMm.   `o.   +MMMMMMo
sMMMMMM+         .mMMMN:    :`   :NMMMMMy
EOF
        ;;

        "arcolinux_small"*)
            set_colors 7 4
            read -rd '' ascii_data <<'EOF'
${c2}          A
         ooo
        ooooo
       ooooooo
      ooooooooo
     ooooo ooooo
    ooooo   ooooo
   ooooo     ooooo
  ooooo  ${c1}<oooooooo>${c2}
 ooooo      ${c1}<oooooo>${c2}
ooooo          ${c1}<oooo>${c2}
EOF
        ;;

        "ArcoLinux"*)
            set_colors 7 4
            read -rd '' ascii_data <<'EOF'
${c2}                    /-
                   ooo:
                  yoooo/
                 yooooooo
                yooooooooo
               yooooooooooo
             .yooooooooooooo
            .oooooooooooooooo
           .oooooooarcoooooooo
          .ooooooooo-oooooooooo
         .ooooooooo-  oooooooooo
        :ooooooooo.    :ooooooooo
       :ooooooooo.      :ooooooooo
      :oooarcooo         .oooarcooo
     :ooooooooy           .ooooooooo
    :ooooooooo   ${c1}/ooooooooooooooooooo${c2}
   :ooooooooo      ${c1}.-ooooooooooooooooo.${c2}
  ooooooooo-             ${c1}-ooooooooooooo.${c2}
 ooooooooo-                 ${c1}.-oooooooooo.${c2}
ooooooooo.                     ${c1}-ooooooooo${c2}
EOF
        ;;

        "arch_small")
            set_colors 6 7 1
            read -rd '' ascii_data <<'EOF'
${c1}      /\\
     /  \\
    /\\   \\
${c2}   /      \\
  /   ,,   \\
 /   |  |  -\\
/_-''    ''-_\\
EOF
        ;;

        "arch_old")
            set_colors 6 7 1
            read -rd '' ascii_data <<'EOF'
${c1}             __
         _=(SDGJT=_
       _GTDJHGGFCVS)
      ,GTDJGGDTDFBGX0
${c1}     JDJDIJHRORVFSBSVL${c2}-=+=,_
${c1}    IJFDUFHJNXIXCDXDSV,${c2}  "DEBL
${c1}   [LKDSDJTDU=OUSCSBFLD.${c2}   '?ZWX,
${c1}  ,LMDSDSWH'     `DCBOSI${c2}     DRDS],
${c1}  SDDFDFH'         !YEWD,${c2}   )HDROD
${c1} !KMDOCG            &GSU|${c2}\_GFHRGO\'
${c1} HKLSGP'${c2}           __${c1}\TKM0${c2}\GHRBV)'
${c1}JSNRVW'${c2}       __+MNAEC${c1}\IOI,${c2}\BN'
${c1}HELK['${c2}    __,=OFFXCBGHC${c1}\FD)
${c1}?KGHE ${c2}\_-#DASDFLSV='${c1}    'EF
'EHTI                    !H
 `0F'                    '!
EOF
        ;;

        "ArchBox"*)
            set_colors 2 7 1
            read -rd '' ascii_data <<'EOF'
${c1}              ...:+oh/:::..
         ..-/oshhhhhh`   `::::-.
     .:/ohhhhhhhhhhhh`        `-::::.
 .+shhhhhhhhhhhhhhhhh`             `.::-.
 /`-:+shhhhhhhhhhhhhh`            .-/+shh
 /      .:/ohhhhhhhhh`       .:/ohhhhhhhh
 /           `-:+shhh`  ..:+shhhhhhhhhhhh
 /                 .:ohhhhhhhhhhhhhhhhhhh
 /                  `hhhhhhhhhhhhhhhhhhhh
 /                  `hhhhhhhhhhhhhhhhhhhh
 /                  `hhhhhhhhhhhhhhhhhhhh
 /                  `hhhhhhhhhhhhhhhhhhhh
 /      .+o+        `hhhhhhhhhhhhhhhhhhhh
 /     -hhhhh       `hhhhhhhhhhhhhhhhhhhh
 /     ohhhhho      `hhhhhhhhhhhhhhhhhhhh
 /:::+`hhhhoos`     `hhhhhhhhhhhhhhhhhs+`
    `--/:`   /:     `hhhhhhhhhhhho/-
             -/:.   `hhhhhhs+:-`
                ::::/ho/-`
EOF
        ;;

        "ARCHlabs"*)
            set_colors 6 6 7 1
            read -rd '' ascii_data <<'EOF'
${c1}                     'c'
                    'kKk,
                   .dKKKx.
                  .oKXKXKd.
                 .l0XXXXKKo.
                 c0KXXXXKX0l.
                :0XKKOxxOKX0l.
               :OXKOc. .c0XX0l.
              :OK0o. ${c4}...${c1}'dKKX0l.
             :OX0c  ${c4};xOx'${c1}'dKXX0l.
            :0KKo.${c4}.o0XXKd'.${c1}lKXX0l.
           c0XKd.${c4}.oKXXXXKd..${c1}oKKX0l.
         .c0XKk;${c4}.l0K0OO0XKd..${c1}oKXXKo.
        .l0XXXk:${c4},dKx,.'l0XKo.${c1}.kXXXKo.
       .o0XXXX0d,${c4}:x;   .oKKx'${c1}.dXKXXKd.
      .oKXXXXKK0c.${c4};.    :00c'${c1}cOXXXXXKd.
     .dKXXXXXXXXk,${c4}.     cKx'${c1}'xKXXXXXXKx'
    'xKXXXXK0kdl:.     ${c4}.ok; ${c1}.cdk0KKXXXKx'
   'xKK0koc,..         ${c4}'c, ${c1}    ..,cok0KKk,
  ,xko:'.             ${c4}.. ${c1}           .':okx;
 .,'.                                   .',.
EOF
        ;;

        "ArchStrike"*)
            set_colors 8 6
            read -rd '' ascii_data <<'EOF'
${c1}                   *   
                  **.
                 ****
                ******
                *******
              ** *******
             **** *******
            ${c1}****${c2}_____${c1}***${c2}/${c1}*
           ***${c2}/${c1}*******${c2}//${c1}***
          **${c2}/${c1}********${c2}///${c1}*${c2}/${c1}**
         **${c2}/${c1}*******${c2}////${c1}***${c2}/${c1}**
        **${c2}/${c1}****${c2}//////.,${c1}****${c2}/${c1}**
       ***${c2}/${c1}*****${c2}/////////${c1}**${c2}/${c1}***
      ****${c2}/${c1}****    ${c2}/////${c1}***${c2}/${c1}****
     ******${c2}/${c1}***  ${c2}////   ${c1}**${c2}/${c1}******
    ********${c2}/${c1}* ${c2}///      ${c1}*${c2}/${c1}********
  ,******     ${c2}// ______ /    ${c1}******,
EOF
        ;;

        *"XFerience"*)
            set_colors 6 6 7 1
            read -rd '' ascii_data <<'EOF'
${c1}           ``--:::::::-.`
        .-/+++ooooooooo+++:-`
     `-/+oooooooooooooooooo++:.
    -/+oooooo/+ooooooooo+/ooo++:`
  `/+oo++oo.   .+oooooo+.-: +:-o+-
 `/+o/.  -o.    :oooooo+ ```:.+oo+-
`:+oo-    -/`   :oooooo+ .`-`+oooo/.
.+ooo+.    .`   `://///+-+..oooooo+:`
-+ooo:`                ``.-+oooooo+/`
-+oo/`                       :+oooo/.
.+oo:            ..-/. .      -+oo+/`
`/++-         -:::++::/.      -+oo+-
 ./o:          `:///+-     `./ooo+:`
  .++-         `` /-`   -:/+oooo+:`
   .:+/:``          `-:ooooooo++-
     ./+o+//:...../+oooooooo++:`
       `:/++ooooooooooooo++/-`
          `.-//++++++//:-.`
               ``````
EOF
        ;;

        "ArchMerge"*)
            set_colors 6 6 7 1
            read -rd '' ascii_data <<'EOF'
${c1}                    y:
                  sMN-
                 +MMMm`
                /MMMMMd`
               :NMMMMMMy
              -NMMMMMMMMs
             .NMMMMMMMMMM+
            .mMMMMMMMMMMMM+
            oNMMMMMMMMMMMMM+
          `+:-+NMMMMMMMMMMMM+
          .sNMNhNMMMMMMMMMMMM/
        `hho/sNMMMMMMMMMMMMMMM/
       `.`omMMmMMMMMMMMMMMMMMMM+
      .mMNdshMMMMd+::oNMMMMMMMMMo
     .mMMMMMMMMM+     `yMMMMMMMMMs
    .NMMMMMMMMM/        yMMMMMMMMMy
   -NMMMMMMMMMh         `mNMMMMMMMMd`
  /NMMMNds+:.`             `-/oymMMMm.
 +Mmy/.                          `:smN:
/+.                                  -o.
EOF
        ;;

        "Arch"*)
            set_colors 6 6 7 1
            read -rd '' ascii_data <<'EOF'
${c1}                   -`
                  .o+`
                 `ooo/
                `+oooo:
               `+oooooo:
               -+oooooo+:
             `/:-:++oooo+:
            `/++++/+++++++:
           `/++++++++++++++:
          `/+++o${c2}oooooooo${c1}oooo/`
${c2}         ${c1}./${c2}ooosssso++osssssso${c1}+`
${c2}        .oossssso-````/ossssss+`
       -osssssso.      :ssssssso.
      :osssssss/        osssso+++.
     /ossssssss/        +ssssooo/-
   `/ossssso+/:-        -:/+osssso+-
  `+sso+:-`                 `.-/+oso:
 `++:.                           `-/+/
 .`                                 `/
EOF
        ;;

        "artix_small"*)
            set_colors 6 6 7 1
            read -rd '' ascii_data <<'EOF'
${c1}      /\\
     /  \\
    /`'.,\\
   /     ',
  /      ,`\\
 /   ,.'`.  \\
/.,'`     `'.\\
EOF
        ;;

        "Artix"*)
            set_colors 6 6 7 1
            read -rd '' ascii_data <<'EOF'
${c1}                   '
                  'o'
                 'ooo'
                'ooxoo'
               'ooxxxoo'
              'oookkxxoo'
             'oiioxkkxxoo'
            ':;:iiiioxxxoo'
               `'.;::ioxxoo'
          '-.      `':;jiooo'
         'oooio-..     `'i:io'
        'ooooxxxxoio:,.   `'-;'
       'ooooxxxxxkkxoooIi:-.  `'
      'ooooxxxxxkkkkxoiiiiiji'
     'ooooxxxxxkxxoiiii:'`     .i'
    'ooooxxxxxoi:::'`       .;ioxo'
   'ooooxooi::'`         .:iiixkxxo'
  'ooooi:'`                `'';ioxxo'
 'i:'`                          '':io'
'`                                   `'
EOF
        ;;

        "Arya"*)
            set_colors 2 1
            read -rd '' ascii_data <<'EOF'
${c1}                `oyyy/${c2}-yyyyyy+
${c1}               -syyyy/${c2}-yyyyyy+
${c1}              .syyyyy/${c2}-yyyyyy+
${c1}              :yyyyyy/${c2}-yyyyyy+
${c1}           `/ :yyyyyy/${c2}-yyyyyy+
${c1}          .+s :yyyyyy/${c2}-yyyyyy+
${c1}         .oys :yyyyyy/${c2}-yyyyyy+
${c1}        -oyys :yyyyyy/${c2}-yyyyyy+
${c1}       :syyys :yyyyyy/${c2}-yyyyyy+
${c1}      /syyyys :yyyyyy/${c2}-yyyyyy+
${c1}     +yyyyyys :yyyyyy/${c2}-yyyyyy+
${c1}   .oyyyyyyo. :yyyyyy/${c2}-yyyyyy+ ---------
${c1}  .syyyyyy+`  :yyyyyy/${c2}-yyyyy+-+syyyyyyyy
${c1} -syyyyyy/    :yyyyyy/${c2}-yyys:.syyyyyyyyyy
${c1}:syyyyyy/     :yyyyyy/${c2}-yyo.:syyyyyyyyyyy
EOF
        ;;

        "AsteroidOS"*)
            set_colors 160 208 202 214
            read -rd '' ascii_data <<'EOF'
${c1}                    ***
${c1}                   *****
${c1}                **********
${c1}              ***************
${c1}           *///****////****////.
${c2}         (/////// /////// ///////(
${c2}      /(((((//*     //,     //((((((.
${c2}    (((((((((((     (((        ((((((((
${c2} *(((((((((((((((((((((((        ((((((((
${c3}    (((((#(((((((#(((((        ((#(((((
${c3}     (#(#(#####(#(#,       ####(#(#
${c3}         #########        ########
${c3}           /########   ########
${c4}              #######%#######
${c4}                (#%%%%%%%#
${c4}                   %%%%%
${c4}                    %%%
EOF
        ;;

        "Bedrock"*)
            set_colors 8 7
            read -rd '' ascii_data <<'EOF'
${c1}--------------------------------------
--------------------------------------
--------------------------------------
---${c2}\\\\\\\\\\\\\\\\\\\\\\\\${c1}-----------------------
----${c2}\\\\\\      \\\\\\${c1}----------------------
-----${c2}\\\\\\      \\\\\\${c1}---------------------
------${c2}\\\\\\      \\\\\\\\\\\\\\\\\\\\\\\\\\\\\\\\\\${c1}------
-------${c2}\\\\\\                    \\\\\\${c1}-----
--------${c2}\\\\\\                    \\\\\\${c1}----
---------${c2}\\\\\\        ______      \\\\\\${c1}---
----------${c2}\\\\\\                   ///${c1}---
-----------${c2}\\\\\\                 ///${c1}----
------------${c2}\\\\\\               ///${c1}-----
-------------${c2}\\\\\\////////////////${c1}------
--------------------------------------
--------------------------------------
--------------------------------------
EOF
        ;;

        "Bitrig"*)
            set_colors 2 7
            read -rd '' ascii_data <<'EOF'
${c1}   `hMMMMN+
   -MMo-dMd`
   oMN- oMN`
   yMd  /NM:
  .mMmyyhMMs
  :NMMMhsmMh
  +MNhNNoyMm-
  hMd.-hMNMN:
  mMmsssmMMMo
 .MMdyyhNMMMd
 oMN.`/dMddMN`
 yMm/hNm+./MM/
.dMMMmo.``.NMo
:NMMMNmmmmmMMh
/MN/-------oNN:
hMd.       .dMh
sm/         /ms
EOF
        ;;

        "BlackArch"*)
            set_colors 1 1 0 1
            read -rd '' ascii_data <<'EOF'
${c3}                   00
                   11
                  ====${c1}
                  .${c3}//${c1}
                 `o${c3}//${c1}:
                `+o${c3}//${c1}o:
               `+oo${c3}//${c1}oo:
               -+oo${c3}//${c1}oo+:
             `/:-:+${c3}//${c1}ooo+:
            `/+++++${c3}//${c1}+++++:
           `/++++++${c3}//${c1}++++++:
          `/+++o${c2}ooo${c3}//${c2}ooo${c1}oooo/`
${c2}         ${c1}./${c2}ooosssso${c3}//${c2}osssssso${c1}+`
${c2}        .oossssso-`${c3}//${c1}`/ossssss+`
       -osssssso.  ${c3}//${c1}  :ssssssso.
      :osssssss/   ${c3}//${c1}   osssso+++.
     /ossssssss/   ${c3}//${c1}   +ssssooo/-
   `/ossssso+/:-   ${c3}//${c1}   -:/+osssso+-
  `+sso+:-`        ${c3}//${c1}       `.-/+oso:
 `++:.             ${c3}//${c1}            `-/+/
 .`                ${c3}/${c1}                `/
EOF
        ;;

        "BLAG"*)
            set_colors 5 7
            read -rd '' ascii_data <<'EOF'
${c1}             d
            ,MK:
            xMMMX:
           .NMMMMMX;
           lMMMMMMMM0clodkO0KXWW:
           KMMMMMMMMMMMMMMMMMMX'
      .;d0NMMMMMMMMMMMMMMMMMMK.
 .;dONMMMMMMMMMMMMMMMMMMMMMMx
'dKMMMMMMMMMMMMMMMMMMMMMMMMl
   .:xKWMMMMMMMMMMMMMMMMMMM0.
       .:xNMMMMMMMMMMMMMMMMMK.
          lMMMMMMMMMMMMMMMMMMK.
          ,MMMMMMMMWkOXWMMMMMM0
          .NMMMMMNd.     `':ldko
           OMMMK:
           oWk,
           ;:
EOF
        ;;

        "BlankOn"*)
            set_colors 1 7 3
            read -rd '' ascii_data <<'EOF'
${c2}        `./ohdNMMMMNmho+.` ${c1}       .+oo:`
${c2}      -smMMMMMMMMMMMMMMMMmy-`    ${c1}`yyyyy+
${c2}   `:dMMMMMMMMMMMMMMMMMMMMMMd/`  ${c1}`yyyyys
${c2}  .hMMMMMMMNmhso/++symNMMMMMMMh- ${c1}`yyyyys
${c2} -mMMMMMMms-`         -omMMMMMMN-${c1}.yyyyys
${c2}.mMMMMMMy.              .yMMMMMMm:${c1}yyyyys
${c2}sMMMMMMy                 `sMMMMMMh${c1}yyyyys
${c2}NMMMMMN:                  .NMMMMMN${c1}yyyyys
${c2}MMMMMMm.                   NMMMMMN${c1}yyyyys
${c2}hMMMMMM+                  /MMMMMMN${c1}yyyyys
${c2}:NMMMMMN:                :mMMMMMM+${c1}yyyyys
${c2} oMMMMMMNs-            .sNMMMMMMs.${c1}yyyyys
${c2}  +MMMMMMMNho:.`  `.:ohNMMMMMMNo ${c1}`yyyyys
${c2}   -hMMMMMMMMNNNmmNNNMMMMMMMMh-  ${c1}`yyyyys
${c2}     :yNMMMMMMMMMMMMMMMMMMNy:`   ${c1}`yyyyys
${c2}       .:sdNMMMMMMMMMMNds/.      ${c1}`yyyyyo
${c2}           `.:/++++/:.`           ${c1}:oys+.
EOF
        ;;

        "BlueLight"*)
            set_colors 7 4
            read -rd '' ascii_data <<'EOF'
${c1}              oMMNMMMMMMMMMMMMMMMMMMMMMM
              oMMMMMMMMMMMMMMMMMMMMMMMMM
              oMMMMMMMMMMMMMMMMMMMMMMMMM
              oMMMMMMMMMMMMMMMMMMMMMMMMM
              -+++++++++++++++++++++++mM${c2}
             ```````````````````````..${c1}dM${c2}
           ```````````````````````....${c1}dM${c2}
         ```````````````````````......${c1}dM${c2}
       ```````````````````````........${c1}dM${c2}
     ```````````````````````..........${c1}dM${c2}
   ```````````````````````............${c1}dM${c2}
.::::::::::::::::::::::-..............${c1}dM${c2}
 `-+yyyyyyyyyyyyyyyyyyyo............${c1}+mMM${c2}
     -+yyyyyyyyyyyyyyyyo..........${c1}+mMMMM${c2}
        ./syyyyyyyyyyyyo........${c1}+mMMMMMM${c2}
           ./oyyyyyyyyyo......${c1}+mMMMMMMMM${c2}
              omdyyyyyyo....${c1}+mMMMMMMMMMM${c2}
              ${c1}oMMM${c2}mdhyyo..${c1}+mMMMMMMMMMMMM
              oNNNNNNm${c2}dso${c1}mMMMMMMMMMMMMMM
EOF
        ;;

       "Bodhi"*)
           set_colors 7 11 2
           read -rd '' ascii_data <<'EOF'
${c1}|           ${c2},,mmKKKKKKKKWm,,
 ${c1}'      ${c2},aKKP${c1}LL**********|L*${c2}TKp,
   ${c1}t  ${c2}aKP${c1}L**```          ```**L${c2}*Kp
    IX${c1}EL${c3}L,wwww,              ${c1}``*||${c2}Kp
  ,#P${c1}L|${c3}KKKpPP@IPPTKmw,          ${c1}`*||${c2}K
 ,K${c1}LL*${c3}{KKKKKKPPb$KPhpKKPKp        ${c1}`||${c2}K
 #${c1}PL  ${c3}!KKKKKKPhKPPP$KKEhKKKKp      ${c1}`||${c2}K
!H${c1}L*   ${c3}1KKKKKKKphKbPKKKKKK$KKp      ${c1}`|I${c2}W
$${c1}bL     ${c3}KKKKKKKKBQKhKbKKKKKKKK       ${c1}|I${c2}N
$${c1}bL     ${c3}!KKKKKKKKKKNKKKKKKKPP`       ${c1}|I${c2}b
TH${c1}L*     ${c3}TKKKKKK##KKKN@KKKK^         ${c1}|I${c2}M
 K@${c1}L      ${c3}*KKKKKKKKKKKEKE5          ${c1}||${c2}K
 `NL${c1}L      ${c3}`KKKKKKKKKK"```|L       ${c1}||${c2}#P
  `K@${c1}LL       ${c3}`"**"`        ${c1}'.   :||${c2}#P
    Yp${c1}LL                      ${c1}' |L${c2}$M`
     `Tp${c1}pLL,                ,|||${c2}p'L
        "Kpp${c1}LL++,.,    ,,|||$${c2}#K*   ${c1}'.
           ${c2}`"MKWpppppppp#KM"`        ${c1}`h,
EOF
       ;;

       "bonsai"*)
           set_colors 6 2 3
           read -rd '' ascii_data <<'EOF'
${c2}   ,####,
   ${c2}#######,  ${c2},#####,
   ${c2}#####',#  ${c2}'######
    ${c2}''###'${c3}';,,,'${c2}###'
   ${c3}       ,;  ''''
   ${c3}      ;;;   ${c2},#####,
   ${c3}     ;;;'  ,,;${c2};;###
   ${c3}     ';;;;''${c2}'####'
   ${c3}      ;;;
   ${c3}   ,.;;';'',,,
   ${c3}  '     '
${c1} #
 #                        O
 ##, ,##,',##, ,##  ,#,   ,
 # # #  # #''# #,,  # #   #
 '#' '##' #  #  ,,# '##;, #
EOF
       ;;

       "BSD")
            set_colors 1 7 4 3 6
            read -rd '' ascii_data <<'EOF'
${c1}             ,        ,
            /(        )`
            \ \___   / |
            /- _  `-/  '
           (${c2}/\/ \ ${c1}\   /\
           ${c2}/ /   | `    ${c1}\
           ${c3}O O   ${c2}) ${c1}/    |
           ${c2}`-^--'${c1}`<     '
          (_.)  _  )   /
           `.___/`    /
             `-----' /
${c4}<----.     __ / __   \
${c4}<----|====${c1}O)))${c4}==${c1}) \) /${c4}====|
<----'    ${c1}`--' `.__,' \
             |        |
              \       /       /\
         ${c5}______${c1}( (_  / \______/
       ${c5},'  ,-----'   |
       `--{__________)
EOF
        ;;

        "BunsenLabs"*)
            set_colors fg 7
            read -rd '' ascii_data <<'EOF'
${c1}        `++
      -yMMs
    `yMMMMN`
   -NMMMMMMm.
  :MMMMMMMMMN-
 .NMMMMMMMMMMM/
 yMMMMMMMMMMMMM/
`MMMMMMNMMMMMMMN.
-MMMMN+ /mMMMMMMy
-MMMm`   `dMMMMMM
`MMN.     .NMMMMM.
 hMy       yMMMMM`
 -Mo       +MMMMN
  /o       +MMMMs
           +MMMN`
           hMMM:
          `NMM/
          +MN:
          mh.
         -/
EOF
        ;;

        "Calculate"*)
            set_colors 7 3
            read -rd '' ascii_data <<'EOF'
${c1}                              ......
                           ,,+++++++,.
                         .,,,....,,,${c2}+**+,,.${c1}
                       ............,${c2}++++,,,${c1}
                      ...............
                    ......,,,........
                  .....+*#####+,,,*+.
              .....,*###############,..,,,,,,..
           ......,*#################*..,,,,,..,,,..
         .,,....*####################+***+,,,,...,++,
       .,,..,..*#####################*,
     ,+,.+*..*#######################.
   ,+,,+*+..,########################*
.,++++++.  ..+##**###################+
.....      ..+##***#################*.
           .,.*#*****##############*.
           ..,,*********#####****+.
     ${c2}.,++*****+++${c1}*****************${c2}+++++,.${c1}
      ${c2},++++++**+++++${c1}***********${c2}+++++++++,${c1}
     ${c2}.,,,,++++,..  .,,,,,.....,+++,.,,${c1}
EOF
        ;;
    "Carbs"*)
        set_colors 4 5 4 4 4 4
        read -rd '' ascii_data <<'EOF'
${c2}             ..........
          ..,;:ccccccc:;'..
       ..,clllc:;;;;;:cllc,.
      .,cllc,...     ..';;'.
     .;lol;..           ..
    .,lol;.
    .coo:.
   .'lol,.
   .,lol,.
   .,lol,.
    'col;.
    .:ooc'.
    .'col:.
     .'cllc'..          .''.
      ..:lolc,'.......',cll,.
        ..;cllllccccclllc;'.
          ...',;;;;;;,,...
                .....
EOF
        ;;

    "CBL-Mariner"*)
        set_colors 6
        read -rd '' ascii_data <<'EOF'
${c1}                    .
                  :-  .
                :==. .=:
              :===:  -==:
            :-===:  .====:
          :-====-   -=====:
         -======   :=======:
        -======.  .=========:
       -======:   -==========.
      -======-    -===========.
     :======-      :===========.
    :=======.       .-==========.
   :=======:          -==========.
  :=======-            :==========.
 :=======-              .-========-
:--------.                :========-
                    ..:::--=========-
            ..::---================-=-
EOF
        ;;

        "CelOS"*)
            set_colors 4 6 0 5
            read -rd '' ascii_data <<'EOF'

${c4}                     .,cmmmmmmmmmmmc,.
                .,cmMMMMMMMMMMMMMMMMMMMMmc.
             .cMMMMMMMMMMMMMMMMMMMMMMMMMMMmc.
           .cMMMMMMMMMMMMMMMMMMMMMMMMMMMMMMMMc.
         ,:MMM ${c3}####################################${c4}
        cMMMMMMmmmmmmmmmmmmmmmmmmmmmmmmmmmmmmmmmc.
       .MMMMMMMMMMMMMMMMMMMMMMMMMMMMMMMMMMMMMMMMMM.
      .MMMMMMMMMMMMMMMMMMMMMMMMMMMMMMMMMMMMMMMMMMMc
      "******************************MMMMMMMMMMMMMc:
${c3}#################################### ${c4}MMMMMMMMMMMMMc
      "MMMMMMMMMMMMMMMMMMMMMMMMMMMMMMMMMMMMMMMMMMM:
       "MMMMMMMMMMMMMMMMMMMMMMMMMMMMMMMMMMMMMMMMMM"
       'MMMMMMMMM*******************************:
        \"MMMMMM ${c3}#####################################
         ${c4}`:MMMMMMmmmmmmmmmmmmmmmmmmmmmmmmmmmmm;
           `"MMMMMMMMMMMMMMMMMMMMMMMMMMMMMMMM"
             `":MMMMMMMMMMMMMMMMMMMMMMMMM;'
                `":MMMMMMMMMMMMMMMMMMM:"
                     "************"




EOF
        ;;

        "centos_small"*)
            set_colors 3 2 4 5 7
            read -rd '' ascii_data <<'EOF'
${c2} ____${c1}^${c4}____
${c2} |\\  ${c1}|${c4}  /|
${c2} | \\ ${c1}|${c4} / |
${c4}<---- ${c3}---->
${c3} | / ${c2}|${c1} \\ |
${c3} |/__${c2}|${c1}__\\|
${c2}     v
EOF
        ;;

        "CentOS"*)
            set_colors 3 2 4 5 7
            read -rd '' ascii_data <<'EOF'
${c1}                 ..
               .PLTJ.
              <><><><>
     ${c2}KKSSV' 4KKK ${c1}LJ${c4} KKKL.'VSSKK
     ${c2}KKV' 4KKKKK ${c1}LJ${c4} KKKKAL 'VKK
     ${c2}V' ' 'VKKKK ${c1}LJ${c4} KKKKV' ' 'V
     ${c2}.4MA.' 'VKK ${c1}LJ${c4} KKV' '.4Mb.
${c4}   . ${c2}KKKKKA.' 'V ${c1}LJ${c4} V' '.4KKKKK ${c3}.
${c4} .4D ${c2}KKKKKKKA.'' ${c1}LJ${c4} ''.4KKKKKKK ${c3}FA.
${c4}<QDD ++++++++++++  ${c3}++++++++++++ GFD>
${c4} 'VD ${c3}KKKKKKKK'.. ${c2}LJ ${c1}..'KKKKKKKK ${c3}FV
${c4}   ' ${c3}VKKKKK'. .4 ${c2}LJ ${c1}K. .'KKKKKV ${c3}'
     ${c3} 'VK'. .4KK ${c2}LJ ${c1}KKA. .'KV'
     ${c3}A. . .4KKKK ${c2}LJ ${c1}KKKKA. . .4
     ${c3}KKA. 'KKKKK ${c2}LJ ${c1}KKKKK' .4KK
     ${c3}KKSSA. VKKK ${c2}LJ ${c1}KKKV .4SSKK
${c2}              <><><><>
               'MKKM'
                 ''
EOF
        ;;

        "Center"*)
            read -rd '' ascii_data <<'EOF'
${c2}                    .
                    o,
            .       d,       .
            ';'   ..d;..  .cl'
              .:; 'oldO,.oo.
              ..,:,xKXxoo;'.
        ,;;;;;ldxkONMMMXxkxc;;;;;.
        .....':oddXWMNOxlcl:......
               .:dlxk0c;:. .
              :d:.,xcld,.,:.
            ;l,    .l;     ';'
                   .o;
                    l,
EOF
                ;;

        "Chakra"*)
            set_colors 4 5 7 6
            read -rd '' ascii_data <<'EOF'
${c1}     _ _ _        "kkkkkkkk.
   ,kkkkkkkk.,    'kkkkkkkkk,
   ,kkkkkkkkkkkk., 'kkkkkkkkk.
  ,kkkkkkkkkkkkkkkk,'kkkkkkkk,
 ,kkkkkkkkkkkkkkkkkkk'kkkkkkk.
  "''"''',;::,,"''kkk''kkkkk;   __
      ,kkkkkkkkkk, "k''kkkkk' ,kkkk
    ,kkkkkkk' ., ' .: 'kkkk',kkkkkk
  ,kkkkkkkk'.k'   ,  ,kkkk;kkkkkkkkk
 ,kkkkkkkk';kk 'k  "'k',kkkkkkkkkkkk
.kkkkkkkkk.kkkk.'kkkkkkkkkkkkkkkkkk'
;kkkkkkkk''kkkkkk;'kkkkkkkkkkkkk''
'kkkkkkk; 'kkkkkkkk.,""''"''""
  ''kkkk;  'kkkkkkkkkk.,
     ';'    'kkkkkkkkkkkk.,
             ';kkkkkkkkkk'
               ';kkkkkk'
                  "''"
EOF
        ;;

        "ChaletOS"*)
            set_colors 4 7 1
            read -rd '' ascii_data <<'EOF'
${c1}             `.//+osso+/:``
         `/sdNNmhyssssydmNNdo:`
       :hNmy+-`          .-+hNNs-
     /mMh/`       `+:`       `+dMd:
   .hMd-        -sNNMNo.  /yyy  /mMs`
  -NM+       `/dMd/--omNh::dMM   `yMd`
 .NN+      .sNNs:/dMNy:/hNmo/s     yMd`
 hMs    `/hNd+-smMMMMMMd+:omNy-    `dMo
:NM.  .omMy:/hNMMMMMMMMMMNy:/hMd+`  :Md`
/Md` `sm+.omMMMMMMMMMMMMMMMMd/-sm+  .MN:
/Md`      MMMMMMMMMMMMMMMMMMMN      .MN:
:NN.      MMMMMMm....--NMMMMMN      -Mm.
`dMo      MMMMMMd      mMMMMMN      hMs
 -MN:     MMMMMMd      mMMMMMN     oMm`
  :NM:    MMMMMMd      mMMMMMN    +Mm-
   -mMy.  mmmmmmh      dmmmmmh  -hMh.
     oNNs-                    :yMm/
      .+mMdo:`            `:smMd/`
         -ohNNmhsoo++osshmNNh+.
            `./+syyhhyys+:``
EOF
        ;;

        "Chapeau"*)
            set_colors 2 7
            read -rd '' ascii_data <<'EOF'
${c1}               .-/-.
            ////////.
          ////////${c2}y+${c1}//.
        ////////${c2}mMN${c1}/////.
      ////////${c2}mMN+${c1}////////.
    ////////////////////////.
  /////////+${c2}shhddhyo${c1}+////////.
 ////////${c2}ymMNmdhhdmNNdo${c1}///////.
///////+${c2}mMms${c1}////////${c2}hNMh${c1}///////.
///////${c2}NMm+${c1}//////////${c2}sMMh${c1}///////
//////${c2}oMMNmmmmmmmmmmmmMMm${c1}///////
//////${c2}+MMmssssssssssssss+${c1}///////
`//////${c2}yMMy${c1}////////////////////
 `//////${c2}smMNhso++oydNm${c1}////////
  `///////${c2}ohmNMMMNNdy+${c1}///////
    `//////////${c2}++${c1}//////////
       `////////////////.
           -////////-
EOF
        ;;

        "Chrom"*)
            set_colors 2 1 3 4 7
            read -rd '' ascii_data <<'EOF'
${c2}            .,:loool:,.
        .,coooooooooooooc,.
     .,lllllllllllllllllllll,.
    ;ccccccccccccccccccccccccc;
${c1}  '${c2}ccccccccccccccccccccccccccccc.
${c1} ,oo${c2}c::::::::okO${c5}000${c3}0OOkkkkkkkkkkk:
${c1}.ooool${c2};;;;:x${c5}K0${c4}kxxxxxk${c5}0X${c3}K0000000000.
${c1}:oooool${c2};,;O${c5}K${c4}ddddddddddd${c5}KX${c3}000000000d
${c1}lllllool${c2};l${c5}N${c4}dllllllllllld${c5}N${c3}K000000000
${c1}lllllllll${c2}o${c5}M${c4}dccccccccccco${c5}W${c3}K000000000
${c1};cllllllllX${c5}X${c4}c:::::::::c${c5}0X${c3}000000000d
${c1}.ccccllllllO${c5}Nk${c4}c;,,,;cx${c5}KK${c3}0000000000.
${c1} .cccccclllllxOO${c5}OOO${c1}Okx${c3}O0000000000;
${c1}  .:ccccccccllllllllo${c3}O0000000OOO,
${c1}    ,:ccccccccclllcd${c3}0000OOOOOOl.
${c1}      '::ccccccccc${c3}dOOOOOOOkx:.
${c1}        ..,::cccc${c3}xOOOkkko;.
${c1}            ..,:${c3}dOkxl:.
EOF
        ;;

        "cleanjaro_small"*)
            set_colors 7 7
            read -rd '' ascii_data <<'EOF'
${c1}█████ ██████████
█████ ██████████
█████
█████
█████
████████████████
████████████████
EOF
        ;;

        "Cleanjaro"*)
            set_colors 7 7
            read -rd '' ascii_data <<'EOF'
${c1}███████▌ ████████████████
███████▌ ████████████████
███████▌ ████████████████
███████▌
███████▌
███████▌
███████▌
███████▌
█████████████████████████
█████████████████████████
█████████████████████████
▀▀▀▀▀▀▀▀▀▀▀▀▀▀▀▀▀▀▀▀▀▀▀▀▀
EOF
        ;;

        "ClearOS"*)
            set_colors 2
            read -rd '' ascii_data <<'EOF'
${c1}             `.--::::::--.`
         .-:////////////////:-.
      `-////////////////////////-`
     -////////////////////////////-
   `//////////////-..-//////////////`
  ./////////////:      ://///////////.
 `//////:..-////:      :////-..-//////`
 ://////`    -///:.``.:///-`    ://///:
`///////:.     -////////-`    `:///////`
.//:--////:.     -////-`    `:////--://.
./:    .////:.     --`    `:////-    :/.
`//-`    .////:.        `:////-    `-//`
 :///-`    .////:.    `:////-    `-///:
 `/////-`    -///:    :///-    `-/////`
  `//////-   `///:    :///`   .//////`
   `:////:   `///:    :///`   -////:`
     .://:   `///:    :///`   -//:.
       .::   `///:    :///`   -:.
             `///:    :///`
              `...    ...`
EOF
        ;;

        "Clear Linux OS"* | "Clear_Linux"*)
            set_colors 4 3 7 6
            read -rd '' ascii_data <<'EOF'
${c1}          BBB
       BBBBBBBBB
     BBBBBBBBBBBBBBB
   BBBBBBBBBBBBBBBBBBBB
   BBBBBBBBBBB         BBB
  BBBBBBBB${c2}YYYYY
${c1}  BBBBBBBB${c2}YYYYYY
${c1}  BBBBBBBB${c2}YYYYYYY
${c1}  BBBBBBBBB${c2}YYYYY${c3}W
${c4} GG${c1}BBBBBBBY${c2}YYYY${c3}WWW
${c4} GGG${c1}BBBBBBB${c2}YY${c3}WWWWWWWW
${c4} GGGGGG${c1}BBBBBB${c3}WWWWWWWW
${c4} GGGGGGGG${c1}BBBB${c3}WWWWWWWW
${c4}GGGGGGGGGGG${c1}BBB${c3}WWWWWWW
${c4}GGGGGGGGGGGGG${c1}B${c3}WWWWWW
${c4}GGGGGGGG${c3}WWWWWWWWWWW
${c4}GG${c3}WWWWWWWWWWWWWWWW
 WWWWWWWWWWWWWWWW
      WWWWWWWWWW
          WWW
EOF
        ;;

        "Clover"*)
            set_colors 2 6
            read -rd '' ascii_data <<'EOF'
${c1}               `omo``omo`
             `oNMMMNNMMMNo`
           `oNMMMMMMMMMMMMNo`
          oNMMMMMMMMMMMMMMMMNo
          `sNMMMMMMMMMMMMMMNs`
     `omo`  `sNMMMMMMMMMMNs`  `omo`
   `oNMMMNo`  `sNMMMMMMNs`  `oNMMMNo`
 `oNMMMMMMMNo`  `oNMMNs`  `oNMMMMMMMNo`
oNMMMMMMMMMMMNo`  `sy`  `oNMMMMMMMMMMMNo
`sNMMMMMMMMMMMMNo.${c2}oNNs${c1}.oNMMMMMMMMMMMMNs`
`oNMMMMMMMMMMMMNs.${c2}oNNs${c1}.oNMMMMMMMMMMMMNo`
oNMMMMMMMMMMMNs`  `sy`  `oNMMMMMMMMMMMNo
 `oNMMMMMMMNs`  `oNMMNo`  `oNMMMMMMMNs`
   `oNMMMNs`  `sNMMMMMMNs`  `oNMMMNs`
     `oNs`  `sNMMMMMMMMMMNs`  `oNs`
          `sNMMMMMMMMMMMMMMNs`
          +NMMMMMMMMMMMMMMMMNo
           `oNMMMMMMMMMMMMNo`
             `oNMMMNNMMMNs`
               `omo``oNs`
EOF
        ;;

        "Condres"*)
            set_colors 2 3 6
            read -rd '' ascii_data <<'EOF'
${c1}syyyyyyyyyyyyyyyyyyyyyyyyyyyyyyyyyyy+${c3}.+.
${c1}`oyyyyyyyyyyyyyyyyyyyyyyyyyyyyyyyyy+${c3}:++.
${c2}/o${c1}+oyyyyyyyyyyyyyyyyyyyyyyyyyyyyyy/${c3}oo++.
${c2}/y+${c1}syyyyyyyyyyyyyyyyyyyyyyyyyyyyy${c3}+ooo++.
${c2}/hy+${c1}oyyyhhhhhhhhhhhhhhyyyyyyyyy${c3}+oo+++++.
${c2}/hhh+${c1}shhhhhdddddhhhhhhhyyyyyyy${c3}+oo++++++.
${c2}/hhdd+${c1}oddddddddddddhhhhhyyyys${c3}+oo+++++++.
${c2}/hhddd+${c1}odmmmdddddddhhhhyyyy${c3}+ooo++++++++.
${c2}/hhdddmo${c1}odmmmdddddhhhhhyyy${c3}+oooo++++++++.
${c2}/hdddmmms${c1}/dmdddddhhhhyyys${c3}+oooo+++++++++.
${c2}/hddddmmmy${c1}/hdddhhhhyyyyo${c3}+oooo++++++++++:
${c2}/hhdddmmmmy${c1}:yhhhhyyyyy+${c3}+oooo+++++++++++:
${c2}/hhddddddddy${c1}-syyyyyys+${c3}ooooo++++++++++++:
${c2}/hhhddddddddy${c1}-+yyyy+${c3}/ooooo+++++++++++++:
${c2}/hhhhhdddddhhy${c1}./yo:${c3}+oooooo+++++++++++++/
${c2}/hhhhhhhhhhhhhy${c1}:-.${c3}+sooooo+++++++++++///:
${c2}:sssssssssssso++${c1}${c3}`:/:--------.````````
EOF
        ;;

        "Container Linux by CoreOS"* | "Container_Linux"*)
            set_colors 4 7 1
            read -rd '' ascii_data <<'EOF'
${c1}                .....
          .';:cccccccc:;'.
        ':ccccclc${c3}lllllllll${c1}cc:.
     .;cccccccc${c3}lllllllllllllll${c1}c,
    ;clllccccc${c3}llllllllllllllllll${c1}c,
  .cllclccccc${c3}lllll${c2}lll${c3}llllllllllll${c1}c:
  ccclclcccc${c3}cllll${c2}kWMMNKk${c3}llllllllll${c1}c:
 :ccclclcccc${c3}llll${c2}oWMMMMMMWO${c3}lllllllll${c1}c,
.ccllllllccc${c3}clll${c2}OMMMMMMMMM0${c3}lllllllll${c1}c
.lllllclcccc${c3}llll${c2}KMMMMMMMMMMo${c3}llllllll${c1}c.
.lllllllcccc${c3}clll${c2}KMMMMMMMMN0${c3}lllllllll${c1}c.
.cclllllcccc${c3}lllld${c2}xkkxxdo${c3}llllllllllc${c1}lc
 :cccllllllcccc${c3}lllccllllcclccc${c1}cccccc;
 .ccclllllllcccccccc${c3}lll${c1}ccccclccccccc
  .cllllllllllclcccclccclccllllcllc
    :cllllllllccclcllllllllllllcc;
     .cccccccccccccclcccccccccc:.
       .;cccclccccccllllllccc,.
          .';ccccclllccc:;..
                .....
EOF
        ;;

        "crux_small"|KISS*)
            set_colors 4 5 7 6
            read -rd '' ascii_data <<'EOF'
${c1}    ___
   (${c3}.· ${c1}|
   (${c2}<> ${c1}|
  / ${c3}__  ${c1}\\
 ( ${c3}/  \\ ${c1}/|
${c2}_${c1}/\\ ${c3}__)${c1}/${c2}_${c1})
${c2}\/${c1}-____${c2}\/
EOF
        ;;

        "CRUX"*)
            set_colors 4 5 7 6
            read -rd '' ascii_data <<'EOF'
${c1}         odddd
      oddxkkkxxdoo
     ddcoddxxxdoool
     xdclodod  olol
     xoc  xdd  olol
     xdc  ${c2}k00${c1}Okdlol
     xxd${c2}kOKKKOkd${c1}ldd
     xdco${c2}xOkdlo${c1}dldd
     ddc:cl${c2}lll${c1}oooodo
   odxxdd${c3}xkO000kx${c1}ooxdo
  oxdd${c3}x0NMMMMMMWW0od${c1}kkxo
 oooxd${c3}0WMMMMMMMMMW0o${c1}dxkx
docldkXW${c3}MMMMMMMWWN${c1}Odolco
xx${c2}dx${c1}kxxOKN${c3}WMMWN${c1}0xdoxo::c
${c2}xOkkO${c1}0oo${c3}odOW${c2}WW${c1}XkdodOxc:l
${c2}dkkkxkkk${c3}OKX${c2}NNNX0Oxx${c1}xc:cd
${c2} odxxdx${c3}xllod${c2}ddooxx${c1}dc:ldo
${c2}   lodd${c1}dolccc${c2}ccox${c1}xoloo
EOF
        ;;

        *"Crystal Linux"*)
            set_colors 13 5
            read -rd '' ascii_data <<'EOF'
${c1}                        mysssym
${c1}                      mysssym
${c1}                    mysssym
${c1}                  mysssym
${c1}                mysssyd
${c1}              mysssyd    N
${c1}            mysssyd    mysym
${c1}          mysssyd      dysssym
${c1}        mysssyd          dysssym
${c1}      mysssyd              dysssym
${c1}      mysssyd              dysssym
${c1}        mysssyd          dysssym
${c1}          mysssyd      dysssym
${c1}            mysym    dysssym
${c1}              N    dysssym
${c1}                 dysssym
${c1}               dysssym
${c1}             dysssym
${c1}           dysssym
${c1}         dysssym
EOF
        ;;

        *"Cucumber"*)
            set_colors 2 3
            read -rd '' ascii_data <<'EOF'
${c1}           `.-://++++++//:-.`
        `:/+//${c2}::--------${c1}:://+/:`
      -++/:${c2}----..........----${c1}:/++-
    .++:${c2}---...........-......---${c1}:++.
   /+:${c2}---....-::/:/--//:::-....---${c1}:+/
 `++:${c2}--.....:---::/--/::---:.....--${c1}:++`
 /+:${c2}--.....--.--::::-/::--.--.....--${c1}:+/
-o:${c2}--.......-:::://--/:::::-.......--${c1}:o-
/+:${c2}--...-:-::---:::..:::---:--:-...--${c1}:+/
o/:${c2}-...-:.:.-/:::......::/:.--.:-...-${c1}:/o
o/${c2}--...::-:/::/:-......-::::::-/-...-${c1}:/o
/+:${c2}--..-/:/:::--:::..:::--::////-..--${c1}:+/
-o:${c2}--...----::/:::/--/:::::-----...--${c1}:o-
 /+:${c2}--....://:::.:/--/:.::://:....--${c1}:+/
 `++:${c2}--...-:::.--.:..:.--.:/:-...--${c1}:++`
   /+:${c2}---....----:-..-:----....---${c1}:+/
    .++:${c2}---..................---${c1}:++.
      -/+/:${c2}----..........----${c1}:/+/-
        `:/+//${c2}::--------:::${c1}/+/:`
           `.-://++++++//:-.`
EOF
        ;;

        "CyberOS"*)
            set_colors 50 32 57
            read -rd '' ascii_data <<'EOF'
${c3}             !M$EEEEEEEEEEEP
            .MMMMM000000Nr.
            ${c3}&MMMMMM${c2}MMMMMMMMMMMMM9
           ${c3}~MMM${c1}MMMM${c2}MMMMMMMMMMMMC
      ${c1}"    ${c3}M${c1}MMMMMMM${c2}MMMMMMMMMMs
    ${c1}iM${c2}MMM&&${c1}MMMMMMMM${c2}MMMMMMMM\\
   ${c1}BMMM${c2}MMMMM${c1}MMMMMMM${c2}MMMMMM${c3}"
  ${c1}9MMMMM${c2}MMMMMMM${c1}MMMM${c2}MMMM${c3}MMMf-
        ${c2}sMMMMMMMM${c1}MM${c2}M${c3}MMMMMMMMM3_
         ${c2}+ffffffff${c1}P${c3}MMMMMMMMMMMM0
                    ${c2}CMMMMMMMMMMM
                      }MMMMMMMMM
                        ~MMMMMMM
                          "RMMMM
                            .PMB
EOF
        ;;

                "dahlia"*)
                    set_colors 1 7 3
                    read -rd '' ascii_data <<'EOF'
${c1}
                  .#.
                *%@@@%*
        .,,,,,(&@@@@@@@&/,,,,,.
       ,#@@@@@@@@@@@@@@@@@@@@@#.
       ,#@@@@@@@&#///#&@@@@@@@#.
     ,/%&@@@@@%/,    .,(%@@@@@&#/.
   *#&@@@@@@#,.         .*#@@@@@@&#,
 .&@@@@@@@@@(            .(@@@@@@@@@&&.
#@@@@@@@@@@(               )@@@@@@@@@@@#
 °@@@@@@@@@@(            .(@@@@@@@@@@@°
   *%@@@@@@@(.           ,#@@@@@@@%*
     ,(&@@@@@@%*.     ./%@@@@@@%(,
       ,#@@@@@@@&(***(&@@@@@@@#.
       ,#@@@@@@@@@@@@@@@@@@@@@#.
        ,*****#&@@@@@@@&(*****,
               ,/%@@@%/.
                  ,#,
EOF
                ;;

        "debian_small")
            set_colors 1 7 3
            read -rd '' ascii_data <<'EOF'
${c1}  _____
 /  __ \\
|  /    |
|  \\___-
-_
  --_
EOF
        ;;

        "Debian"*)
            set_colors 1 7 3
            read -rd '' ascii_data <<'EOF'
${c2}       _,met$$$$$gg.
    ,g$$$$$$$$$$$$$$$P.
  ,g$$P"        """Y$$.".
 ,$$P'              `$$$.
',$$P       ,ggs.     `$$b:
`d$$'     ,$P"'   ${c1}.${c2}    $$$
 $$P      d$'     ${c1},${c2}    $$P
 $$:      $$.   ${c1}-${c2}    ,d$$'
 $$;      Y$b._   _,d$P'
 Y$$.    ${c1}`.${c2}`"Y$$$$P"'
${c2} `$$b      ${c1}"-.__
${c2}  `Y$$
   `Y$$.
     `$$b.
       `Y$$b.
          `"Y$b._
              `"""
EOF
        ;;

        "Deepin"*)
            set_colors 2 7
            read -rd '' ascii_data <<'EOF'
${c1}             ............
         .';;;;;.       .,;,.
      .,;;;;;;;.       ';;;;;;;.
    .;::::::::'     .,::;;,''''',.
   ,'.::::::::    .;;'.          ';
  ;'  'cccccc,   ,' :: '..        .:
 ,,    :ccccc.  ;: .c, '' :.       ,;
.l.     cllll' ., .lc  :; .l'       l.
.c       :lllc  ;cl:  .l' .ll.      :'
.l        'looc. .   ,o:  'oo'      c,
.o.         .:ool::coc'  .ooo'      o.
 ::            .....   .;dddo      ;c
  l:...            .';lddddo.     ,o
   lxxxxxdoolllodxxxxxxxxxc      :l
    ,dxxxxxxxxxxxxxxxxxxl.     'o,
      ,dkkkkkkkkkkkkko;.    .;o;
        .;okkkkkdl;.    .,cl:.
            .,:cccccccc:,.
EOF
        ;;

        "DesaOS")
            set_colors 2 7
            read -rd '' ascii_data <<'EOF'
${c1}███████████████████████
███████████████████████
███████████████████████
███████████████████████
████████               ███████
████████               ███████
████████               ███████
████████               ███████
████████               ███████
████████               ███████
████████               ███████
██████████████████████████████
██████████████████████████████
████████████████████████
████████████████████████
████████████████████████
EOF
        ;;

        "Devuan"*)
            set_colors 5 7
            read -rd '' ascii_data <<'EOF'
${c1}   ..,,;;;::;,..
           `':ddd;:,.
                 `'dPPd:,.
                     `:b$$b`.
                        'P$$$d`
                         .$$$$$`
                         ;$$$$$P
                      .:P$$$$$$`
                  .,:b$$$$$$$;'
             .,:dP$$$$$$$$b:'
      .,:;db$$$$$$$$$$Pd'`
 ,db$$$$$$$$$$$$$$b:'`
:$$$$$$$$$$$$b:'`
 `$$$$$bd:''`
   `'''`
EOF
        ;;

        "DracOS"*)
            set_colors 1 7 3
            read -rd '' ascii_data <<'EOF'
${c1}       `-:/-
          -os:
            -os/`
              :sy+-`
               `/yyyy+.
                 `+yyyyo-
                   `/yyyys:
`:osssoooo++-        +yyyyyy/`
   ./yyyyyyo         yo`:syyyy+.
      -oyyy+         +-   :yyyyyo-
        `:sy:        `.    `/yyyyys:
           ./o/.`           .oyyso+oo:`
              :+oo+//::::///:-.`     `.`
EOF
        ;;

        "DarkOs")
            set_colors 1 6 5 3 2
            read -rd '' ascii_data <<'EOF'

${c3}⠀⠀⠀⠀  ⠀⠀⠀⠀⠀⠀⠀⠀⠀⠀⠀⠀⠀⠀⠀⠀⠀⠀⠀⠀⢠⠢⠀⠀⠀⠀⠀⠀⠀⠀⠀⠀⠀⠀⠀⠀
${c1}⠀⠀⠀⠀⠀⠀⠀⠀⠀⠀⠀⠀⠀⠀⠀⠀⠀⠀⠀⠀⠀⠀⠀⠀⢀⣶⠋⡆⢹⠀⠀⠀⠀⠀⠀⠀⠀⠀⠀⠀⠀⠀
${c5}⠀⠀⠀⠀⠀⠀⠀⠀⠀⠀⠀⠀⠀⠀⠀⠀⠀⠀⠀⢀⡆⢀⣤⢛⠛⣠⣿⠀⡏⠀⠀⠀⠀⠀⠀⠀⠀⠀⠀⠀⠀⠀
${c6}⠀⠀⠀⠀⠀⠀⠀⠀⠀⠀⠀⠀⠀⠀⠀⠀⠀⢀⣶⣿⠟⣡⠊⣠⣾⣿⠃⣠⠀⠀⠀⠀⠀⠀⠀⠀⠀⠀⠀⠀⠀⠀
${c2}⠀⠀⠀⠀⠀⠀⠀⠀⠀⠀⠀⠀⠀⠀⠀⠀⣴⣯⣿⠀⠊⣤⣿⣿⣿⠃⣴⣧⣄⣀⠀⠀⠀⠀⠀⠀⠀⠀⠀⠀⠀⠀
${c1}⠀⠀⠀⠀⠀⠀⠀⠀⠀⠀⠀⠀⢀⣤⣶⣿⣿⡟⣠⣶⣿⣿⣿⢋⣤⠿⠛⠉⢁⣭⣽⠋⠀⠀⠀⠀⠀⠀⠀⠀⠀⠀
${c4}  ⠀⠀⠀⠀⠀⠀ ⠀⣠⠖⡭⢉⣿⣯⣿⣯⣿⣿⣿⣟⣧⠛⢉⣤⣶⣾⣿⣿⠋⠀⠀⠀⠀⠀⠀⠀⠀⠀⠀⠀⠀
${c5}⠀⠀⠀⠀⠀⠀⠀⠀⣴⣫⠓⢱⣯⣿⢿⠋⠛⢛⠟⠯⠶⢟⣿⣯⣿⣿⣿⣿⣿⣿⣦⣄⠀⠀⠀⠀⠀⠀⠀⠀⠀⠀
${c2}⠀⠀⠀⠀⠀⠀⢀⡮⢁⣴⣿⣿⣿⠖⣠⠐⠉⠀⠀⠀⠀⠀⠀⠀⠀⠀⠉⠉⠉⠛⠛⠛⢿⣶⣄⠀⠀⠀⠀⠀⠀⠀
${c3}⠀⠀⠀⠀⢀⣤⣷⣿⣿⠿⢛⣭⠒⠉⠀⠀⠀⣀⣀⣄⣤⣤⣴⣶⣶⣶⣿⣿⣿⣿⣿⠿⠋⠁⠀⠀⠀⠀⠀⠀⠀⠀
${c1}⠀⢀⣶⠏⠟⠝⠉⢀⣤⣿⣿⣶⣾⣿⣿⣿⣿⣿⣿⣟⢿⣿⣿⣿⣿⣿⣿⣿⣿⣿⣧⠀⠀⠀⠀⠀⠀⠀⠀⠀⠀⠀
${c6}⢴⣯⣤⣶⣿⣿⣿⣿⣿⡿⣿⣯⠉⠉⠉⠉⠀⠀⠀⠈⣿⡀⣟⣿⣿⢿⣿⣿⣿⣿⣿⣦⠀⠀⠀⠀⠀⠀⠀⠀⠀⠀
${c5}⠀⠀⠀⠉⠛⣿⣧⠀⣆⠀⠀⠀⠀⠀⠀⠀⠀⠀⠀⠀⣿⠃⣿⣿⣯⣿⣦⡀⠀⠉⠻⣿⣦⠀⠀⠀⠀⠀⠀⠀⠀⠀
${c3}⠀⠀⠀⠀⠀⠀⠉⢿⣮⣦⠀⠀⠀⠀⠀⠀⠀⠀⠀⣼⣿⠀⣯⠉⠉⠛⢿⣿⣷⣄⠀⠈⢻⣆⠀⠀⠀⠀⠀⠀⠀⠀
${c2}⠀⠀⠀⠀⠀⠀⠀⠀⠀⠉⠢⠀⠀⠀⠀⠀⠀⠀⢀⢡⠃⣾⣿⣿⣦⠀⠀⠀⠙⢿⣿⣤⠀⠙⣄⠀⠀⠀⠀⠀⠀⠀
${c6}⠀⠀⠀⠀⠀⠀⠀⠀⠀⠀⠀⠀⠀⠀⠀⠀⠀⢀⢋⡟⢠⣿⣿⣿⠋⢿⣄⠀⠀⠀⠈⡄⠙⣶⣈⡄⠀⠀⠀⠀⠀⠀
${c1}⠀⠀⠀⠀⠀⠀⠀⠀⠀⠀⠀⠀⠀⠀⠀⠐⠚⢲⣿⠀⣾⣿⣿⠁⠀⠀⠉⢷⡀⠀⠀⣇⠀⠀⠈⠻⡀⠀⠀⠀⠀⠀
${c4}⠀⠀⠀⠀⠀⠀⠀⠀⠀⠀⠀⠀⠀⠀⠀⢢⣀⣿⡏⠀⣿⡿⠀⠀⠀⠀⠀⠀⠙⣦⠀⢧⠀⠀⠀⠀⠀⠀⠀⠀⠀⠀
${c3}⠀⠀⠀⠀⠀⠀⠀⠀⠀⠀⠀⠀⠀⠀⠀⠀⢸⠿⣧⣾⣿⠀⠀⠀⠀⠀⠀⠀⠀⠀⠙⣮⠀⠀⠀⠀⠀⠀⠀⠀⠀⠀
${c5}⠀⠀⠀⠀⠀⠀⠀⠀⠀⠀⠀⠀⠀⠀⠀⠀⠀⠀⠉⠙⠛⠀⠀⠀⠀⠀⠀⠀⠀⠀⠀⠀⠀⠀⠀⠀⠀

EOF
        ;;

        "Itc"*)
            set_colors 1
            read -rd '' ascii_data <<'EOF'
${c1}....................-==============+...
${c1}....................-==============:...
${c1}...:===========-....-==============:...
${c1}...-===========:....-==============-...
${c1}....*==========+........-::********-...
${c1}....*===========+.:*====**==*+-.-......
${c1}....:============*+-..--:+**====*---...
${c1}......::--........................::...
${c1}..+-:+-.+::*:+::+:-++::++-.:-.*.:++:++.
${c1}..:-:-++++:-::--:+::-::.:++-++:++--:-:.    ⠀⠀⠀⠀⠀
⠀⠀⠀⠀⠀⠀⠀⠀⠀⠀
EOF
        ;;

        "dragonfly_old"*)
            set_colors 1 7 3
            read -rd '' ascii_data <<'EOF'
     ${c1}                   .-.
                 ${c3} ()${c1}I${c3}()
            ${c1} "==.__:-:__.=="
            "==.__/~|~\__.=="
            "==._(  Y  )_.=="
 ${c2}.-'~~""~=--...,__${c1}\/|\/${c2}__,...--=~""~~'-.
(               ..=${c1}\\=${c1}/${c2}=..               )
 `'-.        ,.-"`;${c1}/=\\${c2};"-.,_        .-'`
     `~"-=-~` .-~` ${c1}|=|${c2} `~-. `~-=-"~`
          .-~`    /${c1}|=|${c2}\    `~-.
       .~`       / ${c1}|=|${c2} \       `~.
   .-~`        .'  ${c1}|=|${c2}  `.        `~-.
 (`     _,.-="`  ${c1}  |=|${c2}    `"=-.,_     `)
  `~"~"`        ${c1}   |=|${c2}           `"~"~`
                 ${c1}  /=\\
                   \\=/
                    ^
EOF
        ;;

        "dragonfly_small"*)
            set_colors 1 7 3
            read -rd '' ascii_data <<'EOF'
${c2}   ,${c1}_${c2},
('-_${c1}|${c2}_-')
 >--${c1}|${c2}--<
(_-'${c1}|${c2}'-_)
    ${c1}|
    |
    |
EOF
        ;;

        "DragonFly"*)
            set_colors 1 7 3
            read -rd '' ascii_data <<'EOF'
${c2},--,           ${c1}|           ${c2},--,
${c2}|   `-,       ${c1},^,       ${c2},-'   |
${c2} `,    `-,   ${c3}(/ \)   ${c2},-'    ,'
${c2}   `-,    `-,${c1}/   \${c2},-'    ,-'
${c2}      `------${c1}(   )${c2}------'
${c2}  ,----------${c1}(   )${c2}----------,
${c2} |        _,-${c1}(   )${c2}-,_        |
${c2}  `-,__,-'   ${c1}\   /${c2}   `-,__,-'
${c1}              | |
              | |
              | |
              | |
              | |
              | |
              `|'
EOF
        ;;

        "Drauger"*)
            set_colors 1 7
            read -rd '' ascii_data <<'EOF'
${c1}                  -``-
                `:+``+:`
               `/++``++/.
              .++/.  ./++.
             :++/`    `/++:
           `/++:        :++/`
          ./+/-          -/+/.
         -++/.            ./++-
        :++:`              `:++:
      `/++-                  -++/`
     ./++.                    ./+/.
    -++/`                      `/++-
   :++:`                        `:++:
 `/++-                            -++/`
.:-.`..............................`.-:.
`.-/++++++++++++++++++++++++++++++++/-.`
EOF
        ;;

        "elementary_small"*)
            set_colors 4 7 1
            read -rd '' ascii_data <<'EOF'
${c2}  _______
 / ____  \\
/  |  /  /\\
|__\\ /  / |
\\   /__/  /
 \\_______/
EOF
        ;;

        "Elementary"*)
            set_colors 4 7 1
            read -rd '' ascii_data <<'EOF'
${c2}         eeeeeeeeeeeeeeeee
      eeeeeeeeeeeeeeeeeeeeeee
    eeeee  eeeeeeeeeeee   eeeee
  eeee   eeeee       eee     eeee
 eeee   eeee          eee     eeee
eee    eee            eee       eee
eee   eee            eee        eee
ee    eee           eeee       eeee
ee    eee         eeeee      eeeeee
ee    eee       eeeee      eeeee ee
eee   eeee   eeeeee      eeeee  eee
eee    eeeeeeeeee     eeeeee    eee
 eeeeeeeeeeeeeeeeeeeeeeee    eeeee
  eeeeeeee eeeeeeeeeeee      eeee
    eeeee                 eeeee
      eeeeeee         eeeeeee
         eeeeeeeeeeeeeeeee
EOF
        ;;

        "EndeavourOS"*)
            set_colors 1 5 4
            read -rd '' ascii_data <<'EOF'
${c1}                     ./${c2}o${c3}.
${c1}                   ./${c2}sssso${c3}-
${c1}                 `:${c2}osssssss+${c3}-
${c1}               `:+${c2}sssssssssso${c3}/.
${c1}             `-/o${c2}ssssssssssssso${c3}/.
${c1}           `-/+${c2}sssssssssssssssso${c3}+:`
${c1}         `-:/+${c2}sssssssssssssssssso${c3}+/.
${c1}       `.://o${c2}sssssssssssssssssssso${c3}++-
${c1}      .://+${c2}ssssssssssssssssssssssso${c3}++:
${c1}    .:///o${c2}ssssssssssssssssssssssssso${c3}++:
${c1}  `:////${c2}ssssssssssssssssssssssssssso${c3}+++.
${c1}`-////+${c2}ssssssssssssssssssssssssssso${c3}++++-
${c1} `..-+${c2}oosssssssssssssssssssssssso${c3}+++++/`
   ./++++++++++++++++++++++++++++++/:.
  `:::::::::::::::::::::::::------``
EOF
        ;;

        "Endless"*)
            set_colors 1 7
            read -rd '' ascii_data <<'EOF'
${c1}           `:+yhmNMMMMNmhy+:`
        -odMMNhso//////oshNMMdo-
      /dMMh+.              .+hMMd/
    /mMNo`                    `oNMm:
  `yMMo`                        `oMMy`
 `dMN-                            -NMd`
 hMN.                              .NMh
/MM/                  -os`          /MM/
dMm    `smNmmhs/- `:sNMd+   ``       mMd
MMy    oMd--:+yMMMMMNo.:ohmMMMNy`    yMM
MMy    -NNyyhmMNh+oNMMMMMy:.  dMo    yMM
dMm     `/++/-``/yNNh+/sdNMNddMm-    mMd
/MM/          `dNy:       `-::-     /MM/
 hMN.                              .NMh
 `dMN-                            -NMd`
  `yMMo`                        `oMMy`
    /mMNo`                    `oNMm/
      /dMMh+.              .+hMMd/
        -odMMNhso//////oshNMMdo-
           `:+yhmNMMMMNmhy+:`
EOF
        ;;

        "EuroLinux"*)
            set_colors 4 7
            read -rd '' ascii_data <<'EOF'
${c1}                __
         -wwwWWWWWWWWWwww-
        -WWWWWWWWWWWWWWWWWWw-
          \WWWWWWWWWWWWWWWWWWW-
  _Ww      `WWWWWWWWWWWWWWWWWWWw
 -W${c2}E${c1}Www                -WWWWWWWWW-
_WW${c2}U${c1}WWWW-                _WWWWWWWW
_WW${c2}R${c1}WWWWWWWWWWWWWWWWWWWWWWWWWWWWWW-
wWW${c2}O${c1}WWWWWWWWWWWWWWWWWWWWWWWWWWWWWWW
WWW${c2}L${c1}WWWWWWWWWWWWWWWWWWWWWWWWWWWWWWw
WWW${c2}I${c1}WWWWWWWWWWWWWWWWWWWWWWWWWWWWww-
wWW${c2}N${c1}WWWWw
 WW${c2}U${c1}WWWWWWw
 wW${c2}X${c1}WWWWWWWWww
   wWWWWWWWWWWWWWWWw
    wWWWWWWWWWWWWWWWw
       WWWWWWWWWWWWWw
           wWWWWWWWw
EOF
        ;;

        "Exherbo"*)
            set_colors 4 7 1
            read -rd '' ascii_data <<'EOF'
${c2} ,
OXo.
NXdX0:    .cok0KXNNXXK0ko:.
KX  '0XdKMMK;.xMMMk, .0MMMMMXx;  ...
'NO..xWkMMx   kMMM    cMMMMMX,NMWOxOXd.
  cNMk  NK    .oXM.   OMMMMO. 0MMNo  kW.
  lMc   o:       .,   .oKNk;   ;NMMWlxW'
 ;Mc    ..   .,,'    .0M${c1}g;${c2}WMN'dWMMMMMMO
 XX        ,WMMMMW.  cM${c1}cfli${c2}WMKlo.   .kMk
.Mo        .WM${c1}GD${c2}MW.   XM${c1}WO0${c2}MMk        oMl
,M:         ,XMMWx::,''oOK0x;          NM.
'Ml      ,kNKOxxxxxkkO0XXKOd:.         oMk
 NK    .0Nxc${c3}:::::::::::::::${c2}fkKNk,      .MW
 ,Mo  .NXc${c3}::${c2}qXWXb${c3}::::::::::${c2}oo${c3}::${c2}lNK.    .MW
  ;Wo oMd${c3}:::${c2}oNMNP${c3}::::::::${c2}oWMMMx${c3}:${c2}c0M;   lMO
   'NO;W0c${c3}:::::::::::::::${c2}dMMMMO${c3}::${c2}lMk  .WM'
     xWONXdc${c3}::::::::::::::${c2}oOOo${c3}::${c2}lXN. ,WMd
      'KWWNXXK0Okxxo,${c3}:::::::${c2},lkKNo  xMMO
        :XMNxl,';:lodxkOO000Oxc. .oWMMo
          'dXMMXkl;,.        .,o0MMNo'
             ':d0XWMMMMWNNNNMMMNOl'
                   ':okKXWNKkl'
EOF
        ;;

        "fedora_small")
            set_colors 12
            read -rd '' ascii_data <<'EOF'
${c1}        ,'''''.
       |   ,.  |
       |  |  '_'
  ,....|  |..
.'  ,_;|   ..'
|  |   |  |
|  ',_,'  |
 '.     ,'
   '''''
EOF
        ;;

        "Fedora_old"* | "RFRemix"*)
            set_colors 4 7 1
            read -rd '' ascii_data <<'EOF'
${c1}          /:-------------:\\
       :-------------------::
     :-----------${c2}/shhOHbmp${c1}---:\\
   /-----------${c2}omMMMNNNMMD  ${c1}---:
  :-----------${c2}sMMMMNMNMP${c1}.    ---:
 :-----------${c2}:MMMdP${c1}-------    ---\\
,------------${c2}:MMMd${c1}--------    ---:
:------------${c2}:MMMd${c1}-------    .---:
:----    ${c2}oNMMMMMMMMMNho${c1}     .----:
:--     .${c2}+shhhMMMmhhy++${c1}   .------/
:-    -------${c2}:MMMd${c1}--------------:
:-   --------${c2}/MMMd${c1}-------------;
:-    ------${c2}/hMMMy${c1}------------:
:--${c2} :dMNdhhdNMMNo${c1}------------;
:---${c2}:sdNMMMMNds:${c1}------------:
:------${c2}:://:${c1}-------------::
:---------------------://
EOF
        ;;

        "Fedora"*)
            set_colors 12 7
            read -rd '' ascii_data <<'EOF'
${c1}             .',;::::;,'.
         .';:cccccccccccc:;,.
      .;cccccccccccccccccccccc;.
    .:cccccccccccccccccccccccccc:.
  .;ccccccccccccc;${c2}.:dddl:.${c1};ccccccc;.
 .:ccccccccccccc;${c2}OWMKOOXMWd${c1};ccccccc:.
.:ccccccccccccc;${c2}KMMc${c1};cc;${c2}xMMc${c1};ccccccc:.
,cccccccccccccc;${c2}MMM.${c1};cc;${c2};WW:${c1};cccccccc,
:cccccccccccccc;${c2}MMM.${c1};cccccccccccccccc:
:ccccccc;${c2}oxOOOo${c1};${c2}MMM0OOk.${c1};cccccccccccc:
cccccc;${c2}0MMKxdd:${c1};${c2}MMMkddc.${c1};cccccccccccc;
ccccc;${c2}XM0'${c1};cccc;${c2}MMM.${c1};cccccccccccccccc'
ccccc;${c2}MMo${c1};ccccc;${c2}MMW.${c1};ccccccccccccccc;
ccccc;${c2}0MNc.${c1}ccc${c2}.xMMd${c1};ccccccccccccccc;
cccccc;${c2}dNMWXXXWM0:${c1};cccccccccccccc:,
cccccccc;${c2}.:odl:.${c1};cccccccccccccc:,.
:cccccccccccccccccccccccccccc:'.
.:cccccccccccccccccccccc:;,..
  '::cccccccccccccc::;,.
EOF
        ;;

        "Feren"*)
            set_colors 4 7 1
            read -rd '' ascii_data <<'EOF'
${c1} `----------`
 :+ooooooooo+.
-o+oooooooooo+-
..`/+++++++++++/...`````````````````
   .++++++++++++++++++++++++++/////-
    ++++++++++++++++++++++++++++++++//:`
    -++++++++++++++++++++++++++++++/-`
     ++++++++++++++++++++++++++++:.
     -++++++++++++++++++++++++/.
      +++++++++++++++++++++/-`
      -++++++++++++++++++//-`
        .:+++++++++++++//////-
           .:++++++++//////////-
             `-++++++---:::://///.
           `.:///+++.             `
          `.........
EOF
        ;;

        "Finnix"*)
            set_colors 4 7 7
            read -rd '' ascii_data <<'EOF'
${c1}            ,,:;;;;:,,
        ,;*%S########S%*;,
      ;?#################S?:
    :%######################?:
   +##########################;
  +############################;
 :#############.**,#############,
 *###########+      +###########+
 ?##########  ${c3}Finnix${c1}  ##########*
 *###########,      ,###########+
 :#############%..%#############,
  *############################+
   *##########################+
    ;S######################%:
     ,+%##################%;
        :+?S##########S?+:
            ,:;++++;:,
EOF
        ;;

        "freebsd_small")
            set_colors 1 7 3
            read -rd '' ascii_data <<'EOF'
${c1}/\\,-'''''-,/\\
\\_)       (_/
|           |
|           |
 ;         ;
  '-_____-'
EOF
        ;;

        FreeBSD*|HardenedBSD*)
            case $ascii_distro in
                *HardenedBSD*) set_colors 4 7 3 ;;
                *)             set_colors 1 7 3
            esac

            read -rd '' ascii_data <<'EOF'
   ${c2}```                        ${c1}`
  ${c2}` `.....---...${c1}....--.```   -/
  ${c2}+o   .--`         ${c1}/y:`      +.
  ${c2} yo`:.            ${c1}:o      `+-
    ${c2}y/               ${c1}-/`   -o/
   ${c2}.-                  ${c1}::/sy+:.
   ${c2}/                     ${c1}`--  /
  ${c2}`:                          ${c1}:`
  ${c2}`:                          ${c1}:`
   ${c2}/                          ${c1}/
   ${c2}.-                        ${c1}-.
    ${c2}--                      ${c1}-.
     ${c2}`:`                  ${c1}`:`
       .--             `--.
          .---.....----.
EOF
        ;;

        "FreeMiNT"*)
            set_colors 7
            read -rd '' ascii_data <<'EOF'
${c1}          ##
          ##         #########
                    ####      ##
            ####  ####        ##
####        ####  ##        ##
        ####    ####      ##  ##
        ####  ####  ##  ##  ##
            ####  ######
        ######  ##  ##  ####
      ####    ################
    ####        ##  ####
    ##            ####  ######
    ##      ##    ####  ####
    ##    ##  ##    ##  ##  ####
      ####  ##          ##  ##
EOF
        ;;

        "Frugalware"*)
            set_colors 4 7 1
            read -rd '' ascii_data <<'EOF'
${c1}          `++/::-.`
         /o+++++++++/::-.`
        `o+++++++++++++++o++/::-.`
        /+++++++++++++++++++++++oo++/:-.``
       .o+ooooooooooooooooooosssssssso++oo++/:-`
       ++osoooooooooooosssssssssssssyyo+++++++o:
      -o+ssoooooooooooosssssssssssssyyo+++++++s`
      o++ssoooooo++++++++++++++sssyyyyo++++++o:
     :o++ssoooooo${c2}/-------------${c1}+syyyyyo+++++oo
    `o+++ssoooooo${c2}/-----${c1}+++++ooosyyyyyyo++++os:
    /o+++ssoooooo${c2}/-----${c1}ooooooosyyyyyyyo+oooss
   .o++++ssooooos${c2}/------------${c1}syyyyyyhsosssy-
   ++++++ssooooss${c2}/-----${c1}+++++ooyyhhhhhdssssso
  -s+++++syssssss${c2}/-----${c1}yyhhhhhhhhhhhddssssy.
  sooooooyhyyyyyh${c2}/-----${c1}hhhhhhhhhhhddddyssy+
 :yooooooyhyyyhhhyyyyyyhhhhhhhhhhdddddyssy`
 yoooooooyhyyhhhhhhhhhhhhhhhhhhhddddddysy/
-ysooooooydhhhhhhhhhhhddddddddddddddddssy
 .-:/+osssyyyysyyyyyyyyyyyyyyyyyyyyyyssy:
       ``.-/+oosysssssssssssssssssssssss
               ``.:/+osyysssssssssssssh.
                        `-:/+osyyssssyo
                                .-:+++`
EOF
        ;;

        "Funtoo"*)
            set_colors 5 7
            read -rd '' ascii_data <<'EOF'
${c1}   .dKXXd                         .
  :XXl;:.                      .OXo
.'OXO''  .''''''''''''''''''''':XNd..'oco.lco,
xXXXXXX, cXXXNNNXXXXNNXXXXXXXXNNNNKOOK; d0O .k
  kXX  xXo  KNNN0  KNN.       'xXNo   :c; 'cc.
  kXX  xNo  KNNN0  KNN. :xxxx. 'NNo
  kXX  xNo  loooc  KNN. oNNNN. 'NNo
  kXX  xN0:.       KNN' oNNNX' ,XNk
  kXX  xNNXNNNNNNNNXNNNNNNNNXNNOxXNX0Xl
  ...  ......................... .;cc;.
EOF
        ;;

        "GalliumOS"*)
            set_colors 4 7 1
            read -rd '' ascii_data <<'EOF'
${c1}sooooooooooooooooooooooooooooooooooooo+:
yyooooooooooooooooooooooooooooooooo+/:::
yyysoooooooooooooooooooooooooooo+/::::::
yyyyyoooooooooooooooooooooooo+/:::::::::
yyyyyysoooooooooooooooooo++/::::::::::::
yyyyyyysoooooooooooooo++/:::::::::::::::
yyyyyyyyysoooooo${c2}sydddys${c1}+/:::::::::::::::
yyyyyyyyyysooo${c2}smMMMMMMMNd${c1}+::::::::::::::
yyyyyyyyyyyyo${c2}sMMMMMMMMMMMN${c1}/:::::::::::::
yyyyyyyyyyyyy${c2}dMMMMMMMMMMMM${c1}o//:::::::::::
yyyyyyyyyyyyy${c2}hMMMMMMMMMMMm${c1}--//::::::::::
yyyyyyyyyyyyyy${c2}hmMMMMMMMNy${c1}:..-://::::::::
yyyyyyyyyyyyyyy${c2}yyhhyys+:${c1}......://:::::::
yyyyyyyyyyyyyyys+:--...........-///:::::
yyyyyyyyyyyys+:--................://::::
yyyyyyyyyo+:-.....................-//:::
yyyyyyo+:-..........................://:
yyyo+:-..............................-//
o/:-...................................:
EOF
        ;;

        "Garuda"*)
            set_colors 7 7 3 7 2 4
            read -rd '' ascii_data <<'EOF'

${c3}
                     .%;888:8898898:
                   x;XxXB%89b8:b8%b88:
                .8Xxd                8X:.
              .8Xx;                    8x:.
            .tt8x          ${c6}.d${c3}            x88;
         .@8x8;          ${c6}.db:${c3}              xx@;
       ${c4},tSXX°          .bbbbbbbbbbbbbbbbbbbB8x@;
     .SXxx            bBBBBBBBBBBBBBBBBBBBbSBX8;
   ,888S                                     pd!
  8X88/                                       q
  GBB.
   ${c5}x%88        d888@8@X@X@X88X@@XX@@X@8@X.
     dxXd    dB8b8b8B8B08bB88b998888b88x.
      dxx8o                      .@@;.
        dx88                   .t@x.
          d:SS@8ba89aa67a853Sxxad.
            .d988999889889899dd.

EOF

        ;;

        "gentoo_small")
            set_colors 5 7
            read -rd '' ascii_data <<'EOF'
${c1} _-----_
(       \\
\    0   \\
${c2} \        )
 /      _/
(     _-
\____-
EOF
        ;;

        "Gentoo"*)
            set_colors 5 7
            read -rd '' ascii_data <<'EOF'
${c1}         -/oyddmdhs+:.
     -o${c2}dNMMMMMMMMNNmhy+${c1}-`
   -y${c2}NMMMMMMMMMMMNNNmmdhy${c1}+-
 `o${c2}mMMMMMMMMMMMMNmdmmmmddhhy${c1}/`
 om${c2}MMMMMMMMMMMN${c1}hhyyyo${c2}hmdddhhhd${c1}o`
.y${c2}dMMMMMMMMMMd${c1}hs++so/s${c2}mdddhhhhdm${c1}+`
 oy${c2}hdmNMMMMMMMN${c1}dyooy${c2}dmddddhhhhyhN${c1}d.
  :o${c2}yhhdNNMMMMMMMNNNmmdddhhhhhyym${c1}Mh
    .:${c2}+sydNMMMMMNNNmmmdddhhhhhhmM${c1}my
       /m${c2}MMMMMMNNNmmmdddhhhhhmMNh${c1}s:
    `o${c2}NMMMMMMMNNNmmmddddhhdmMNhs${c1}+`
  `s${c2}NMMMMMMMMNNNmmmdddddmNMmhs${c1}/.
 /N${c2}MMMMMMMMNNNNmmmdddmNMNdso${c1}:`
+M${c2}MMMMMMNNNNNmmmmdmNMNdso${c1}/-
yM${c2}MNNNNNNNmmmmmNNMmhs+/${c1}-`
/h${c2}MMNNNNNNNNMNdhs++/${c1}-`
`/${c2}ohdmmddhys+++/:${c1}.`
  `-//////:--.
EOF
        ;;

        "Pentoo"*)
            set_colors 5 7
            read -rd '' ascii_data <<'EOF'
${c2}           `:oydNNMMMMNNdyo:`
        :yNMMMMMMMMMMMMMMMMNy:
      :dMMMMMMMMMMMMMMMMMMMMMMd:
     oMMMMMMMho/-....-/ohMMMMMMMo
    oMMMMMMy.            .yMMMMMMo
   .MMMMMMo                oMMMMMM.
   +MMMMMm                  mMMMMM+
   oMMMMMh                  hMMMMMo
 //hMMMMMm//${c1}`${c2}          ${c1}`${c2}////mMMMMMh//
MMMMMMMMMMM${c1}/${c2}      ${c1}/o/`${c2}  ${c1}.${c2}smMMMMMMMMMMM
MMMMMMMMMMm      ${c1}`NMN:${c2}    ${c1}.${c2}yMMMMMMMMMM
MMMMMMMMMMMh${c1}:.${c2}              dMMMMMMMMM
MMMMMMMMMMMMMy${c1}.${c2}            ${c1}-${c2}NMMMMMMMMM
MMMMMMMMMMMd:${c1}`${c2}           ${c1}-${c2}yNMMMMMMMMMM
MMMMMMMMMMh${c1}`${c2}          ${c1}./${c2}hNMMMMMMMMMMMM
MMMMMMMMMM${c1}s${c2}        ${c1}.:${c2}ymMMMMMMMMMMMMMMM
MMMMMMMMMMN${c1}s:..-/${c2}ohNMMMMMMMMMMMMMMMMMM
MMMMMMMMMMMMMMMMMMMMMMMMMMMMMMMMMMMMMM
MMMMMMMMMMMMMMMMMMMMMMMMMMMMMMMMMMMMMM
 MMMMMMMMMMMMMMMMMMMMMMMMMMMMMMMMMMMM

EOF
        ;;

        "glaucus"*)
            set_colors 5
            read -rd '' ascii_data <<'EOF'
${c1}             ,,        ,d88P
           ,d8P    ,ad8888*
         ,888P    d88888*     ,,ad8888P*
    d   d888P   a88888P*  ,ad8888888*
  .d8  d8888:  d888888* ,d888888P*
 .888; 88888b d8888888b8888888P
 d8888J888888a88888888888888P*    ,d
 88888888888888888888888888P   ,,d8*
 888888888888888888888888888888888*
 *8888888888888888888888888888888*
  Y888888888P* `*``*888888888888*
   *^888^*            *Y888P**
EOF
        ;;

        "gNewSense"*)
            set_colors 4 5 7 6
            read -rd '' ascii_data <<'EOF'
${c1}                     ..,,,,..
               .oocchhhhhhhhhhccoo.
        .ochhlllllllc hhhhhh ollllllhhco.
    ochlllllllllll hhhllllllhhh lllllllllllhco
 .cllllllllllllll hlllllo  +hllh llllllllllllllc.
ollllllllllhco''  hlllllo  +hllh  ``ochllllllllllo
hllllllllc'       hllllllllllllh       `cllllllllh
ollllllh          +llllllllllll+          hllllllo
 `cllllh.           ohllllllho           .hllllc'
    ochllc.            ++++            .cllhco
       `+occooo+.                .+ooocco+'
              `+oo++++      ++++oo+'
EOF
        ;;

        "GNOME"*)
            set_colors 4
            read -rd '' ascii_data <<'EOF'
${c1}                               ,@@@@@@@@,
                 @@@@@@      @@@@@@@@@@@@
        ,@@.    @@@@@@@    *@@@@@@@@@@@@
       @@@@@%   @@@@@@(    @@@@@@@@@@@&
       @@@@@@    @@@@*     @@@@@@@@@#
@@@@*   @@@@,              *@@@@@%
@@@@@.
 @@@@#         @@@@@@@@@@@@@@@@
         ,@@@@@@@@@@@@@@@@@@@@@@@,
      ,@@@@@@@@@@@@@@@@@@@@@@@@@@&
    .@@@@@@@@@@@@@@@@@@@@@@@@@@@@
    @@@@@@@@@@@@@@@@@@@@@@@@@@@
   @@@@@@@@@@@@@@@@@@@@@@@@(
   @@@@@@@@@@@@@@@@@@@@%
    @@@@@@@@@@@@@@@@
     @@@@@@@@@@@@*        @@@@@@@@/
      &@@@@@@@@@@        @@@@@@@@@*
        @@@@@@@@@@@,    @@@@@@@@@*
          ,@@@@@@@@@@@@@@@@@@@@&
              &@@@@@@@@@@@@@@
                     ...
EOF
        ;;

        "GNU")
            set_colors fg 7
            read -rd '' ascii_data <<'EOF'
${c1}    _-`````-,           ,- '- .
  .'   .- - |          | - -.  `.
 /.'  /                     `.   \
:/   :      _...   ..._      ``   :
::   :     /._ .`:'_.._\.    ||   :
::    `._ ./  ,`  :    \ . _.''   .
`:.      /   |  -.  \-. \\_      /
  \:._ _/  .'   .@)  \@) ` `\ ,.'
     _/,--'       .- .\,-.`--`.
       ,'/''     (( \ `  )
        /'/'  \    `-'  (
         '/''  `._,-----'
          ''/'    .,---'
           ''/'      ;:
             ''/''  ''/
               ''/''/''
                 '/'/'
                  `;
EOF
        ;;

        "GoboLinux"*)
            set_colors 5 4 6 2
            read -rd '' ascii_data <<'EOF'
${c1}  _____       _
 / ____|     | |
| |  __  ___ | |__   ___
| | |_ |/ _ \| '_ \ / _ \
| |__| | (_) | |_) | (_) |
 \_____|\___/|_.__/ \___/
EOF
        ;;

        "GrapheneOS"*)
            set_colors 7 4
            read -rd '' ascii_data <<'EOF'
${c1}                        B?
                        G~
                        G~&
                      G!^:^?#
                     &^.:::.J
    &PG&          #G5JJ7~^~?JY5B&          #PG
     B5JJPGJ77YG5JYP#   &&   &B5JYPGJ7?YG5JYP#
        &Y..::.:P&               &?..::.:G
         #!::::?                  B~::::J
           B~J#                     B!?#
            !P                       75
            !P                       75
            !5                       7Y
         &Y~:^!P                  &J~:^!P
         P..::.:B                 Y..::.:#
      #PYJJ~^^!JJYP#          &B5YJ?~^^!JJYG#
    &YYG#   &&   #PYJ5G5??JGGYJ5G&   &&   #PYP
                     B^.::..7&
                      J::::^G
                       #Y^G&
                        B~
                        G!
                        #
EOF
        ;;

        "Grombyang"*)
            set_colors 4 2 1
            read -rd '' ascii_data <<'EOF'
${c1}            eeeeeeeeeeee
         eeeeeeeeeeeeeeeee
      eeeeeeeeeeeeeeeeeeeeeee
    eeeee       ${c2}.o+       ${c1}eeee
  eeee         ${c2}`ooo/         ${c1}eeee
 eeee         ${c2}`+oooo:         ${c1}eeee
eee          ${c2}`+oooooo:          ${c1}eee
eee          ${c2}-+oooooo+:         ${c1}eee
ee         ${c2}`/:oooooooo+:         ${c1}ee
ee        ${c2}`/+   +++    +:        ${c1}ee
ee              ${c2}+o+\             ${c1}ee
eee             ${c2}+o+\            ${c1}eee
eee        ${c2}//  \\ooo/  \\\        ${c1}eee
 eee      ${c2}//++++oooo++++\\\     ${c1}eee
  eeee    ${c2}::::++oooo+:::::   ${c1}eeee
    eeeee   ${c3}Grombyang OS ${c1}  eeee
      eeeeeeeeeeeeeeeeeeeeeee
         eeeeeeeeeeeeeeeee
EOF
        ;;

        "guix_small"*)
            set_colors 3 7 6 1 8
            read -rd '' ascii_data <<'EOF'
${c1}|.__          __.|
|__ \\        / __|
   \\ \\      / /
    \\ \\    / /
     \\ \\  / /
      \\ \\/ /
       \\__/
EOF
        ;;

        "Guix"*)
            set_colors 3 7 6 1 8
            read -rd '' ascii_data <<'EOF'
${c1} ..                             `.
 `--..```..`           `..```..--`
   .-:///-:::.       `-:::///:-.
      ````.:::`     `:::.````
           -//:`    -::-
            ://:   -::-
            `///- .:::`
             -+++-:::.
              :+/:::-
              `-....`
EOF
        ;;

        "haiku_small"*)
            set_colors 2 8
            read -rd '' ascii_data <<'EOF'
${c1}       ,^,
      /   \\
*--_ ;     ; _--*
\\   '"     "'   /
 '.           .'
.-'"         "'-.
 '-.__.   .__.-'
       |_|
EOF
        ;;

        "Haiku"*)
            set_colors 1 3 7 2
            read -rd '' ascii_data <<'EOF'
${c3}

           MMMM              MMMM
           MMMM              MMMM
           MMMM              MMMM
           MMMM              MMMM
           MMMM${c4}       .ciO| /YMMMMM*"
${c3}           MMMM${c4}   .cOMMMMM|/MMMMM/`
 ,         ,iMM|/MMMMMMMMMMMMMMM*
  `*.__,-cMMMMMMMMMMMMMMMMM/`${c3}.MMM
           MM${c4}MMMMMMM/`:MMM/  ${c3}MMMM
           MMMM              MMMM
           MMMM              MMMM
           """"              """"
EOF
        ;;

        "Huayra"*)
            set_colors 4 7
            read -rd '' ascii_data <<'EOF'
${c2}                     `
            .       .       `
       ``    -      .      .
        `.`   -` `. -  `` .`
          ..`-`-` + -  / .`     ```
          .--.+--`+:- :/.` .-``.`
            -+/so::h:.d-`./:`.`
              :hNhyMomy:os-...-.  ````
               .dhsshNmNhoo+:-``.```
                ${c1}`ohy:-${c2}NMds+::-.``
            ````${c1}.hNN+`${c2}mMNho/:-....````
       `````     `../dmNhoo+/:..``
    ````            .dh++o/:....`
.+s/`                `/s-.-.:.`` ````
::`                    `::`..`
                          .` `..
                                ``
EOF
        ;;

        "HydroOS"*)
            set_colors 1 2 3 4 5
            read -rd '' ascii_data <<'EOF'
${c1}
  _    _           _            ____   _____
 | |  | |         | |          / __ \ / ____|
 | |__| |_   _  __| |_ __ ___ | |  | | (___
 |  __  | | | |/ _` | '__/ _ \| |  | |\___ \
 | |  | | |_| | (_| | | | (_) | |__| |____) |
 |_|  |_|\__, |\__,_|_|  \___/ \____/|_____/
          __/ |
         |___/
EOF
        ;;

        "hyperbola_small"*)
            set_colors 8
            read -rd '' ascii_data <<'EOF'
${c1}    |`__.`/
    \____/
    .--.
   /    \\
  /  ___ \\
 / .`   `.\\
/.`      `.\\
EOF
        ;;

        "Hyperbola"*)
            set_colors 8
            read -rd '' ascii_data <<'EOF'
${c1}                     WW
                     KX              W
                    WO0W          NX0O
                    NOO0NW  WNXK0OOKW
                    W0OOOOOOOOOOOOKN
                     N0OOOOOOO0KXW
                       WNXXXNW
                 NXK00000KN
             WNK0OOOOOOOOOO0W
           NK0OOOOOOOOOOOOOO0W
         X0OOOOOOO00KK00OOOOOK
       X0OOOO0KNWW      WX0OO0W
     X0OO0XNW              KOOW
   N00KNW                   KOW
 NKXN                       W0W
WW                           W
EOF
        ;;

        "iglunix"*|"iglu"*)
            set_colors 8
            read -rd '' ascii_data <<'EOF'
${c1}     |
     |        |
              |
|    ________
|  /\   |    \
  /  \  |     \  |
 /    \        \ |
/      \________\
\      /        /
 \    /        /
  \  /        /
   \/________/
EOF
        ;;

        "januslinux"*|"janus"*|"Ataraxia Linux"*|"Ataraxia"*)
            set_colors 4 5 6 2
            read -rd '' ascii_data <<'EOF'
${c1}               'l:
        loooooo
          loooo coooool
 looooooooooooooooooool
  looooooooooooooooo
         lool   cooo
        coooooooloooooooo
     clooooo  ;lood  cloooo
  :loooocooo cloo      loooo
 loooo  :ooooool       loooo
looo    cooooo        cooooo
looooooooooooo      ;loooooo ${c2}looooooc
${c1}looooooooo loo   cloooooool    ${c2}looooc
${c1} cooo       cooooooooooo       ${c2}looolooooool
${c1}            cooo:     ${c2}coooooooooooooooooool
                       loooooooooooolc:   loooc;
                             cooo:    loooooooooooc
                            ;oool         looooooo:
                           coool          olc,
                          looooc   ,,
                        coooooc    loc
                       :oooool,    coool:, looool:,
                       looool:      ooooooooooooooo:
                       cooolc        .ooooooooooool
EOF
        ;;

        "Kaisen"*)
            set_colors 1 7 3
            read -rd '' ascii_data <<'EOF'
${c1}                          `
                  `:+oyyho.
             `+:`sdddddd/
        `+` :ho oyo++ohds-`
       .ho :dd.  .: `sddddddhhyso+/-
       ody.ddd-:yd- +hysssyhddddddddho`
       yddddddhddd` ` `--`   -+hddddddh.
       hddy-+dddddy+ohh/..+sddddy/:::+ys
      :ddd/sdddddddddd- oddddddd       `
     `yddddddddddddddd/ /ddddddd/
:.  :ydddddddddddddddddo..sddddddy/`
odhdddddddo- `ddddh+-``....-+hdddddds.
-ddddddhd:   /dddo  -ydddddddhdddddddd-
 /hdy:o - `:sddds   .`./hdddddddddddddo
  `/-  `+hddyosy+       :dddddddy-.-od/
      :sydds           -hddddddd`    /
       .+shd-      `:ohddddddddd`
                `:+ooooooooooooo:
EOF
        ;;

        "Kali"*)
            set_colors 4 8
            read -rd '' ascii_data <<'EOF'
${c1}..............
            ..,;:ccc,.
          ......''';lxO.
.....''''..........,:ld;
           .';;;:::;,,.x,
      ..'''.            0Xxoc:,.  ...
  ....                ,ONkc;,;cokOdc',.
 .                   OMo           ':${c2}dd${c1}o.
                    dMc               :OO;
                    0M.                 .:o.
                    ;Wd
                     ;XO,
                       ,d0Odlc;,..
                           ..',;:cdOOd::,.
                                    .:d;.':;.
                                       'd,  .'
                                         ;l   ..
                                          .o
                                            c
                                            .'
                                             .
EOF
        ;;

        "KaOS"*)
            set_colors 4 7 1
            read -rd '' ascii_data <<'EOF'
${c1}                     ..
  .....         ..OSSAAAAAAA..
 .KKKKSS.     .SSAAAAAAAAAAA.
.KKKKKSO.    .SAAAAAAAAAA...
KKKKKKS.   .OAAAAAAAA.
KKKKKKS.  .OAAAAAA.
KKKKKKS. .SSAA..
.KKKKKS..OAAAAAAAAAAAA........
 DKKKKO.=AA=========A===AASSSO..
  AKKKS.==========AASSSSAAAAAASS.
  .=KKO..========ASS.....SSSSASSSS.
    .KK.       .ASS..O.. =SSSSAOSS:
     .OK.      .ASSSSSSSO...=A.SSA.
       .K      ..SSSASSSS.. ..SSA.
                 .SSS.AAKAKSSKA.
                    .SSS....S..
EOF
        ;;

        "KDE"*)
            set_colors 2 7
            read -rd '' ascii_data <<'EOF'
${c1}             `..---+/---..`
         `---.``   ``   `.---.`
      .--.`        ``        `-:-.
    `:/:     `.----//----.`     :/-
   .:.    `---`          `--.`    .:`
  .:`   `--`                .:-    `:.
 `/    `:.      `.-::-.`      -:`   `/`
 /.    /.     `:++++++++:`     .:    .:
`/    .:     `+++++++++++/      /`   `+`
/+`   --     .++++++++++++`     :.   .+:
`/    .:     `+++++++++++/      /`   `+`
 /`    /.     `:++++++++:`     .:    .:
 ./    `:.      `.:::-.`      -:`   `/`
  .:`   `--`                .:-    `:.
   .:.    `---`          `--.`    .:`
    `:/:     `.----//----.`     :/-
      .-:.`        ``        `-:-.
         `---.``   ``   `.---.`
             `..---+/---..`
EOF
        ;;

        "Kibojoe"*)
            set_colors 2 7 4
            read -rd '' ascii_data <<'EOF'
            ${c3}           ./+oooooo+/.
           -/+ooooo+/:.`
          ${c1}`${c3}yyyo${c2}+++/++${c3}osss${c1}.
         ${c1}+NMN${c3}yssssssssssss${c1}.
       ${c1}.dMMMMN${c3}sssssssssssy${c1}Ns`
      +MMMMMMMm${c3}sssssssssssh${c1}MNo`
    `hMMMMMNNNMd${c3}sssssssssssd${c1}MMN/
   .${c3}syyyssssssy${c1}NNmmmmd${c3}sssss${c1}hMMMMd:
  -NMmh${c3}yssssssssyhhhhyssyh${c1}mMMMMMMMy`
 -NMMMMMNN${c3}mdhyyyyyyyhdm${c1}NMMMMMMMMMMMN+
`NMMMMMMMMMMMMMMMMMMMMMMMMMMMMMMMMMMMd.
ods+/:-----://+oyydmNMMMMMMMMMMMMMMMMMN-
`                     .-:+osyhhdmmNNNmdo
EOF
        ;;

        "Kogaion"*)
            set_colors 4 7 1
            read -rd '' ascii_data <<'EOF'
${c1}            ;;      ,;
           ;;;     ,;;
         ,;;;;     ;;;;
      ,;;;;;;;;    ;;;;
     ;;;;;;;;;;;   ;;;;;
    ,;;;;;;;;;;;;  ';;;;;,
    ;;;;;;;;;;;;;;, ';;;;;;;
    ;;;;;;;;;;;;;;;;;, ';;;;;
;    ';;;;;;;;;;;;;;;;;;, ;;;
;;;,  ';;;;;;;;;;;;;;;;;;;,;;
;;;;;,  ';;;;;;;;;;;;;;;;;;,
;;;;;;;;,  ';;;;;;;;;;;;;;;;,
;;;;;;;;;;;;, ';;;;;;;;;;;;;;
';;;;;;;;;;;;; ';;;;;;;;;;;;;
 ';;;;;;;;;;;;;, ';;;;;;;;;;;
  ';;;;;;;;;;;;;  ;;;;;;;;;;
    ';;;;;;;;;;;; ;;;;;;;;
        ';;;;;;;; ;;;;;;
           ';;;;; ;;;;
             ';;; ;;
EOF
        ;;

        "Korora"*)
            set_colors 4 7 1
            read -rd '' ascii_data <<'EOF'
${c2}                ____________
             _add55555555554${c1}:
           _w?'${c1}``````````'${c2})k${c1}:
          _Z'${c1}`${c2}            ]k${c1}:
          m(${c1}`${c2}             )k${c1}:
     _.ss${c1}`${c2}m[${c1}`${c2},            ]e${c1}:
   .uY"^`${c1}`${c2}Xc${c1}`${c2}?Ss.         d(${c1}`
  jF'${c1}`${c2}    `@.  ${c1}`${c2}Sc      .jr${c1}`
 jr${c1}`${c2}       `?n_ ${c1}`${c2}$;   _a2"${c1}`
.m${c1}:${c2}          `~M${c1}`${c2}1k${c1}`${c2}5?!`${c1}`
:#${c1}:${c2}             ${c1}`${c2})e${c1}```
:m${c1}:${c2}             ,#'${c1}`
:#${c1}:${c2}           .s2'${c1}`
:m,________.aa7^${c1}`
:#baaaaaaas!J'${c1}`
 ```````````
EOF
        ;;

        "KSLinux"*)
            set_colors 4 7 1
            read -rd '' ascii_data <<'EOF'
${c1} K   K U   U RRRR   ooo
 K  K  U   U R   R o   o
 KKK   U   U RRRR  o   o
 K  K  U   U R  R  o   o
 K   K  UUU  R   R  ooo

${c2}  SSS   AAA  W   W  AAA
 S     A   A W   W A   A
  SSS  AAAAA W W W AAAAA
     S A   A WW WW A   A
  SSS  A   A W   W A   A
EOF
        ;;

        "Kubuntu"*)
            set_colors 4 7 1
            read -rd '' ascii_data <<'EOF'
${c1}           `.:/ossyyyysso/:.
        .:oyyyyyyyyyyyyyyyyyyo:`
      -oyyyyyyyo${c2}dMMy${c1}yyyyyyysyyyyo-
    -syyyyyyyyyy${c2}dMMy${c1}oyyyy${c2}dmMMy${c1}yyyys-
   oyyys${c2}dMy${c1}syyyy${c2}dMMMMMMMMMMMMMy${c1}yyyyyyo
 `oyyyy${c2}dMMMMy${c1}syysoooooo${c2}dMMMMy${c1}yyyyyyyyo`
 oyyyyyy${c2}dMMMMy${c1}yyyyyyyyyyys${c2}dMMy${c1}sssssyyyo
-yyyyyyyy${c2}dMy${c1}syyyyyyyyyyyyyys${c2}dMMMMMy${c1}syyy-
oyyyysoo${c2}dMy${c1}yyyyyyyyyyyyyyyyyy${c2}dMMMMy${c1}syyyo
yyys${c2}dMMMMMy${c1}yyyyyyyyyyyyyyyyyysosyyyyyyyy
yyys${c2}dMMMMMy${c1}yyyyyyyyyyyyyyyyyyyyyyyyyyyyy
oyyyyysos${c2}dy${c1}yyyyyyyyyyyyyyyyyy${c2}dMMMMy${c1}syyyo
-yyyyyyyy${c2}dMy${c1}syyyyyyyyyyyyyys${c2}dMMMMMy${c1}syyy-
 oyyyyyy${c2}dMMMy${c1}syyyyyyyyyyys${c2}dMMy${c1}oyyyoyyyo
 `oyyyy${c2}dMMMy${c1}syyyoooooo${c2}dMMMMy${c1}oyyyyyyyyo
   oyyysyyoyyyys${c2}dMMMMMMMMMMMy${c1}yyyyyyyo
    -syyyyyyyyy${c2}dMMMy${c1}syyy${c2}dMMMy${c1}syyyys-
      -oyyyyyyy${c2}dMMy${c1}yyyyyysosyyyyo-
        ./oyyyyyyyyyyyyyyyyyyo/.
           `.:/oosyyyysso/:.`
EOF
        ;;

        "LEDE"*)
            set_colors 4 7 1
            read -rd '' ascii_data <<'EOF'
    ${c1} _________
    /        /\
   /  LE    /  \
  /    DE  /    \
 /________/  LE  \
 \        \   DE /
  \    LE  \    /
   \  DE    \  /
    \________\/
EOF
        ;;

        "LaxerOS"*)
            set_colors 7 4
            read -rd '' ascii_data <<'EOF'
${c2}
                    /.
                 `://:-
                `//////:
               .////////:`
              -//////////:`
             -/////////////`
            :///////////////.
          `://////.```-//////-
         `://///:`     .//////-
        `//////:        `//////:
       .//////-          `://///:`
      -//////-            `://///:`
     -//////.               ://////`
    ://////`                 -//////.
   `/////:`                   ./////:
    .-::-`                     .:::-`

.:://////////////////////////////////::.
////////////////////////////////////////
.:////////////////////////////////////:.

EOF
        ;;

        "LibreELEC"*)
            set_colors 2 3 7 14 13
            read -rd '' ascii_data <<'EOF'
${c1}          :+ooo/.      ${c2}./ooo+:
${c1}        :+ooooooo/.  ${c2}./ooooooo+:
${c1}      :+ooooooooooo:${c2}:ooooooooooo+:
${c1}    :+ooooooooooo+-  ${c2}-+ooooooooooo+:
${c1}  :+ooooooooooo+-  ${c3}--  ${c2}-+ooooooooooo+:
${c1}.+ooooooooooo+-  ${c3}:+oo+:  ${c2}-+ooooooooooo+-
${c1}-+ooooooooo+-  ${c3}:+oooooo+:  ${c2}-+oooooooooo-
${c1}  :+ooooo+-  ${c3}:+oooooooooo+:  ${c2}-+oooooo:
${c1}    :+o+-  ${c3}:+oooooooooooooo+:  ${c2}-+oo:
${c4}     ./   ${c3}:oooooooooooooooooo:   ${c5}/.
${c4}   ./oo+:  ${c3}-+oooooooooooooo+-  ${c5}:+oo/.
${c4} ./oooooo+:  ${c3}-+oooooooooo+-  ${c5}:+oooooo/.
${c4}-oooooooooo+:  ${c3}-+oooooo+-  ${c5}:+oooooooooo-
${c4}.+ooooooooooo+:  ${c3}-+oo+-  ${c5}:+ooooooooooo+.
${c4}  -+ooooooooooo+:  ${c3}..  ${c5}:+ooooooooooo+-
${c4}    -+ooooooooooo+:  ${c5}:+ooooooooooo+-
${c4}      -+oooooooooo+:${c5}:+oooooooooo+-
${c4}        -+oooooo+:    ${c5}:+oooooo+-
${c4}          -+oo+:        ${c5}:+oo+-
${c4}            ..            ${c5}..
EOF
        ;;

        "Linux")
            set_colors fg 8 3
            read -rd '' ascii_data <<'EOF'
${c2}        #####
${c2}       #######
${c2}       ##${c1}O${c2}#${c1}O${c2}##
${c2}       #${c3}#####${c2}#
${c2}     ##${c1}##${c3}###${c1}##${c2}##
${c2}    #${c1}##########${c2}##
${c2}   #${c1}############${c2}##
${c2}   #${c1}############${c2}###
${c3}  ##${c2}#${c1}###########${c2}##${c3}#
${c3}######${c2}#${c1}#######${c2}#${c3}######
${c3}#######${c2}#${c1}#####${c2}#${c3}#######
${c3}  #####${c2}#######${c3}#####
EOF
        ;;

        "linuxlite_small"*)
            set_colors 3 7
            read -rd '' ascii_data <<'EOF'
${c1}   /\\
  /  \\
 / ${c2}/ ${c1}/
> ${c2}/ ${c1}/
\\ ${c2}\\ ${c1}\\
 \\_${c2}\\${c1}_\\
${c2}    \\
EOF
        ;;

        "Linux Lite"* | "Linux_Lite"*)
            set_colors 3 7
            read -rd '' ascii_data <<'EOF'
${c1}          ,xXc
      .l0MMMMMO
   .kNMMMMMWMMMN,
   KMMMMMMKMMMMMMo
  'MMMMMMNKMMMMMM:
  kMMMMMMOMMMMMMO
 .MMMMMMX0MMMMMW.
 oMMMMMMxWMMMMM:
 WMMMMMNkMMMMMO
:MMMMMMOXMMMMW
.0MMMMMxMMMMM;
:;cKMMWxMMMMO
'MMWMMXOMMMMl
 kMMMMKOMMMMMX:
 .WMMMMKOWMMM0c
  lMMMMMWO0MNd:'
   oollXMKXoxl;.
     ':. .: .'
              ..
                .
EOF
        ;;

        "LMDE"*)
            set_colors 2 7
            read -rd '' ascii_data <<'EOF'
         ${c2}`.-::---..
${c1}      .:++++ooooosssoo:.
    .+o++::.      `.:oos+.
${c1}   :oo:.`             -+oo${c2}:
${c1} ${c2}`${c1}+o/`    .${c2}::::::${c1}-.    .++-${c2}`
${c1}${c2}`${c1}/s/    .yyyyyyyyyyo:   +o-${c2}`
${c1}${c2}`${c1}so     .ss       ohyo` :s-${c2}:
${c1}${c2}`${c1}s/     .ss  h  m  myy/ /s`${c2}`
${c1}`s:     `oo  s  m  Myy+-o:`
`oo      :+sdoohyoydyso/.
 :o.      .:////////++:
${c1} `/++        ${c2}-:::::-
${c1}  ${c2}`${c1}++-
${c1}   ${c2}`${c1}/+-
${c1}     ${c2}.${c1}+/.
${c1}       ${c2}.${c1}:+-.
          `--.``
EOF
        ;;

        "Lubuntu"*)
            set_colors 4 7 1
            read -rd '' ascii_data <<'EOF'
${c1}           `.:/ossyyyysso/:.
        `.:yyyyyyyyyyyyyyyyyy:.`
      .:yyyyyyyyyyyyyyyyyyyyyyyy:.
    .:yyyyyyyyyyyyyyyyyyyyyyyyyyyy:.
   -yyyyyyyyyyyyyy${c2}+hNMMMNh+${c1}yyyyyyyyy-
  :yy${c2}mNy+${c1}yyyyyyyy${c2}+Nmso++smMdhyysoo+${c1}yy:
 -yy${c2}+MMMmmy${c1}yyyyyy${c2}hh${c1}yyyyyyyyyyyyyyyyyyy-
.yyyy${c2}NMN${c1}yy${c2}shhs${c1}yyy${c2}+o${c1}yyyyyyyyyyyyyyyyyyyy.
:yyyy${c2}oNM+${c1}yyyy${c2}+sso${c1}yyyyyyy${c2}ss${c1}yyyyyyyyyyyyy:
:yyyyy${c2}+dNs${c1}yyyyyyy${c2}++${c1}yyyyy${c2}oN+${c1}yyyyyyyyyyyy:
:yyyyy${c2}oMMmhysso${c1}yyyyyyyyyy${c2}mN+${c1}yyyyyyyyyyy:
:yyyyyy${c2}hMm${c1}yyyyy${c2}+++${c1}yyyyyyy${c2}+MN${c1}yyyyyyyyyyy:
.yyyyyyy${c2}ohmy+${c1}yyyyyyyyyyyyy${c2}NMh${c1}yyyyyyyyyy.
 -yyyyyyyyyy${c2}++${c1}yyyyyyyyyyyy${c2}MMh${c1}yyyyyyyyy-
  :yyyyyyyyyyyyyyyyyyyyy${c2}+mMN+${c1}yyyyyyyy:
   -yyyyyyyyyyyyyyyyy${c2}+sdMMd+${c1}yyyyyyyy-
    .:yyyyyyyyy${c2}hmdmmNMNdy+${c1}yyyyyyyy:.
      .:yyyyyyy${c2}my${c1}yyyyyyyyyyyyyyy:.
        `.:yyyy${c2}s${c1}yyyyyyyyyyyyy:.`
           `.:/oosyyyysso/:.`
EOF
        ;;

        "Lunar"*)
            set_colors 4 7 3
            read -rd '' ascii_data <<'EOF'
${c1}`-.                                 `-.
  -ohys/-`                    `:+shy/`
     -omNNdyo/`          :+shmNNy/`
             ${c3}      -
                 /mMmo
                 hMMMN`
                 .NMMs
    ${c1}  -:+oooo+//: ${c3}/MN${c1}. -///oooo+/-`
     /:.`          ${c3}/${c1}           `.:/`
${c3}          __
         |  |   _ _ ___ ___ ___
         |  |__| | |   | .'|  _|
         |_____|___|_|_|__,|_|
EOF
        ;;

        "mac"*"_small")
            set_colors 2 3 1 5 4
            read -rd '' ascii_data <<'EOF'
${c1}       .:'
    _ :'_
${c2} .'`_`-'_``.
:________.-'
${c3}:_______:
:_______:
${c4} :_______`-;
${c5}  `._.-._.'
EOF
        ;;

        "mac"* | "Darwin")
            set_colors 2 3 1 1 5 4
            read -rd '' ascii_data <<'EOF'
${c1}                    c.'
                 ,xNMM.
               .OMMMMo
               lMM"
     .;loddo:.  .olloddol;.
   cKMMMMMMMMMMNWMMMMMMMMMM0:
${c2} .KMMMMMMMMMMMMMMMMMMMMMMMWd.
 XMMMMMMMMMMMMMMMMMMMMMMMX.
${c3};MMMMMMMMMMMMMMMMMMMMMMMM:
:MMMMMMMMMMMMMMMMMMMMMMMM:
${c4}.MMMMMMMMMMMMMMMMMMMMMMMMX.
 kMMMMMMMMMMMMMMMMMMMMMMMMWd.
 ${c5}'XMMMMMMMMMMMMMMMMMMMMMMMMMMk
  'XMMMMMMMMMMMMMMMMMMMMMMMMK.
    ${c6}kMMMMMMMMMMMMMMMMMMMMMMd
     ;KMMMMMMMWXXWMMMMMMMk.
       "cooc*"    "*coo'"
EOF
        ;;

        "mageia_small"*)
            set_colors 6 7
            read -rd '' ascii_data <<'EOF'
${c1}   *
    *
   **
${c2} /\\__/\\
/      \\
\\      /
 \\____/
EOF
        ;;

        "Mageia"*)
            set_colors 6 7
            read -rd '' ascii_data <<'EOF'
${c1}        .°°.
         °°   .°°.
         .°°°. °°
         .   .
          °°° .°°°.
      .°°°.   '___'
${c2}     .${c1}'___'     ${c2}   .
   :dkxc;'.  ..,cxkd;
 .dkk. kkkkkkkkkk .kkd.
.dkk.  ';cloolc;.  .kkd
ckk.                .kk;
xO:                  cOd
xO:                  lOd
lOO.                .OO:
.k00.              .00x
 .k00;            ;00O.
  .lO0Kc;,,,,,,;c0KOc.
     ;d00KKKKKK00d;
        .,KKKK,.
EOF
        ;;

        "MagpieOS"*)
            set_colors 2 1 3 5
            read -rd '' ascii_data <<'EOF'
${c1}        ;00000     :000Ol
     .x00kk00:    O0kk00k;
    l00:   :00.  o0k   :O0k.
  .k0k.     x${c2}d$dddd${c1}k'    .d00;
  k0k.      ${c2}.dddddl       ${c1}o00,
 o00.        ${c2}':cc:.        ${c1}d0O
.00l                       ,00.
l00.                       d0x
k0O                     .:k0o
O0k                 ;dO0000d.
k0O               .O0O${c2}xxxxk${c1}00:
o00.              k0O${c2}dddddd${c1}occ
'00l              x0O${c2}dddddo${c3};..${c1}
 x00.             .x00${c2}kxxd${c3}:..${c1}
 .O0x               .:oxxx${c4}Okl.${c1}
  .x0d                     ${c4},xx,${c1}
    .:o.          ${c4}.xd       ckd${c1}
       ..          ${c4}dxl     .xx;
                    :xxolldxd'
                      ;oxdl.
EOF
        ;;

        "Mandriva"* | "Mandrake"*)
            set_colors 4 3
            read -rd '' ascii_data <<'EOF'
${c2}                        ``
                       `-.
${c1}      `               ${c2}.---
${c1}    -/               ${c2}-::--`
${c1}  `++    ${c2}`----...```-:::::.
${c1} `os.      ${c2}.::::::::::::::-```     `  `
${c1} +s+         ${c2}.::::::::::::::::---...--`
${c1}-ss:          ${c2}`-::::::::::::::::-.``.``
${c1}/ss-           ${c2}.::::::::::::-.``   `
${c1}+ss:          ${c2}.::::::::::::-
${c1}/sso         ${c2}.::::::-::::::-
${c1}.sss/       ${c2}-:::-.`   .:::::
${c1} /sss+.    ${c2}..`${c1}  `--`    ${c2}.:::
${c1}  -ossso+/:://+/-`        ${c2}.:`
${c1}    -/+ooo+/-.              ${c2}`
EOF
        ;;

        "manjaro_small"*)
            set_colors 2 7
            read -rd '' ascii_data <<'EOF'
${c1}||||||||| ||||
||||||||| ||||
||||      ||||
|||| |||| ||||
|||| |||| ||||
|||| |||| ||||
|||| |||| ||||
EOF
        ;;

        "Manjaro"*)
            set_colors 2 7
            read -rd '' ascii_data <<'EOF'
${c1}██████████████████  ████████
██████████████████  ████████
██████████████████  ████████
██████████████████  ████████
████████            ████████
████████  ████████  ████████
████████  ████████  ████████
████████  ████████  ████████
████████  ████████  ████████
████████  ████████  ████████
████████  ████████  ████████
████████  ████████  ████████
████████  ████████  ████████
████████  ████████  ████████
EOF
        ;;

        "TeArch"*)
            set_colors 39 7 1
            read -rd '' ascii_data <<'EOF'
${c1}          @@@@@@@@@@@@@@
      @@@@@@@@@              @@@@@@
     @@@@@                     @@@@@
     @@                           @@
      @%                         @@
       @                         @
       @@@@@@@@@@@@@@@@@@@@@@@@ @@
       .@@@@@@@@@@@@/@@@@@@@@@@@@
       @@@@@@@@@@@@///@@@@@@@@@@@@
      @@@@@@@@@@@@@((((@@@@@@@@@@@@
     @@@@@@@@@@@#(((((((#@@@@@@@@@@@
    @@@@@@@@@@@#//////////@@@@@@@@@@&
    @@@@@@@@@@////@@@@@////@@@@@@@@@@
    @@@@@@@@//////@@@@@/////@@@@@@@@@
    @@@@@@@//@@@@@@@@@@@@@@@//@@@@@@@
 @@@@@@@@@@@@@@@@@@@@@@@@@@@@@@@@@@@@@@@
@@     .@@@@@@@@@@@@@@@@@@@@@@@@@      @
 @@@@@@           @@@.           @@@@@@@
   @@@@@@@&@@@@@@@#  #@@@@@@@@@@@@@@@@
      @@@@@@@@@@@@@@@@@@@@@@@@@@@@@
          @@@@@@@@@@@@@@@@@@@@@
EOF
        ;;

        "Maui"*)
            set_colors 6 7
            read -rd '' ascii_data <<'EOF'
${c1}             `.-://////:--`
         .:/oooooooooooooooo+:.
      `:+ooooooooooooooooooooooo:`
    `:oooooooooooooooooooooooooooo/`
    ..```-oooooo/-`` `:oooooo+:.` `--
  :.      +oo+-`       /ooo/`       -/
 -o.     `o+-          +o/`         -o:
`oo`     ::`  :o/     `+.  .+o`     /oo.
/o+      .  -+oo-     `   /oo/     `ooo/
+o-        /ooo+`       .+ooo.     :ooo+
++       .+oooo:       -oooo+     `oooo+
:.      .oooooo`      :ooooo-     :oooo:
`      .oooooo:      :ooooo+     `ooo+-`
      .+oooooo`     -oooooo:     `o/-
      +oooooo:     .ooooooo.
     /ooooooo`     /ooooooo/       ..
    `:oooooooo/:::/ooooooooo+:--:/:`
      `:+oooooooooooooooooooooo+:`
         .:+oooooooooooooooo+:.
             `.-://////:-.`
EOF
        ;;

        "Mer"*)
            set_colors 4 7 1
            read -rd '' ascii_data <<'EOF'
${c1}                         dMs
                         .-`
                       `y`-o+`
                        ``NMMy
                      .--`:++.
                    .hNNNNs
                    /MMMMMN
                    `ommmd/ +/
                      ````  +/
                     `:+sssso/-`
  .-::. `-::-`     `smNMNmdmNMNd/      .://-`
.ymNMNNdmNMMNm+`  -dMMh:.....+dMMs   `sNNMMNo
dMN+::NMMy::hMM+  mMMo `ohhy/ `dMM+  yMMy::-
MMm   yMM-  :MMs  NMN` `:::::--sMMh  dMM`
MMm   yMM-  -MMs  mMM+ `ymmdsymMMMs  dMM`
NNd   sNN-  -NNs  -mMNs-.--..:dMMh`  dNN
---   .--`  `--.   .smMMmdddmMNdo`   .--
                     ./ohddds+:`
                     +h- `.:-.
                     ./`.dMMMN+
                        +MMMMMd
                        `+dmmy-
                      ``` .+`
                     .dMNo-y.
                     `hmm/
                         .:`
                         dMs
EOF
        ;;

        "Minix"*)
            set_colors 1 7 3
            read -rd '' ascii_data <<'EOF'
${c2}   -sdhyo+:-`                -/syymm:
   sdyooymmNNy.     ``    .smNmmdysNd
   odyoso+syNNmysoyhhdhsoomNmm+/osdm/
    :hhy+-/syNNmddhddddddmNMNo:sdNd:
     `smNNdNmmNmddddddddddmmmmmmmy`
   `ohhhhdddddmmNNdmddNmNNmdddddmdh-
   odNNNmdyo/:/-/hNddNy-`..-+ydNNNmd:
 `+mNho:`   smmd/ sNNh :dmms`   -+ymmo.
-od/       -m${c1}mm${c2}mo -NN+ +m${c1}mm${c2}m-       yms:
+sms -.`    :so:  .NN+  :os/     .-`mNh:
.-hyh+:////-     -sNNd:`    .--://ohNs-
 `:hNNNNNNNMMd/sNMmhsdMMh/ymmNNNmmNNy/
  -+sNNNNMMNNNsmNMo: :NNmymNNNNMMMms:
    //oydNMMMMydMMNysNMMmsMMMMMNyo/`
       ../-yNMMy--/::/-.sMMmos+.`
           -+oyhNsooo+omy/```
              `::ohdmds-`
EOF
        ;;

        "MIRACLE LINUX"* | "MIRACLE_LINUX"*)
            set_colors 29
            read -rd '' ascii_data <<'EOF'
${c1}            ,A
          .###
     .#' .####   .#.
   r##:  :####   ####.
  +###;  :####  ######C
  :####:  #### ,######".#.
.# :####. :### #####'.#####.
##: `####. ### ###'.########+.
#### `####::## ##'.#######+'
 ####+.`###i## #',####:'
 `+###MI`##### 'l###:'
   `+####+`### ;#E'
      `+###:## #'
         `:### '
           '##
            ';
EOF
        ;;

        "linuxmint_small"*)
            set_colors 2 7
            read -rd '' ascii_data <<'EOF'
${c1} ___________
|_          \\
  | ${c2}| _____ ${c1}|
  | ${c2}| | | | ${c1}|
  | ${c2}| | | | ${c1}|
  | ${c2}\\__${c2}___/ ${c1}|
  \\_________/
EOF
        ;;

        "Linux Mint Old"* | "LinuxMintOld"* | "mint_old"*)
            set_colors 2 7
            read -rd '' ascii_data <<'EOF'
${c1}MMMMMMMMMMMMMMMMMMMMMMMMMmds+.
MMm----::-://////////////oymNMd+`
MMd      ${c2}/++                ${c1}-sNMd:
MMNso/`  ${c2}dMM    `.::-. .-::.` ${c1}.hMN:
ddddMMh  ${c2}dMM   :hNMNMNhNMNMNh: ${c1}`NMm
    NMm  ${c2}dMM  .NMN/-+MMM+-/NMN` ${c1}dMM
    NMm  ${c2}dMM  -MMm  `MMM   dMM. ${c1}dMM
    NMm  ${c2}dMM  -MMm  `MMM   dMM. ${c1}dMM
    NMm  ${c2}dMM  .mmd  `mmm   yMM. ${c1}dMM
    NMm  ${c2}dMM`  ..`   ...   ydm. ${c1}dMM
    hMM- ${c2}+MMd/-------...-:sdds  ${c1}dMM
    -NMm- ${c2}:hNMNNNmdddddddddy/`  ${c1}dMM
     -dMNs-${c2}``-::::-------.``    ${c1}dMM
      `/dMNmy+/:-------------:/yMMM
         ./ydNMMMMMMMMMMMMMMMMMMMMM
            .MMMMMMMMMMMMMMMMMMM
EOF
        ;;

        "Linux Mint"* | "LinuxMint"* | "mint"*)
            set_colors 2 7
            read -rd '' ascii_data <<'EOF'
${c2}             ...-:::::-...
${c2}          .-MMMMMMMMMMMMMMM-.
      .-MMMM${c1}`..-:::::::-..`${c2}MMMM-.
    .:MMMM${c1}.:MMMMMMMMMMMMMMM:.${c2}MMMM:.
   -MMM${c1}-M---MMMMMMMMMMMMMMMMMMM.${c2}MMM-
 `:MMM${c1}:MM`  :MMMM:....::-...-MMMM:${c2}MMM:`
 :MMM${c1}:MMM`  :MM:`  ``    ``  `:MMM:${c2}MMM:
.MMM${c1}.MMMM`  :MM.  -MM.  .MM-  `MMMM.${c2}MMM.
:MMM${c1}:MMMM`  :MM.  -MM-  .MM:  `MMMM-${c2}MMM:
:MMM${c1}:MMMM`  :MM.  -MM-  .MM:  `MMMM:${c2}MMM:
:MMM${c1}:MMMM`  :MM.  -MM-  .MM:  `MMMM-${c2}MMM:
.MMM${c1}.MMMM`  :MM:--:MM:--:MM:  `MMMM.${c2}MMM.
 :MMM${c1}:MMM-  `-MMMMMMMMMMMM-`  -MMM-${c2}MMM:
  :MMM${c1}:MMM:`                `:MMM:${c2}MMM:
   .MMM${c1}.MMMM:--------------:MMMM.${c2}MMM.
     '-MMMM${c1}.-MMMMMMMMMMMMMMM-.${c2}MMMM-'
       '.-MMMM${c1}``--:::::--``${c2}MMMM-.'
${c2}            '-MMMMMMMMMMMMM-'
${c2}               ``-:::::-``
EOF
        ;;

        "Live Raizo"* | "Live_Raizo"*)
            set_colors 3
            read -rd '' ascii_data <<'EOF'
${c1}             `......`
        -+shmNMMMMMMNmhs/.
     :smMMMMMmmhyyhmmMMMMMmo-
   -hMMMMd+:. `----` .:odMMMMh-
 `hMMMN+. .odNMMMMMMNdo. .yMMMMs`
 hMMMd. -dMMMMmdhhdNMMMNh` .mMMMh
oMMMm` :MMMNs.:sddy:-sMMMN- `NMMM+
mMMMs  dMMMo sMMMMMMd yMMMd  sMMMm
----`  .---` oNMMMMMh `---.  .----
              .sMMy:
               /MM/
              +dMMms.
             hMMMMMMN
            `dMMMMMMm:
      .+ss+sMNysMMoomMd+ss+.
     +MMMMMMN` +MM/  hMMMMMNs
     sMMMMMMm-hNMMMd-hMMMMMMd
      :yddh+`hMMMMMMN :yddy/`
             .hMMMMd:
               `..`
EOF
        ;;

        "mx_small"*)
            set_colors 4 6 7
            read -rd '' ascii_data <<'EOF'
${c3}    \\\\  /
     \\\\/
      \\\\
   /\\/ \\\\
  /  \\  /\\
 /    \\/  \\
/__________\\
EOF
        ;;

        "MX"*)
            set_colors 4 6 7
            read -rd '' ascii_data <<'EOF'
${c3}MMMMMMMMMMMMMMMMMMMMMMMMMMMMMMNMMMMMMMMM
MMMMMMMMMMNs..yMMMMMMMMMMMMMm: +NMMMMMMM
MMMMMMMMMN+    :mMMMMMMMMMNo` -dMMMMMMMM
MMMMMMMMMMMs.   `oNMMMMMMh- `sNMMMMMMMMM
MMMMMMMMMMMMN/    -hMMMN+  :dMMMMMMMMMMM
MMMMMMMMMMMMMMh-    +ms. .sMMMMMMMMMMMMM
MMMMMMMMMMMMMMMN+`   `  +NMMMMMMMMMMMMMM
MMMMMMMMMMMMMMNMMd:    .dMMMMMMMMMMMMMMM
MMMMMMMMMMMMm/-hMd-     `sNMMMMMMMMMMMMM
MMMMMMMMMMNo`   -` :h/    -dMMMMMMMMMMMM
MMMMMMMMMd:       /NMMh-   `+NMMMMMMMMMM
MMMMMMMNo`         :mMMN+`   `-hMMMMMMMM
MMMMMMh.            `oNMMd:    `/mMMMMMM
MMMMm/                -hMd-      `sNMMMM
MMNs`                   -          :dMMM
Mm:                                 `oMM
MMMMMMMMMMMMMMMMMMMMMMMMMMMMMMMMMMMMMMMM
EOF
        ;;

        "Namib"*)
            set_colors 1
            read -rd '' ascii_data <<'EOF'
${c1}          .:+shysyhhhhysyhs+:.
       -/yyys              syyy/-
     -shy                      yhs-
   -yhs                          shy-
  +hy                              yh+
 +ds                                sd+
/ys                  so              sy/
sh                 smMMNdyo           hs
yo               ymMMMMNNMMNho        oy
N             ydMMMNNMMMMMMMMMmy       N
N         shmMMMMNNMMMMMMMMMMMMMNy     N
yo  ooshmNMMMNNNNMMMMMMMMMMMMMMMMMms  oy
sd yyyyyyyyyyyyyyyyyyyyyyyyyyyyyyyyyy ds
/ys                                  sy/
 +ds                                sd+
  +hy                              yh+
   -yhs                          shy-
     -shy                      yhs-
       -/yyys              syyy/-
          .:+shysyhyhhysyhs+:.
EOF
        ;;

        "Neptune"*)
            set_colors 7
            read -rd '' ascii_data <<'EOF'
${c1}            ./+sydddddddys/-.
        .+ymNNdyooo/:+oooymNNmy/`
     `/hNNh/.`             `-+dNNy:`
    /mMd/.          .++.:oy/   .+mMd-
  `sMN/             oMMmdy+.     `oNNo
 `hMd.           `/ymy/.           :NMo
 oMN-          `/dMd:               /MM-
`mMy          -dMN+`                 mMs
.MMo         -NMM/                   yMs
 dMh         mMMMo:`                `NMo
 /MM/        /ymMMMm-               sMN.
  +Mm:         .hMMd`              oMN/
   +mNs.      `yNd/`             -dMm-
    .yMNs:    `/.`            `/yNNo`
      .odNNy+-`           .:ohNNd/.
         -+ymNNmdyyyyyyydmNNmy+.
             `-//sssssss//.
EOF
        ;;

        "netbsd_small"*)
            set_colors 5 7
            read -rd '' ascii_data <<'EOF'
${c2}\\\\${c1}\`-______,----__
${c2} \\\\        ${c1}__,---\`_
${c2}  \\\\       ${c1}\`.____
${c2}   \\\\${c1}-______,----\`-
${c2}    \\\\
     \\\\
      \\\\
EOF
        ;;

        "NetBSD"*)
            set_colors 5 7
            read -rd '' ascii_data <<'EOF'
${c1}                     `-/oshdmNMNdhyo+:-`
${c2}y${c1}/s+:-``    `.-:+oydNMMMMNhs/-``
${c2}-m+${c1}NMMMMMMMMMMMMMMMMMMMNdhmNMMMmdhs+/-`
 ${c2}-m+${c1}NMMMMMMMMMMMMMMMMMMMMmy+:`
  ${c2}-N/${c1}dMMMMMMMMMMMMMMMds:`
   ${c2}-N/${c1}hMMMMMMMMMmho:`
    ${c2}-N/${c1}-:/++/:.`
${c2}     :M+
      :Mo
       :Ms
        :Ms
         :Ms
          :Ms
           :Ms
            :Ms
             :Ms
              :Ms
EOF
        ;;

        "Netrunner"*)
            set_colors 4 7 1
            read -rd '' ascii_data <<'EOF'
${c1}           .:oydmMMMMMMmdyo:`
        -smMMMMMMMMMMMMMMMMMMds-
      +mMMMMMMMMMMMMMMMMMMMMMMMMd+
    /mMMMMMMMMMMMMMMMMMMMMMMMMMMMMm/
  `hMMMMMMMMMMMMMMMMMMMMMMMMMMMMMMMMy`
 .mMMMMMMMMMMMMMMMMMMMMMMMMMMMMMMMMMMd`
 dMMMMMMMMMMMMMMMMMMMMMMNdhmMMMMMMMMMMh
+MMMMMMMMMMMMMNmhyo+/-.   -MMMMMMMMMMMM/
mMMMMMMMMd+:.`           `mMMMMMMMMMMMMd
MMMMMMMMMMMdy/.          yMMMMMMMMMMMMMM
MMMMMMMMMMMMMMMNh+`     +MMMMMMMMMMMMMMM
mMMMMMMMMMMMMMMMMMs    -NMMMMMMMMMMMMMMd
+MMMMMMMMMMMMMMMMMN.  `mMMMMMMMMMMMMMMM/
 dMMMMMMMMMMMMMMMMMy  hMMMMMMMMMMMMMMMh
 `dMMMMMMMMMMMMMMMMM-+MMMMMMMMMMMMMMMd`
  `hMMMMMMMMMMMMMMMMmMMMMMMMMMMMMMMMy
    /mMMMMMMMMMMMMMMMMMMMMMMMMMMMMm:
      +dMMMMMMMMMMMMMMMMMMMMMMMMd/
        -odMMMMMMMMMMMMMMMMMMdo-
           `:+ydmNMMMMNmhy+-`
EOF
        ;;

        "Nitrux"*)
            set_colors 4
            read -rd '' ascii_data <<'EOF'
${c1}`:/.
`/yo
`/yo
`/yo      .+:.
`/yo      .sys+:.`
`/yo       `-/sys+:.`
`/yo           ./sss+:.`
`/yo              .:oss+:-`
`/yo                 ./o///:-`
`/yo              `.-:///////:`
`/yo           `.://///++//-``
`/yo       `.-:////++++/-`
`/yo    `-://///++o+/-`
`/yo `-/+o+++ooo+/-`
`/s+:+oooossso/.`
`//+sssssso:.
`+syyyy+:`
:+s+-
EOF
        ;;

        "nixos_small")
            set_colors 4 6
            read -rd '' ascii_data <<'EOF'
  ${c1}  \\\\  \\\\ //
 ==\\\\__\\\\/ //
   //   \\\\//
==//     //==
 //\\\\___//
// /\\\\  \\\\==
  // \\\\  \\\\
EOF
        ;;

        "nixos_old"*)
            set_colors 4 6
            read -rd '' ascii_data <<'EOF'
${c1}              ____       ${c2}_______        ____
${c1}             /####\      ${c2}\######\      /####\
${c1}             ######\      ${c2}\######\    /#####/
${c1}             \######\      ${c2}\######\  /#####/
${c1}              \######\      ${c2}\######\/#####/    ${c1}/\
${c1}               \######\      ${c2}\###########/    ${c1}/##\
${c1}        ________\######\______${c2}\#########/    ${c1}/####\
${c1}       /#######################${c2}\#######/    ${c1}/######
${c1}      /#########################${c2}\######\   ${c1}/######/
${c1}     /###########################${c2}\######\ ${c1}/######/
${c1}     ¯¯¯¯¯¯¯¯¯¯¯¯${c2}/######/${c1}¯¯¯¯¯¯¯¯¯${c2}\######${c1}/######/
${c2}                /######/           ${c2}\####${c1}/######/________
${c2}  _____________/######/             ${c2}\##${c1}/################\
${c2} /###################/               ${c2}\${c1}/##################\
${c2} \##################/${c1}\               /###################/
${c2}  \################/${c1}##\             /######/¯¯¯¯¯¯¯¯¯¯¯¯¯
${c2}   ¯¯¯¯¯¯¯¯/######/${c1}####\           /######/
${c2}          /######/${c1}######\${c2}_________${c1}/######/${c2}____________
${c2}         /######/ ${c1}\######\${c2}###########################/
${c2}        /######/   ${c1}\######\${c2}#########################/
${c2}        ######/    ${c1}/#######\${c2}#######################/
${c2}        \####/    ${c1}/#########\${c2}¯¯¯¯¯¯\######\¯¯¯¯¯¯¯¯
${c2}         \##/    ${c1}/###########\${c2}      \######\
${c2}          \/    ${c1}/#####/\######\${c2}      \######\
${c1}               ${c1}/#####/  \######\${c2}      \######\
${c1}              ${c1}/#####/    \######\${c2}      \######
${c1}              ${c1}\####/      \######\${c2}      \####/
${c1}               ${c1}¯¯¯¯        ¯¯¯¯¯¯¯${c2}       ¯¯¯¯
EOF
        ;;

        "NixOS"*)
            set_colors 4 6
            read -rd '' ascii_data <<'EOF'
${c1}          ▗▄▄▄       ${c2}▗▄▄▄▄    ▄▄▄▖
${c1}          ▜███▙       ${c2}▜███▙  ▟███▛
${c1}           ▜███▙       ${c2}▜███▙▟███▛
${c1}            ▜███▙       ${c2}▜██████▛
${c1}     ▟█████████████████▙ ${c2}▜████▛     ${c1}▟▙
${c1}    ▟███████████████████▙ ${c2}▜███▙    ${c1}▟██▙
${c2}           ▄▄▄▄▖           ▜███▙  ${c1}▟███▛
${c2}          ▟███▛             ▜██▛ ${c1}▟███▛
${c2}         ▟███▛               ▜▛ ${c1}▟███▛
${c2}▟███████████▛                  ${c1}▟██████████▙
${c2}▜██████████▛                  ${c1}▟███████████▛
${c2}      ▟███▛ ${c1}▟▙               ▟███▛
${c2}     ▟███▛ ${c1}▟██▙             ▟███▛
${c2}    ▟███▛  ${c1}▜███▙           ▝▀▀▀▀
${c2}    ▜██▛    ${c1}▜███▙ ${c2}▜██████████████████▛
${c2}     ▜▛     ${c1}▟████▙ ${c2}▜████████████████▛
${c1}           ▟██████▙       ${c2}▜███▙
${c1}          ▟███▛▜███▙       ${c2}▜███▙
${c1}         ▟███▛  ▜███▙       ${c2}▜███▙
${c1}         ▝▀▀▀    ▀▀▀▀▘       ${c2}▀▀▀▘
EOF
        ;;

        "NomadBSD"*)
            set_colors 4
            read -rd '' ascii_data <<'EOF'
${c1}         _======__
     (===============\\
   (===================\\
   _              _---__
  (=               ====-
 (=                ======
 (==                ======
 (==                ======
 (==\\ \\=-_      _=/ /====/
  (==\\ \\========/ /====/  /====-_
   (==\\ \\=====/ /==/   /===--
/================/  /===-
\\===========/
EOF
        ;;

        "Nurunner"*)
            set_colors 4
            read -rd '' ascii_data <<'EOF'
${c1}                  ,xc
                ;00cxXl
              ;K0,   .xNo.
            :KO'       .lXx.
          cXk.    ;xl     cXk.
        cXk.    ;k:.,xo.    cXk.
     .lXx.    :x::0MNl,dd.    :KO,
   .xNx.    cx;:KMMMMMNo'dx.    ;KK;
 .dNl.    cd,cXMMMMMMMMMWd,ox'    'OK:
;WK.    'K,.KMMMMMMMMMMMMMWc.Kx     lMO
 'OK:    'dl'xWMMMMMMMMMM0::x:    'OK:
   .kNo    .xo'xWMMMMMM0;:O:    ;KK;
     .dXd.   .do,oNMMO;ck:    ;00,
        oNd.   .dx,;'cO;    ;K0,
          oNx.    okk;    ;K0,
            lXx.        :KO'
              cKk'    cXk.
                ;00:lXx.
                  ,kd.
EOF
        ;;

        "NuTyX"*)
            set_colors 4 1
            read -rd '' ascii_data <<'EOF'
${c1}                                      .
                                    .
                                 ...
                               ...
            ....     .........--.
       ..-++-----....--++++++---.
    .-++++++-.   .-++++++++++++-----..
  .--...  .++..-+++--.....-++++++++++--..
 .     .-+-. .**-            ....  ..-+----..
     .+++.  .*+.         +            -++-----.
   .+++++-  ++.         .*+.     .....-+++-----.
  -+++-++. .+.          .-+***++***++--++++.  .
 -+-. --   -.          -*- ......        ..--.
.-. .+-    .          -+.
.  .+-                +.
   --                 --
  -+----.              .-
  -++-.+.                .
 .++. --
  +.  ----.
  .  .+. ..
      -  .
      .
EOF
        ;;

        "OBRevenge"*)
            set_colors 1 7 3
            read -rd '' ascii_data <<'EOF'
${c1}   __   __
     _@@@@   @@@g_
   _@@@@@@   @@@@@@
  _@@@@@@M   W@@@@@@_
 j@@@@P        ^W@@@@
 @@@@L____  _____Q@@@@
Q@@@@@@@@@@j@@@@@@@@@@
@@@@@    T@j@    T@@@@@
@@@@@ ___Q@J@    _@@@@@
@@@@@fMMM@@j@jggg@@@@@@
@@@@@    j@j@^MW@P @@@@
Q@@@@@ggg@@f@   @@@@@@L
^@@@@WWMMP  ^    Q@@@@
 @@@@@_         _@@@@l
  W@@@@@g_____g@@@@@P
   @@@@@@@@@@@@@@@@l
    ^W@@@@@@@@@@@P
       ^TMMMMTll
EOF
        ;;

        "openbsd_small")
            set_colors 3 7 6 1 8
            read -rd '' ascii_data <<'EOF'
${c1}      _____
    \\-     -/
 \\_/         \\
 |        ${c2}O O${c1} |
 |_  <   )  3 )
 / \\         /
    /-_____-\\
EOF
        ;;

        "OpenBSD"*)
            set_colors 3 7 6 1 8
            read -rd '' ascii_data <<'EOF'
${c3}                                     _
                                    (_)
${c1}              |    .
${c1}          .   |L  /|   .         ${c3} _
${c1}      _ . |\ _| \--+._/| .       ${c3}(_)
${c1}     / ||\| Y J  )   / |/| ./
    J  |)'( |        ` F`.'/       ${c3} _
${c1}  -<|  F         __     .-<        ${c3}(_)
${c1}    | /       .-'${c3}. ${c1}`.  /${c3}-. ${c1}L___
    J \\      <    ${c3}\ ${c1} | | ${c5}O${c3}\\${c1}|.-' ${c3} _
${c1}  _J \\  .-    \\${c3}/ ${c5}O ${c3}| ${c1}| \\  |${c1}F    ${c3}(_)
${c1} '-F  -<_.     \\   .-'  `-' L__
__J  _   _.     >-'  ${c1})${c4}._.   ${c1}|-'
${c1} `-|.'   /_.          ${c4}\_|  ${c1} F
  /.-   .                _.<
 /'    /.'             .'  `\\
  /L  /'   |/      _.-'-\\
 /'J       ___.---'\|
   |\  .--' V  | `. `
   |/`. `-.     `._)
      / .-.\\
      \\ (  `\\
       `.\\
EOF
        ;;

        "openEuler"*)
            set_colors 4 7 1
            read -rd '' ascii_data <<'EOF'
${c1}                 `.cc.`
             ``.cccccccc..`
          `.cccccccccccccccc.`
      ``.cccccccccccccccccccccc.``
   `..cccccccccccccccccccccccccccc..`
`.ccccccccccccccc${c2}/++/${c1}ccccccccccccccccc.`
.ccccccccccccccc${c2}mNMMNdo+oso+${c1}ccccccccccc.
.cccccccccc${c2}/++odms+//+mMMMMm/:+syso/${c1}cccc
.ccccccccc${c2}yNNMMMs:::/::+o+/:${c1}c${c2}dMMMMMm${c1}cccc
.ccccccc${c2}:+NmdyyhNNmNNNd:${c1}ccccc${c1}${c2}:oyyyo:${c1}cccc
.ccc${c2}:ohdmMs:${c1}cccc${c2}+mNMNmy${c1}ccccccccccccccccc
.cc${c2}/NMMMMMo////:${c1}c${c2}:///:${c1}cccccccccccccccccc
.cc${c2}:syysyNMNNNMNy${c1}ccccccccccccccccccccccc
.cccccccc${c2}+MMMMMNy${c1}c${c2}:/+++/${c1}cccccccccccccccc
.ccccccccc${c2}ohhhs/${c1}c${c2}omMMMMNh${c1}ccccccccccccccc
.ccccccccccccccc${c2}:MMMMMMMM/${c1}cccccccccccccc
.cccccccccccccccc${c2}sNNNNNd+${c1}cccccccccccccc.
`..cccccccccccccccc${c2}/+/:${c1}cccccccccccccc..`
   ``.cccccccccccccccccccccccccccc.``
       `.cccccccccccccccccccccc.`
          ``.cccccccccccccc.``
              `.cccccccc.`
                 `....`
EOF
        ;;

        "OpenIndiana"*)
            set_colors 4 7 1
            read -rd '' ascii_data <<'EOF'
${c2}                         .sy/
                         .yh+

           ${c1}-+syyyo+-     ${c2} /+.
         ${c1}+ddo/---/sdh/   ${c2} ym-
       ${c1}`hm+        `sms${c2}   ym-```````.-.
       ${c1}sm+           sm/ ${c2} ym-         +s
       ${c1}hm.           /mo ${c2} ym-         /h
       ${c1}omo           ym: ${c2} ym-       `os`
        ${c1}smo`       .ym+ ${c2}  ym-     .os-
     ``  ${c1}:ymy+///oyms- ${c2}   ym-  .+s+.
   ..`     ${c1}`:+oo+/-`  ${c2}    -//oyo-
 -:`                   .:oys/.
+-               `./oyys/.
h+`      `.-:+oyyyo/-`
`/ossssysso+/-.`
EOF
        ;;

        "openmamba"*)
            set_colors 7 2
            read -rd '' ascii_data <<'EOF'
${c1}                 `````
           .-/+ooooooooo+/:-`
        ./ooooooooooooooooooo+:.
      -+oooooooooooooooooooooooo+-
    .+ooooooooo+/:---::/+ooooooooo+.
   :oooooooo/-`          `-/oo${c2}s´${c1}oooo.${c2}s´${c1}
  :ooooooo/`                `${c2}sNds${c1}ooo${c2}sNds${c1}
 -ooooooo-                   ${c2}:dmy${c1}ooo${c2}:dmy${c1}
 +oooooo:                      :oooooo-
.ooooooo                        .://:`
:oooooo+                        ./+o+:`
-ooooooo`                      `oooooo+
`ooooooo:                      /oooooo+
 -ooooooo:                    :ooooooo.
  :ooooooo+.                .+ooooooo:
   :oooooooo+-`          `-+oooooooo:
    .+ooooooooo+/::::://oooooooooo+.
      -+oooooooooooooooooooooooo+-
        .:ooooooooooooooooooo+:.
           `-:/ooooooooo+/:.`
                 ``````
EOF
        ;;

        "OpenMandriva"*)
            set_colors 4
            read -rd '' ascii_data <<'EOF'
${c1}                  ``````
            `-:/+++++++//:-.`
         .:+++oooo+/:.``   ``
      `:+ooooooo+:.  `-:/++++++/:.`
     -+oooooooo:` `-++o+/::::://+o+/-
   `/ooooooooo-  -+oo/.`        `-/oo+.
  `+ooooooooo.  :os/`              .+so:
  +sssssssss/  :ss/                 `+ss-
 :ssssssssss`  sss`                  .sso
 ossssssssss  `yyo                    sys
`sssssssssss` `yys                   `yys
`sssssssssss:  +yy/                  +yy:
 oyyyyyyyyyys. `oyy/`              `+yy+
 :yyyyyyyyyyyo. `+yhs:.         `./shy/
  oyyyyyyyyyyys:` .oyhys+:----/+syhy+. `
  `syyyyyyyyyyyyo-` .:osyhhhhhyys+:``.:`
   `oyyyyyyyyyyyyys+-`` `.----.```./oo.
     /yhhhhhhhhhhhhhhyso+//://+osyhy/`
      `/yhhhhhhhhhhhhhhhhhhhhhhhhy/`
        `:oyhhhhhhhhhhhhhhhhhhyo:`
            .:+syhhhhhhhhys+:-`
                 ``....``
EOF
        ;;

        "OpenStage"*)
            set_colors 2
            read -rd '' ascii_data <<'EOF'
${c1}                 /(/
              .(((((((,
             /(((((((((/
           .(((((/,/(((((,
          *(((((*   ,(((((/
          (((((*      .*/((
         *((((/  (//(/*
         /((((*  ((((((((((,
      .  /((((*  (((((((((((((.
     ((. *((((/        ,((((((((
   ,(((/  (((((/     **   ,((((((*
  /(((((. .(((((/   //(((*  *(((((/
 .(((((,    ((/   .(((((/.   .(((((,
 /((((*        ,(((((((/      ,(((((
 /(((((((((((((((((((/.  /(((((((((/
 /(((((((((((((((((,   /(((((((((((/
     */(((((//*.      */((/(/(/*
EOF
        ;;

        "OpenWrt"*)
            set_colors 4 7 1
            read -rd '' ascii_data <<'EOF'
${c1} _______
|       |.-----.-----.-----.
|   -   ||  _  |  -__|     |
|_______||   __|_____|__|__|
         |__|
 ________        __
|  |  |  |.----.|  |_
|  |  |  ||   _||   _|
|________||__|  |____|
EOF
        ;;

        "Open Source Media Center"* | "osmc")
            set_colors 4 7 1
            read -rd '' ascii_data <<'EOF'
${c1}            -+shdmNNNNmdhs+-
        .+hMNho/:..``..:/ohNMh+.
      :hMdo.                .odMh:
    -dMy-                      -yMd-
   sMd-                          -dMs
  hMy       +.            .+       yMh
 yMy        dMs.        .sMd        yMy
:Mm         dMNMs`    `sMNMd        `mM:
yM+         dM//mNs``sNm//Md         +My
mM-         dM:  +NNNN+  :Md         -Mm
mM-         dM: `oNN+    :Md         -Mm
yM+         dM/+NNo`     :Md         +My
:Mm`        dMMNs`       :Md        `mM:
 yMy        dMs`         -ms        yMy
  hMy       +.                     yMh
   sMd-                          -dMs
    -dMy-                      -yMd-
      :hMdo.                .odMh:
        .+hMNho/:..``..:/ohNMh+.
            -+shdmNNNNmdhs+-
EOF
        ;;

        "Oracle"*)
            set_colors 1 7 3
            read -rd '' ascii_data <<'EOF'
${c1}
      `-/+++++++++++++++++/-.`
   `/syyyyyyyyyyyyyyyyyyyyyyys/.
  :yyyyo/-...............-/oyyyy/
 /yyys-                     .oyyy+
.yyyy`                       `syyy-
:yyyo                         /yyy/
.yyyy`                       `syyy-
 /yyys.                     .oyyyo
  /yyyyo:-...............-:oyyyy/`
   `/syyyyyyyyyyyyyyyyyyyyyyys+.
     `.:/+ooooooooooooooo+/:.`
EOF
        ;;

        "orchid_small"*)
            set_colors 255 127
            read -rd '' ascii_data <<'EOF'
${c2}                       :##:
                     -#${c1}@@@@${c2}#-
                    #${c1}@@${c2}=..=${c1}@@${c2}#
                    +${c1}@@${c2}-  -${c1}@@${c2}+
               -#${c1}@@${c2}*..*${c1}@${c2}..${c1}@${c2}*..*${c1}@@${c2}#-
             :#${c1}@@${c2}*+%${c1}@${c2}= .  . =${c1}@${c2}%+*${c1}@@${c2}#:
           +${c1}@@@${c2}:    :-.    .-:   :${c1}@@@${c2}+
             :#${c1}@@${c2}*+%${c1}@${c2}= .  . =${c1}@${c2}%+*${c1}@@${c2}#:
               -#${c1}@@${c2}*..*${c1}@${c2}..${c1}@${c2}*..*${c1}@@${c2}#-
                    +${c1}@@${c2}-  -${c1}@@${c2}+
                    #${c1}@@${c2}=..=${c1}@@${c2}#
                     -#${c1}@@@@${c2}#-
                       :##:
EOF
        ;;

        "orchid"*)
            set_colors 255 127 127
            read -rd '' ascii_data <<'EOF'
${c2}                  .==.                  
                .-${c3}#${c1}@@${c3}#${c2}-.                
              .-${c3}##${c1}@@@@${c3}##${c2}-.              
            .-${c3}##${c1}@@@@@@@@${c3}##${c2}-.            
           :*${c1}@@@@@${c3}####${c1}@@@@@${c2}*:           
         ..:*${c1}@@@@${c2}==--==${c1}@@@@${c2}*:..         
      .-*${c1}%%${c3}#${c2}==${c3}#${c1}@@${c3}#${c2}====${c3}#${c1}@@${c3}#${c2}==${c3}#${c1}%%${c2}*-.      
    .-${c3}#${c1}@@@@@${c3}##${c2}==${c3}#${c1}@@${c2}++${c1}@@${c3}##${c2}==${c3}#${c1}@@@@@${c3}#${c2}-.    
  .-${c3}#${c1}@@@@@${c2}#${c1}@@@${c3}#${c2}++#====${c3}#${c2}++#${c1}@@@${c2}#${c1}@@@@@${c3}#${c2}-.  
.-${c3}#${c1}@@@@@${c3}#${c2}-==**${c3}###${c2}+:--:+${c3}###${c2}**==-${c3}#${c1}@@@@@${c3}#${c2}-.
.-${c3}#${c1}@@@@@${c3}#${c2}-==**${c3}###${c2}+:--:+${c3}###${c2}**==-${c3}#${c1}@@@@@${c3}#${c2}-.
  .-${c3}#${c1}@@@@@${c2}#${c1}@@@${c3}#${c2}++#====${c3}#${c2}++#${c1}@@@${c2}#${c1}@@@@@${c3}#${c2}-.  
    .-${c3}#${c1}@@@@@${c3}##${c2}==${c3}#${c1}@@${c2}++${c1}@@${c3}##${c2}==${c3}#${c1}@@@@@${c3}#${c2}-.    
      .-*${c1}%%${c3}#${c2}==${c3}#${c1}@@${c3}#${c2}====${c3}#${c1}@@${c3}#${c2}==${c3}#${c1}%%${c2}*-.     
         ..:*${c1}@@@@${c2}==--==${c1}@@@@${c2}*:..       
           :*${c1}@@@@@${c3}####${c1}@@@@@${c2}*:          
            .-${c3}##${c1}@@@@@@@@${c3}##${c2}-.            
              .-${c3}##${c1}@@@@${c3}##${c2}-.              
                .-${c3}#${c1}@@${c3}#${c2}-.               
                  .==.       
EOF
        ;;

        "OS Elbrus"*)
            set_colors 4 7 3
            read -rd '' ascii_data <<'EOF'
${c1}   ▄▄▄▄▄▄▄▄▄▄▄▄▄▄▄▄▄▄▄▄▄▄▄▄▄▄▄
   ██▀▀▀▀▀▀▀▀▀▀▀▀▀▀▀▀▀▀▀▀▀▀▀██
   ██                       ██
   ██   ███████   ███████   ██
   ██   ██   ██   ██   ██   ██
   ██   ██   ██   ██   ██   ██
   ██   ██   ██   ██   ██   ██
   ██   ██   ██   ██   ██   ██
   ██   ██   ███████   ███████
   ██   ██                  ██
   ██   ██▄▄▄▄▄▄▄▄▄▄▄▄▄▄▄▄▄▄██
   ██   ▀▀▀▀▀▀▀▀▀▀▀▀▀▀▀▀▀▀▀▀██
   ██                       ██
   ███████████████████████████
EOF
        ;;

        "PacBSD"*)
            set_colors 1 7 3
            read -rd '' ascii_data <<'EOF'
${c1}      :+sMs.
  `:ddNMd-                         -o--`
 -sMMMMh:                          `+N+``
 yMMMMMs`     .....-/-...           `mNh/
 yMMMMMmh+-`:sdmmmmmmMmmmmddy+-``./ddNMMm
 yNMMNMMMMNdyyNNMMMMMMMMMMMMMMMhyshNmMMMm
 :yMMMMMMMMMNdooNMMMMMMMMMMMMMMMMNmy:mMMd
  +MMMMMMMMMmy:sNMMMMMMMMMMMMMMMMMMMmshs-
  :hNMMMMMMN+-+MMMMMMMMMMMMMMMMMMMMMMMs.
 .omysmNNhy/+yNMMMMMMMMMMNMMMMMMMMMNdNNy-
 /hMM:::::/hNMMMMMMMMMMMm/-yNMMMMMMN.mMNh`
.hMMMMdhdMMMMMMMMMMMMMMmo  `sMMMMMMN mMMm-
:dMMMMMMMMMMMMMMMMMMMMMdo+  oMMMMMMN`smMNo`
/dMMMMMMMMMMMMMMMMMMMMMNd/` :yMMMMMN:-hMMM.
:dMMMMMMMMMMMMMMMMMMMMMNh`  oMMMMMMNo/dMNN`
:hMMMMMMMMMMMMMMMMMMMMMMNs--sMMMMMMMNNmy++`
 sNMMMMMMMMMMMMMMMMMMMMMMMmmNMMMMMMNho::o.
 :yMMMMMMMMMMMMMNho+sydNNNNNNNmysso/` -//
  /dMMMMMMMMMMMMMs-  ````````..``
   .oMMMMMMMMMMMMNs`               ./y:`
     +dNMMNMMMMMMMmy`          ``./ys.
      `/hMMMMMMMMMMMNo-``    `.+yy+-`
        `-/hmNMNMMMMMMmmddddhhy/-`
            `-+oooyMMMdsoo+/:.
EOF
        ;;

        "parabola_small"*)
            set_colors 5 7
            read -rd '' ascii_data <<'EOF'
${c1}  __ __ __  _
.`_//_//_/ / `.
          /  .`
         / .`
        /.`
       /`
EOF
        ;;

        "Parabola"*)
            set_colors 5 7
            read -rd '' ascii_data <<'EOF'
${c1}                          `.-.    `.
                   `.`  `:++.   `-+o+.
             `` `:+/. `:+/.   `-+oooo+
        ``-::-.:+/. `:+/.   `-+oooooo+
    `.-:///-  ..`   .-.   `-+oooooooo-
 `..-..`                 `+ooooooooo:
``                        :oooooooo/
                          `ooooooo:
                          `oooooo:
                          -oooo+.
                          +ooo/`
                         -ooo-
                        `+o/.
                        /+-
                       //`
                      -.
EOF
        ;;

        "Pardus"*)
            set_colors 3 7 6 1 8
            read -rd '' ascii_data <<'EOF'
${c1} .smNdy+-    `.:/osyyso+:.`    -+ydmNs.
/Md- -/ymMdmNNdhso/::/oshdNNmdMmy/. :dM/
mN.     oMdyy- -y          `-dMo     .Nm
.mN+`  sMy hN+ -:             yMs  `+Nm.
 `yMMddMs.dy `+`               sMddMMy`
   +MMMo  .`  .                 oMMM+
   `NM/    `````.`    `.`````    +MN`
   yM+   `.-:yhomy    ymohy:-.`   +My
   yM:          yo    oy          :My
   +Ms         .N`    `N.      +h sM+
   `MN      -   -::::::-   : :o:+`NM`
    yM/    sh   -dMMMMd-   ho  +y+My
    .dNhsohMh-//: /mm/ ://-yMyoshNd`
      `-ommNMm+:/. oo ./:+mMNmmo:`
     `/o+.-somNh- :yy: -hNmos-.+o/`
    ./` .s/`s+sMdd+``+ddMs+s`/s. `/.
        : -y.  -hNmddmNy.  .y- :
         -+       `..`       +-
EOF
        ;;

        "Parrot"*)
            set_colors 6 7
            read -rd '' ascii_data <<'EOF'
${c1}  `:oho/-`
`mMMMMMMMMMMMNmmdhy-
 dMMMMMMMMMMMMMMMMMMs`
 +MMsohNMMMMMMMMMMMMMm/
 .My   .+dMMMMMMMMMMMMMh.
  +       :NMMMMMMMMMMMMNo
           `yMMMMMMMMMMMMMm:
             /NMMMMMMMMMMMMMy`
              .hMMMMMMMMMMMMMN+
                  ``-NMMMMMMMMMd-
                     /MMMMMMMMMMMs`
                      mMMMMMMMsyNMN/
                      +MMMMMMMo  :sNh.
                      `NMMMMMMm     -o/
                       oMMMMMMM.
                       `NMMMMMM+
                        +MMd/NMh
                         mMm -mN`
                         /MM  `h:
                          dM`   .
                          :M-
                           d:
                           -+
                            -
EOF
        ;;

        "Parsix"*)
            set_colors 3 1 7 8
            read -rd '' ascii_data <<'EOF'
                 ${c2}-/+/:.
               ${c2}.syssssys.
       ${c1}.--.    ${c2}ssssssssso${c1}   ..--.
     :++++++:  ${c2}+ssssssss+${c1} ./++/+++:
    /+++++++++.${c2}.yssooooy`${c1}-+///////o-
    /++++++++++.${c2}+soooos:${c1}:+////////+-
     :+++++////o-${c2}oooooo-${c1}+/////////-
      `-/++//++-${c4}.-----.-${c1}:+/////:-
  ${c3}-://::--${c1}-:/:${c4}.--.````.--.${c1}:::-${c3}--::::::.
${c3}-/:::::::://:${c4}.:-`      `-:${c3}`:/:::::::--/-
${c3}/::::::::::/-${c4}--.        .-.${c3}-/://///::::/
${c3}-/:::::::::/:${c4}`:-.      .-:${c3}`:///////////-
 `${c3}-::::--${c1}.-://.${c4}---....---${c1}`:+/:-${c3}--::::-`
       ${c1}-/+///+o/-${c4}.----.${c1}.:oo+++o+.
     ${c1}-+/////+++o:${c2}syyyyy.${c1}o+++++++++:
    ${c1}.+////+++++-${c2}+sssssy+${c1}.++++++++++\
    ${c1}.+:/++++++.${c2}.yssssssy-${c1}`+++++++++:
     ${c1}:/+++++-  ${c2}+sssssssss  ${c1}-++++++-
       ${c1}`--`    ${c2}+sssssssso    ${c1}`--`
                ${c2}+sssssy+`
                 ${c2}`.::-`
EOF
        ;;

        "PCBSD"* | "TrueOS"*)
            set_colors 1 7 3
            read -rd '' ascii_data <<'EOF'
${c1}                       ..
                        s.
                        +y
                        yN
                       -MN  `.
                      :NMs `m
                    .yMMm` `No
            `-/+++sdMMMNs+-`+Ms
        `:oo+-` .yMMMMy` `-+oNMh
      -oo-     +NMMMM/       oMMh-
    .s+` `    oMMMMM/     -  oMMMhy.
   +s`- ::   :MMMMMd     -o `mMMMy`s+
  y+  h .Ny+oNMMMMMN/    sh+NMMMMo  +y
 s+ .ds  -NMMMMMMMMMMNdhdNMMMMMMh`   +s
-h .NM`   `hMMMMMMMMMMMMMMNMMNy:      h-
y- hMN`     hMMmMMMMMMMMMNsdMNs.      -y
m` mMMy`    oMMNoNMMMMMMo`  sMMMo     `m
m` :NMMMdyydMMMMo+MdMMMs     sMMMd`   `m
h-  `+ymMMMMMMMM--M+hMMN/    +MMMMy   -h
:y     `.sMMMMM/ oMM+.yMMNddNMMMMMm   y:
 y:   `s  dMMN- .MMMM/ :MMMMMMMMMMh  :y
 `h:  `mdmMMM/  yMMMMs  sMMMMMMMMN- :h`
   so  -NMMMN   /mmd+  `dMMMMMMMm- os
    :y: `yMMM`       `+NMMMMMMNo`:y:
      /s+`.omy      /NMMMMMNh/.+s:
        .+oo:-.     /mdhs+::oo+.
            -/o+++++++++++/-
EOF
        ;;

        "PCLinuxOS"*)
            set_colors 4 7 1
            read -rd '' ascii_data <<'EOF'
${c1}            mhhhyyyyhhhdN
        dyssyhhhhhhhhhhhssyhN
     Nysyhhyo/:-.....-/oyhhhssd
   Nsshhy+.              `/shhysm
  dohhy/                    -shhsy
 dohhs`                       /hhys
N+hho   ${c2}+ssssss+-   .+syhys+   ${c1}/hhsy
ohhh`   ${c2}ymmo++hmm+`smmy/::+y`   ${c1}shh+
+hho    ${c2}ymm-  /mmy+mms          ${c1}:hhod
/hh+    ${c2}ymmhhdmmh.smm/          ${c1}.hhsh
+hhs    ${c2}ymm+::-`  /mmy`    `    ${c1}/hh+m
yyhh-   ${c2}ymm-       /dmdyosyd`  ${c1}`yhh+
 ohhy`  ${c2}://`         -/+++/-   ${c1}ohhom
 N+hhy-                      `shhoh
   sshho.                  `+hhyom
    dsyhhs/.            `:ohhhoy
      dysyhhhso///://+syhhhssh
         dhyssyhhhhhhyssyyhN
              mddhdhdmN
EOF
        ;;

        "Pengwin"*)
            set_colors 5 5 13
            read -rd '' ascii_data <<'EOF'
${c3}                     ...`
${c3}                     `-///:-`
${c3}                       .+${c2}ssys${c3}/
${c3}                        +${c2}yyyyy${c3}o    ${c2}
${c2}                        -yyyyyy:
${c2}           `.:/+ooo+/:` -yyyyyy+
${c2}         `:oyyyyyys+:-.`syyyyyy:
${c2}        .syyyyyyo-`   .oyyyyyyo
${c2}       `syyyyyy   `-+yyyyyyy/`
${c2}       /yyyyyy+ -/osyyyyyyo/.
${c2}       +yyyyyy-  `.-:::-.`
${c2}       .yyyyyy-
${c3}        :${c2}yyyyy${c3}o
${c3}         .+${c2}ooo${c3}+
${c3}           `.::/:.
EOF
        ;;

        "Peppermint"*)
            set_colors 1 15 3
            read -rd '' ascii_data <<'EOF'
${c1}               PPPPPPPPPPPPPP
${c1}           PPPP${c2}MMMMMMM${c1}PPPPPPPPPPP
${c1}         PPPP${c2}MMMMMMMMMM${c1}PPPPPPPP${c2}MM${c1}PP
${c1}       PPPPPPPP${c2}MMMMMMM${c1}PPPPPPPP${c2}MMMMM${c1}PP
${c1}     PPPPPPPPPPPP${c2}MMMMMM${c1}PPPPPPP${c2}MMMMMMM${c1}PP
${c1}    PPPPPPPPPPPP${c2}MMMMMMM${c1}PPPP${c2}M${c1}P${c2}MMMMMMMMM${c1}PP
${c1}   PP${c2}MMMM${c1}PPPPPPPPPP${c2}MMM${c1}PPPPP${c2}MMMMMMM${c1}P${c2}MM${c1}PPPP
${c1}   P${c2}MMMMMMMMMM${c1}PPPPPP${c2}MM${c1}PPPPP${c2}MMMMMM${c1}PPPPPPPP
${c1}  P${c2}MMMMMMMMMMMM${c1}PPPPP${c2}MM${c1}PP${c2}M${c1}P${c2}MM${c1}P${c2}MM${c1}PPPPPPPPPPP
${c1}  P${c2}MMMMMMMMMMMMMMMM${c1}PP${c2}M${c1}P${c2}MMM${c1}PPPPPPPPPPPPPPPP
${c1}  P${c2}MMM${c1}PPPPPPPPPPPPPPPPPPPPPPPPPPPPPP${c2}MMMMM${c1}P
${c1}  PPPPPPPPPPPPPPPP${c2}MMM${c1}P${c2}M${c1}P${c2}MMMMMMMMMMMMMMMM${c1}PP
${c1}  PPPPPPPPPPP${c2}MM${c1}P${c2}MM${c1}PPPP${c2}MM${c1}PPPPP${c2}MMMMMMMMMMM${c1}PP
${c1}   PPPPPPPP${c2}MMMMMM${c1}PPPPP${c2}MM${c1}PPPPPP${c2}MMMMMMMMM${c1}PP
${c1}   PPPP${c2}MM${c1}P${c2}MMMMMMM${c1}PPPPPP${c2}MM${c1}PPPPPPPPPP${c2}MMMM${c1}PP
${c1}    PP${c2}MMMMMMMMM${c1}P${c2}M${c1}PPPP${c2}MMMMMM${c1}PPPPPPPPPPPPP
${c1}     PP${c2}MMMMMMM${c1}PPPPPPP${c2}MMMMMM${c1}PPPPPPPPPPPP
${c1}       PP${c2}MMMM${c1}PPPPPPPPP${c2}MMMMMMM${c1}PPPPPPPP
${c1}         PP${c2}MM${c1}PPPPPPPP${c2}MMMMMMMMMM${c1}PPPP
${c1}           PPPPPPPPPP${c2}MMMMMMMM${c1}PPPP
${c1}               PPPPPPPPPPPPPP
EOF
        ;;

        "Pisi"*)
            set_colors 12 7 6 1 8
            read -rd '' ascii_data <<'EOF'
${c1}   \Fv/!-                      `:?lzC
${c1}   Q!::=zFx!  ${c2}`;v6WBCicl;`  ${c1},vCC\!::#.
${c1}  ,%:::,'` ${c2}+#%@@FQ@@.   ,cF%i${c1}``-',::a?
${c1}  +m:,'```${c2}}3,/@@Q\@@       "af-${c1} `-'"7f
  =o'.` ${c2}/m'   :Q@:Qg         ,kl${c1}  `.|o
  :k` '${c2}$+      'Narm           >d,${c1}  ii
   #`${c2}!p.        `C ,            'd+${c1} %'
${c2}   !0m                           `6Kv
   =a                              m+
  !A     !\L|:            :|L\!     $:
 .8`     Q''%Q#'        '#Q%''Q     `0-
 :6      E|.6QQu        uQQ6.|E      p:
  i{      \jts9?        ?9stj\      u\
   |a`            -''.            `e>
    ,m+     ${c1}'^ !`${c2}s@@@@a${c1}'"`+`${c2}     >e'
      !3|${c1}`|=>>r-  ${c2}'U%:${c1}  '>>>=:`\3!
       'xopE|      ${c2}`'${c1}     `ledoz-
    `;=>>+`${c2}`^llci/|==|/iclc;`${c1}'>>>>:
   `^`+~          ${c2}````${c1}          !!-^
EOF
        ;;

        "PNM Linux"* | "WHPNM Linux"*)
            set_colors 33 9 15 202
            read -rd '' ascii_data <<'EOF'

${c1}
               ``.---..` `--`
            ``.---........-:.${c2}-::`${c1}
           ${c2}./::-${c1}........${c2}--::.````${c1}
          ${c2}.:://:::${c1}----${c2}::::-..${c1}
          ..${c2}--:::::--::::++-${c1}.`
  ${c2}`-:-`${c1}   .-ohy+::${c2}-:::${c1}/sdmdd:.${c2}   `-:-
   .-:::${c1}...${c3}sNNmds$y${c1}o/+${c3}sy+NN$m${c1}d+.`${c2}-:::-.
     `.-:-${c1}./${c3}dN${c1}()${c3}yyooosd${c1}()${c3}$m${c1}dy${c2}-.::-.`${c1}
      ${c2}`.${c1}-...-${c3}+hNdyyyyyydmy${c1}:......${c2}`${c1}
 ``..--.....-${c3}yNNm${c4}hssssh${c3}mmdo${c1}.........```
`-:://:.....${c3}hNNNNN${c4}mddm${c3}NNNmds${c1}.....//::--`
  ```.:-...${c3}oNNNNNNNNNNNNNNmd/${c1}...:-.```
      .....${c3}hNNNNNNNNNNNNNNmds${c1}....`
      --...${c3}hNNNNNNNNNNNNNNmdo${c1}.....
      .:...${c3}/NNNNNNNNNNNNNNdd${c1}:....`
       `-...${c3}+mNNNNNNNNNNNmh${c1}:...-.
     ${c4}.:+o+/:-${c1}:+oo+///++o+/:-${c4}:/+ooo/:.
       ${c4}+oo/:o-            +oooooso.`
       ${c4}.`   `             `/  .-//-
EOF
        ;;

        "popos_small"* | "pop_os_small"*)
            set_colors 6 7
            read -rd '' ascii_data <<'EOF'
${c1}______
\\   _ \\        __
 \\ \\ \\ \\      / /
  \\ \\_\\ \\    / /
   \\  ___\\  /_/
    \\ \\    _
   __\\_\\__(_)_
  (___________)`
EOF
        ;;

        "Pop!_OS"* | "popos"* | "pop_os"*)
            set_colors 6 7
            read -rd '' ascii_data <<'EOF'
${c1}             /////////////
         /////////////////////
      ///////${c2}*767${c1}////////////////
    //////${c2}7676767676*${c1}//////////////
   /////${c2}76767${c1}//${c2}7676767${c1}//////////////
  /////${c2}767676${c1}///${c2}*76767${c1}///////////////
 ///////${c2}767676${c1}///${c2}76767${c1}.///${c2}7676*${c1}///////
/////////${c2}767676${c1}//${c2}76767${c1}///${c2}767676${c1}////////
//////////${c2}76767676767${c1}////${c2}76767${c1}/////////
///////////${c2}76767676${c1}//////${c2}7676${c1}//////////
////////////,${c2}7676${c1},///////${c2}767${c1}///////////
/////////////*${c2}7676${c1}///////${c2}76${c1}////////////
///////////////${c2}7676${c1}////////////////////
 ///////////////${c2}7676${c1}///${c2}767${c1}////////////
  //////////////////////${c2}'${c1}////////////
   //////${c2}.7676767676767676767,${c1}//////
    /////${c2}767676767676767676767${c1}/////
      ///////////////////////////
         /////////////////////
             /////////////
EOF
        ;;

        "Porteus"*)
            set_colors 6 7
            read -rd '' ascii_data <<'EOF'
${c1}             `.-:::-.`
         -+ydmNNNNNNNmdy+-
      .+dNmdhs+//////+shdmdo.
    .smmy+-`             ./sdy:
  `omdo.    `.-/+osssso+/-` `+dy.
 `yms.   `:shmNmdhsoo++osyyo-``oh.
 hm/   .odNmds/.`    ``.....:::-+s
/m:  `+dNmy:`   `./oyhhhhyyooo++so
ys  `yNmy-    .+hmmho:-.`     ```
s:  yNm+`   .smNd+.
`` /Nm:    +dNd+`
   yN+   `smNy.
   dm    oNNy`
   hy   -mNm.
   +y   oNNo
   `y`  sNN:
    `:  +NN:
     `  .mNo
         /mm`
          /my`
           .sy`
             .+:
                `
EOF
        ;;

        "postmarketos_small")
            set_colors 2 7
            read -rd '' ascii_data <<'EOF'
${c1}        /\\
       /  \\
      /    \\
      \\__   \\
    /\\__ \\  _\\
   /   /  \\/ __
  /   / ____/  \\
 /    \\ \\       \\
/_____/ /________\\
EOF
        ;;

        "PostMarketOS"*)
            set_colors 2 7
            read -rd '' ascii_data <<'EOF'
${c1}                 /\\
                /  \\
               /    \\
              /      \\
             /        \\
            /          \\
            \\           \\
          /\\ \\____       \\
         /  \\____ \\       \\
        /       /  \\       \\
       /       /    \\    ___\\
      /       /      \\  / ____
     /       /        \\/ /    \\
    /       / __________/      \\
   /        \\ \\                 \\
  /          \\ \\                 \\
 /           / /                  \\
/___________/ /____________________\\
EOF
        ;;

        "PuffOS"*)
            set_colors 3
            read -rd '' ascii_data <<'EOF'
${c1}
              _,..._,m,
            ,/'      '"";
           /             ".
         ,'mmmMMMMmm.      \
       _/-"^^^^^"""%#%mm,   ;
 ,m,_,'              "###)  ;,
(###%                 \#/  ;##mm.
 ^#/  __        ___    ;  (######)
  ;  //.\\     //.\\   ;   \####/
 _; (#\"//     \\"/#)  ;  ,/
@##\ \##/   =   `"=" ,;mm/
`\##>.____,...,____,<####@
EOF
        ;;

        "Proxmox"*)
            set_colors 7 202
            read -rd '' ascii_data <<'EOF'
${c1}         .://:`              `://:.
       `hMMMMMMd/          /dMMMMMMh`
        `sMMMMMMMd:      :mMMMMMMMs`
${c2}`-/+oo+/:${c1}`.yMMMMMMMh-  -hMMMMMMMy.`${c2}:/+oo+/-`
`:oooooooo/${c1}`-hMMMMMMMyyMMMMMMMh-`${c2}/oooooooo:`
  `/oooooooo:${c1}`:mMMMMMMMMMMMMm:`${c2}:oooooooo/`
    ./ooooooo+-${c1} +NMMMMMMMMN+ ${c2}-+ooooooo/.
      .+ooooooo+-${c1}`oNMMMMNo`${c2}-+ooooooo+.
        -+ooooooo/.${c1}`sMMs`${c2}./ooooooo+-
          :oooooooo/${c1}`..`${c2}/oooooooo:
          :oooooooo/`${c1}..${c2}`/oooooooo:
        -+ooooooo/.`${c1}sMMs${c2}`./ooooooo+-
      .+ooooooo+-`${c1}oNMMMMNo${c2}`-+ooooooo+.
    ./ooooooo+-${c1} +NMMMMMMMMN+ ${c2}-+ooooooo/.
  `/oooooooo:`${c1}:mMMMMMMMMMMMMm:${c2}`:oooooooo/`
`:oooooooo/`${c1}-hMMMMMMMyyMMMMMMMh-${c2}`/oooooooo:`
`-/+oo+/:`${c1}.yMMMMMMMh-  -hMMMMMMMy.${c2}`:/+oo+/-`
${c1}        `sMMMMMMMm:      :dMMMMMMMs`
       `hMMMMMMd/          /dMMMMMMh`
         `://:`              `://:`
EOF
        ;;

        "Puppy"* | "Quirky Werewolf"* | "Precise Puppy"*)
            set_colors 4 7
            read -rd '' ascii_data <<'EOF'
${c1}           `-/osyyyysosyhhhhhyys+-
  -ohmNNmh+/hMMMMMMMMNNNNd+dMMMMNM+
 yMMMMNNmmddo/NMMMNNNNNNNNNo+NNNNNy
.NNNNNNmmmddds:MMNNNNNNNNNNNh:mNNN/
-NNNdyyyhdmmmd`dNNNNNmmmmNNmdd/os/
.Nm+shddyooo+/smNNNNmmmmNh.   :mmd.
 NNNNy:`   ./hmmmmmmmNNNN:     hNMh
 NMN-    -++- +NNNNNNNNNNm+..-sMMMM-
.MMo    oNNNNo hNNNNNNNNmhdNNNMMMMM+
.MMs    /NNNN/ dNmhs+:-`  yMMMMMMMM+
 mMM+     .. `sNN+.      hMMMMhhMMM-
 +MMMmo:...:sNMMMMMms:` hMMMMm.hMMy
  yMMMMMMMMMMMNdMMMMMM::/+o+//dMMd`
   sMMMMMMMMMMN+:oyyo:sMMMNNMMMNy`
    :mMMMMMMMMMMMmddNMMMMMMMMmh/
      /dMMMMMMMMMMMMMMMMMMNdy/`
        .+hNMMMMMMMMMNmdhs/.
            .:/+ooo+/:-.
EOF
        ;;

        "pureos_small"*)
            set_colors 2 7 7
            read -rd '' ascii_data <<'EOF'
${c1} _____________
|  _________  |
| |         | |
| |         | |
| |_________| |
|_____________|
EOF
        ;;

        "PureOS"*)
            set_colors 2 7 7
            read -rd '' ascii_data <<'EOF'
${c1}dmmmmmmmmmmmmmmmmmmmmmmmmmmmmmmmmmmmmmmd
dNm//////////////////////////////////mNd
dNd                                  dNd
dNd                                  dNd
dNd                                  dNd
dNd                                  dNd
dNd                                  dNd
dNd                                  dNd
dNd                                  dNd
dNd                                  dNd
dNm//////////////////////////////////mNd
dmmmmmmmmmmmmmmmmmmmmmmmmmmmmmmmmmmmmmmd
EOF
        ;;

        "Qubes"*)
            set_colors 4 5 7 6
            read -rd '' ascii_data <<'EOF'
${c1}               `..--..`
            `.----------.`
        `..----------------..`
     `.------------------------.``
 `..-------------....-------------..`
.::----------..``    ``..----------:+:
:////:----..`            `..---:/ossso
:///////:`                  `/osssssso
:///////:                    /ssssssso
:///////:                    /ssssssso
:///////:                    /ssssssso
:///////:                    /ssssssso
:///////:                    /ssssssso
:////////-`                .:sssssssso
:///////////-.`        `-/osssssssssso
`//////////////:-```.:+ssssssssssssso-
  .-://////////////sssssssssssssso/-`
     `.:///////////sssssssssssssso:.
         .-:///////ssssssssssssssssss/`
            `.:////ssss+/+ssssssssssss.
                `--//-    `-/osssso/.
EOF
        ;;

        "Qubyt"*)
            set_colors 4 5 0 4
            read -rd '' ascii_data <<'EOF'
${c1}    ########################${c2}(${c3}ooo
${c1}    ########################${c2}(${c3}ooo
${c1}###${c2}(${c3}ooo                  ${c1}###${c2}(${c3}ooo
${c1}###${c2}(${c3}ooo                  ${c1}###${c2}(${c3}ooo
${c1}###${c2}(${c3}ooo                  ${c1}###${c2}(${c3}ooo
${c1}###${c2}(${c3}ooo                  ${c1}###${c2}(${c3}ooo
${c1}###${c2}(${c3}ooo                  ${c1}###${c2}(${c3}ooo
${c1}###${c2}(${c3}ooo                  ${c1}###${c2}(${c3}ooo
${c1}###${c2}(${c3}ooo           ${c1}##${c3}o    ${c2}((((${c3}ooo
${c1}###${c2}(${c3}ooo          o${c2}((${c1}###   ${c3}oooooo
${c1}###${c2}(${c3}ooo           oo${c2}((${c1}###${c3}o
${c1}###${c2}(${c3}ooo             ooo${c2}((${c1}###
${c1}################${c2}(${c3}oo    oo${c2}((((${c3}o
${c2}(((((((((((((((((${c3}ooo     ooooo
  oooooooooooooooooo        o
EOF
        ;;

        "Quibian"*)
            set_colors 3 7
            read -rd '' ascii_data <<'EOF'
${c1}            `.--::::::::--.`
        `.-:::-..``   ``..-::-.`
      .::::-`   .${c2}+${c1}:``       `.-::.`
    .::::.`    -::::::-`       `.::.
  `-:::-`    -:::::::::--..``     .::`
 `::::-     .${c2}oy${c1}:::::::---.```.:    `::`
 -::::  `.-:::::::::::-.```         `::
.::::.`-:::::::::::::.               `:.
-::::.:::::::::::::::                 -:
::::::::::::::::::::`                 `:
:::::::::::::::::::-                  `:
:::::::::::::::::::                   --
.:::::::::::::::::`                  `:`
`:::::::::::::::::                   -`
 .:::::::::::::::-                  -`
  `::::::::::::::-                `.`
    .::::::::::::-               ``
      `.--:::::-.
EOF
        ;;

        "Radix"*)
            set_colors 1 2
            read -rd '' ascii_data <<'EOF'
${c2}                .:oyhdmNo
             `/yhyoosdms`
            -o+/ohmmho-
           ..`.:/:-`
     `.--:::-.``${c1}
  .+ydNMMMMMMNmhs:`
`omMMMMMMMMMMMMMMNh-
oNMMMNmddhhyyhhhddmy.
mMMMMNmmddhhysoo+/:-`
yMMMMMMMMMMMMMMMMNNh.
-dmmmmmNNMMMMMMMMMMs`
 -+oossyhmMMMMMMMMd-
 `sNMMMMMMMMMMMMMm:
  `yMMMMMMNmdhhhh:
   `sNMMMMMNmmho.
    `+mMMMMMMMy.
      .yNMMMm+`
       `:yd+.
EOF
        ;;

        "Raspbian_small"*)
            set_colors 2 1
            read -rd '' ascii_data <<'EOF'
${c1}   ..    ,.
  :oo: .:oo:
  'o\\o o/o:
${c2} :: . :: . ::
:: :::  ::: ::
:'  '',.''  ':
 ::: :::: :::
 ':,  ''  ,:'
   ' ~::~ '
EOF
        ;;

        "Raspbian"*)
            set_colors 2 1
            read -rd '' ascii_data <<'EOF'
${c1}  `.::///+:/-.        --///+//-:``
 `+oooooooooooo:   `+oooooooooooo:
  /oooo++//ooooo:  ooooo+//+ooooo.
  `+ooooooo:-:oo-  +o+::/ooooooo:
   `:oooooooo+``    `.oooooooo+-
     `:++ooo/.        :+ooo+/.`
        ${c2}...`  `.----.` ``..
     .::::-``:::::::::.`-:::-`
    -:::-`   .:::::::-`  `-:::-
   `::.  `.--.`  `` `.---.``.::`
       .::::::::`  -::::::::` `
 .::` .:::::::::- `::::::::::``::.
-:::` ::::::::::.  ::::::::::.`:::-
::::  -::::::::.   `-::::::::  ::::
-::-   .-:::-.``....``.-::-.   -::-
 .. ``       .::::::::.     `..`..
   -:::-`   -::::::::::`  .:::::`
   :::::::` -::::::::::` :::::::.
   .:::::::  -::::::::. ::::::::
    `-:::::`   ..--.`   ::::::.
      `...`  `...--..`  `...`
            .::::::::::
             `.-::::-`
EOF
        ;;

        "Reborn OS"* | "Reborn"*)
            set_colors 2 2 8
            read -rd '' ascii_data <<'EOF'
${c3}
        mMMMMMMMMM  MMMMMMMMMm
       NM                    MN
      MM  ${c1}dddddddd  dddddddd  ${c3}MN
     mM  ${c1}dd                dd  ${c3}MM
        ${c1}dd  hhhhhh   hhhhh  dd
   ${c3}mM      ${c1}hh            hh      ${c3}Mm
  NM  ${c1}hd       ${c3}mMMMMMMd       ${c1}dh  ${c3}MN
 NM  ${c1}dd  hh   ${c3}mMMMMMMMMm   ${c1}hh  dd  ${c3}MN
NM  ${c1}dd  hh   ${c3}mMMMMMMMMMMm   ${c1}hh  dd  ${c3}MN
 NM  ${c1}dd  hh   ${c3}mMMMMMMMMm   ${c1}hh  dd  ${c3}MN
  NM  ${c1}hd       ${c3}mMMMMMMm       ${c1}dh  ${c3}MN
   mM      ${c1}hh            hh      ${c3}Mm
        ${c1}dd  hhhhhh  hhhhhh  dd
     ${c3}MM  ${c1}dd                dd  ${c3}MM
      MM  ${c1}dddddddd  dddddddd  ${c3}MN
       NM                    MN
        mMMMMMMMMM  MMMMMMMMMm
EOF
        ;;

        "Red Star"* | "Redstar"*)
            set_colors 1 7 3
            read -rd '' ascii_data <<'EOF'
${c1}                    ..
                  .oK0l
                 :0KKKKd.
               .xKO0KKKKd
              ,Od' .d0000l
             .c;.   .'''...           ..'.
.,:cloddxxxkkkkOOOOkkkkkkkkxxxxxxxxxkkkx:
;kOOOOOOOkxOkc'...',;;;;,,,'',;;:cllc:,.
 .okkkkd,.lko  .......',;:cllc:;,,'''''.
   .cdo. :xd' cd:.  ..';'',,,'',,;;;,'.
      . .ddl.;doooc'..;oc;'..';::;,'.
        coo;.oooolllllllcccc:'.  .
       .ool''lllllccccccc:::::;.
       ;lll. .':cccc:::::::;;;;'
       :lcc:'',..';::::;;;;;;;,,.
       :cccc::::;...';;;;;,,,,,,.
       ,::::::;;;,'.  ..',,,,'''.
        ........          ......
EOF
        ;;

        "Redcore"*)
            set_colors 1
            read -rd '' ascii_data <<'EOF'
${c1}                 RRRRRRRRR
               RRRRRRRRRRRRR
        RRRRRRRRRR      RRRRR
   RRRRRRRRRRRRRRRRRRRRRRRRRRR
 RRRRRRR  RRR         RRR RRRRRRRR
RRRRR    RR                 RRRRRRRRR
RRRR    RR     RRRRRRRR      RR RRRRRR
RRRR   R    RRRRRRRRRRRRRR   RR   RRRRR
RRRR   R  RRRRRRRRRRRRRRRRRR  R   RRRRR
RRRR     RRRRRRRRRRRRRRRRRRR  R   RRRR
 RRR     RRRRRRRRRRRRRRRRRRRR R   RRRR
  RRR    RRRRRRRRRRRRRRRRRRRR    RRRR
    RR   RRRRRRRRRRRRRRRRRRR    RRR
     RR   RRRRRRRRRRRRRRRRR    RRR
       RR   RRRRRRRRRRRRRR   RR
         R       RRRR      RR
EOF
        ;;

        "redhat_old" | "rhel_old"*)
            set_colors 1 7 3
            read -rd '' ascii_data <<'EOF'
${c1}             `.-..........`
            `////////::.`-/.
            -: ....-////////.
            //:-::///////////`
     `--::: `-://////////////:
     //////-    ``.-:///////// .`
     `://////:-.`    :///////::///:`
       .-/////////:---/////////////:
          .-://////////////////////.
${c2}         yMN+`.-${c1}::///////////////-`
${c2}      .-`:NMMNMs`  `..-------..`
       MN+/mMMMMMhoooyysshsss
MMM    MMMMMMMMMMMMMMyyddMMM+
 MMMM   MMMMMMMMMMMMMNdyNMMh`     hyhMMM
  MMMMMMMMMMMMMMMMyoNNNMMM+.   MMMMMMMM
   MMNMMMNNMMMMMNM+ mhsMNyyyyMNMMMMsMM
EOF
        ;;

        "Redhat"* | "Red Hat"* | "rhel"*)
            set_colors 1
            read -rd '' ascii_data <<'EOF'
${c1}           .MMM..:MMMMMMM
          MMMMMMMMMMMMMMMMMM
          MMMMMMMMMMMMMMMMMMMM.
         MMMMMMMMMMMMMMMMMMMMMM
        ,MMMMMMMMMMMMMMMMMMMMMM:
        MMMMMMMMMMMMMMMMMMMMMMMM
  .MMMM'  MMMMMMMMMMMMMMMMMMMMMM
 MMMMMM    `MMMMMMMMMMMMMMMMMMMM.
MMMMMMMM      MMMMMMMMMMMMMMMMMM .
MMMMMMMMM.       `MMMMMMMMMMMMM' MM.
MMMMMMMMMMM.                     MMMM
`MMMMMMMMMMMMM.                 ,MMMMM.
 `MMMMMMMMMMMMMMMMM.          ,MMMMMMMM.
    MMMMMMMMMMMMMMMMMMMMMMMMMMMMMMMMMMMM
      MMMMMMMMMMMMMMMMMMMMMMMMMMMMMMMMM:
         MMMMMMMMMMMMMMMMMMMMMMMMMMMMMM
            `MMMMMMMMMMMMMMMMMMMMMMMM:
                ``MMMMMMMMMMMMMMMMM'
EOF
        ;;

        "Refracted Devuan"* | "Refracted_Devuan"*)
            set_colors 8 7
            read -rd '' ascii_data <<'EOF'
${c2}                             A
                            VW
                           VVW\\
                         .yWWW\\
 ,;,,u,;yy;;v;uyyyyyyy  ,WWWWW^
    *WWWWWWWWWWWWWWWW/  $VWWWWw      ,
        ^*%WWWWWWVWWX  $WWWW**    ,yy
        ,    "**WWW/' **'   ,yy/WWW*`
       &WWWWwy    `*`  <,ywWW%VWWW*
     yWWWWWWWWWW*    .,   "**WW%W
   ,&WWWWWM*"`  ,y/  &WWWww   ^*
  XWWX*^   ,yWWWW09 .WWWWWWWWwy,
 *`        &WWWWWM  WWWWWWWWWWWWWww,
           (WWWWW` /#####WWW***********
           ^WWWW
            VWW
            Wh.
            V/
EOF
        ;;

        "Regata"*)
            set_colors 7 1 4 5 3 2
            read -rd '' ascii_data <<'EOF'
${c1}            ddhso+++++osydd
        dho/.`hh${c2}.:/+/:.${c1}hhh`:+yd
      do-hhhhhh${c2}/sssssss+`${c1}hhhhh./yd
    h/`hhhhhhh${c2}-sssssssss:${c1}hhhhhhhh-yd
  do`hhhhhhhhh${c2}`ossssssso.${c1}hhhhhhhhhh/d
 d/hhhhhhhhhhhh${c2}`/ossso/.${c1}hhhhhhhhhhhh.h
 /hhhhhhhhhhhh${c3}`-/osyso/-`${c1}hhhhhhhhhhhh.h
shh${c4}-/ooo+-${c1}hhh${c3}:syyso+osyys/`${c1}hhh${c5}`+oo`${c1}hhh/
h${c4}`ohhhhhhho`${c3}+yyo.${c1}hhhhh${c3}.+yyo`${c5}.sssssss.${c1}h`h
s${c4}:hhhhhhhhho${c3}yys`${c1}hhhhhhh${c3}.oyy/${c5}ossssssso-${c1}hs
s${c4}.yhhhhhhhy/${c3}yys`${c1}hhhhhhh${c3}.oyy/${c5}ossssssso-${c1}hs
hh${c4}./syyys+.${c1} ${c3}+yy+.${c1}hhhhh${c3}.+yyo`${c5}.ossssso/${c1}h`h
shhh${c4}``.`${c1}hhh${c3}`/syyso++oyys/`${c1}hhh${c5}`+++-`${c1}hh:h
d/hhhhhhhhhhhh${c3}`-/osyso+-`${c1}hhhhhhhhhhhh.h
 d/hhhhhhhhhhhh${c6}`/ossso/.${c1}hhhhhhhhhhhh.h
  do`hhhhhhhhh${c6}`ossssssso.${c1}hhhhhhhhhh:h
    h/`hhhhhhh${c6}-sssssssss:${c1}hhhhhhhh-yd
      h+.hhhhhh${c6}+sssssss+${c1}hhhhhh`/yd
        dho:.hhh${c6}.:+++/.${c1}hhh`-+yd
            ddhso+++++osyhd
EOF
        ;;

        "Regolith"*)
            set_colors 1
            read -rd '' ascii_data <<'EOF'
${c1}
                 ``....```
            `.:/++++++/::-.`
          -/+++++++:.`
        -++++++++:`
      `/++++++++-
     `/++++++++.                    -/+/
     /++++++++/             ``   .:+++:.
    -+++++++++/          ./++++:+++/-`
    :+++++++++/         `+++++++/-`
    :++++++++++`      .-/+++++++`
   `:++++++++++/``.-/++++:-:::-`      `
 `:+++++++++++++++++/:.`            ./`
:++/-:+++++++++/:-..              -/+.
+++++++++/::-...:/+++/-..````..-/+++.
`......``.::/+++++++++++++++++++++/.
         -/+++++++++++++++++++++/.
           .:/+++++++++++++++/-`
              `.-:://////:-.
EOF
        ;;

        "rocky_small"*)
            set_colors 2
                read -rd '' ascii_data <<'EOF'
${c1}    `-/+++++++++/-.`
 `-+++++++++++++++++-`
.+++++++++++++++++++++.
-+++++++++++++++++++++++.
+++++++++++++++/-/+++++++
+++++++++++++/.   ./+++++
+++++++++++:.       ./+++
+++++++++:`   `:/:`   .:/
-++++++:`   .:+++++:`
 .+++-`   ./+++++++++:`
  `-`   ./+++++++++++-
       -+++++++++:-.`
EOF
        ;;

        "rocky"*)
            set_colors 35
            read -rd '' ascii_data <<'EOF'
${c1}          __wgliliiligw_,
       _williiiiiiliilililw,
     _%iiiiiilililiiiiiiiiiii_
   .Qliiiililiiiiiiililililiilm.
  _iiiiiliiiiiililiiiiiiiiiiliil,
 .lililiiilililiiiilililililiiiii,
_liiiiiiliiiiiiiliiiiiF{iiiiiilili,
jliililiiilililiiili@`  ~ililiiiiiL
iiiliiiiliiiiiiili>`      ~liililii
liliiiliiilililii`         -9liiiil
iiiiiliiliiiiii~             "4lili
4ililiiiiilil~|      -w,       )4lf
-liiiiililiF'       _liig,       )'
 )iiiliii@`       _QIililig,
  )iiii>`       .Qliliiiililw
   )<>~       .mliiiiiliiiiiil,
            _gllilililiililii~
           giliiiiiiiiiiiiT`
          -^~$ililili@~~'
EOF
        ;;

        "Rosa"*)
            set_colors 4 7 1
            read -rd '' ascii_data <<'EOF'
${c1}           ROSAROSAROSAROSAR
        ROSA               AROS
      ROS   SAROSAROSAROSAR   AROS
    RO   ROSAROSAROSAROSAROSAR   RO
  ARO  AROSAROSAROSARO      AROS  ROS
 ARO  ROSAROS         OSAR   ROSA  ROS
 RO  AROSA   ROSAROSAROSA    ROSAR  RO
RO  ROSAR  ROSAROSAROSAR  R  ROSARO  RO
RO  ROSA  AROSAROSAROSA  AR  ROSARO  AR
RO AROS  ROSAROSAROSA   ROS  AROSARO AR
RO AROS  ROSAROSARO   ROSARO  ROSARO AR
RO  ROS  AROSAROS   ROSAROSA AROSAR  AR
RO  ROSA  ROS     ROSAROSAR  ROSARO  RO
 RO  ROS     AROSAROSAROSA  ROSARO  AR
 ARO  ROSA   ROSAROSAROS   AROSAR  ARO
  ARO  OROSA      R      ROSAROS  ROS
    RO   AROSAROS   AROSAROSAR   RO
     AROS   AROSAROSAROSARO   AROS
        ROSA               SARO
           ROSAROSAROSAROSAR
EOF
        ;;

        "sabotage"*)
            set_colors 4 7 1
            read -rd '' ascii_data <<'EOF'
${c2} .|'''.|      |     '||''|.    ..|''||
 ||..  '     |||     ||   ||  .|'    ||
  ''|||.    |  ||    ||'''|.  ||      ||
.     '||  .''''|.   ||    || '|.     ||
|'....|'  .|.  .||. .||...|'   ''|...|'

|''||''|     |      ..|'''.|  '||''''|
   ||       |||    .|'     '   ||  .
   ||      |  ||   ||    ....  ||''|
   ||     .''''|.  '|.    ||   ||
  .||.   .|.  .||.  ''|...'|  .||.....|
EOF
        ;;

        "Sabayon"*)
            set_colors 4 7 1
            read -rd '' ascii_data <<'EOF'
${c1}            ...........
         ..             ..
      ..                   ..
    ..           ${c2}o           ${c1}..
  ..            ${c2}:W'            ${c1}..
 ..             ${c2}.d.             ${c1}..
:.             ${c2}.KNO              ${c1}.:
:.             ${c2}cNNN.             ${c1}.:
:              ${c2}dXXX,              ${c1}:
:   ${c2}.          dXXX,       .cd,   ${c1}:
:   ${c2}'kc ..     dKKK.    ,ll;:'    ${c1}:
:     ${c2}.xkkxc;..dkkkc',cxkkl       ${c1}:
:.     ${c2}.,cdddddddddddddo:.       ${c1}.:
 ..         ${c2}:lllllll:           ${c1}..
   ..         ${c2}',,,,,          ${c1}..
     ..                     ..
        ..               ..
          ...............
EOF
        ;;

        "Sailfish"*)
            set_colors 4 5 7 6
            read -rd '' ascii_data <<'EOF'
${c1}                 _a@b
              _#b (b
            _@@   @_         _,
          _#^@ _#*^^*gg,aa@^^
          #- @@^  _a@^^
          @_  *g#b
          ^@_   ^@_
            ^@_   @
             @(b (b
            #b(b#^
          _@_#@^
       _a@a*^
   ,a@*^
EOF
        ;;

        "SalentOS"*)
            set_colors 2 1 3 7
            read -rd '' ascii_data <<'EOF'
${c1}                 ``..``
        .-:+oshdNMMMMMMNdhyo+:-.`
  -oydmMMMMMMMMMMMMMMMMMMMMMMMMMMNdhs/
${c4} +hdddm${c1}NMMMMMMMMMMMMMMMMMMMMMMMMN${c4}mdddh+`
${c2}`MMMMMN${c4}mdddddm${c1}MMMMMMMMMMMM${c4}mdddddm${c3}NMMMMM-
${c2} mMMMMMMMMMMMN${c4}ddddhyyhhddd${c3}NMMMMMMMMMMMM`
${c2} dMMMMMMMMMMMMMMMMM${c4}oo${c3}MMMMMMMMMMMMMMMMMN`
${c2} yMMMMMMMMMMMMMMMMM${c4}hh${c3}MMMMMMMMMMMMMMMMMd
${c2} +MMMMMMMMMMMMMMMMM${c4}hh${c3}MMMMMMMMMMMMMMMMMy
${c2} :MMMMMMMMMMMMMMMMM${c4}hh${c3}MMMMMMMMMMMMMMMMMo
${c2} .MMMMMMMMMMMMMMMMM${c4}hh${c3}MMMMMMMMMMMMMMMMM/
${c2} `NMMMMMMMMMMMMMMMM${c4}hh${c3}MMMMMMMMMMMMMMMMM-
${c2}  mMMMMMMMMMMMMMMMM${c4}hh${c3}MMMMMMMMMMMMMMMMN`
${c2}  hMMMMMMMMMMMMMMMM${c4}hh${c3}MMMMMMMMMMMMMMMMm
${c2}  /MMMMMMMMMMMMMMMM${c4}hh${c3}MMMMMMMMMMMMMMMMy
${c2}   .+hMMMMMMMMMMMMM${c4}hh${c3}MMMMMMMMMMMMMms:
${c2}      `:smMMMMMMMMM${c4}hh${c3}MMMMMMMMMNh+.
${c2}          .+hMMMMMM${c4}hh${c3}MMMMMMdo:
${c2}             `:smMM${c4}yy${c3}MMNy/`
                 ${c2}.- ${c4}`${c3}:.
EOF
        ;;

        "ShastraOS"*)
            set_colors 6
            read -rd '' ascii_data <<'EOF'
${c1}                          ..,;;,'.              
                       ':oo.     ;o:            
                     :o,           ol           
                   .oo        ..';co:           
                   ooo',;:looo;                 
               .;lddl                           
             cx   .xl     .c:'                  
            dd     xx     xx ,d;                
           .xd     cx.    xx   dd.              
            cx:    .xo    xx    ,x:             
             'xl    xx    cx'    .xl            
               xd,  xx    .xd     dx.           
                .xo:xx     xx    .xx            
                   'c      xx:.'lx:             
                      ..,;cxxxo                 
             .';:codxxl   lxo                   
           cd.           'xo                    
           :o,         'ld                      
            .oc'...';lo      
EOF
        ;;

        "Scientific"*)
            set_colors 4 7 1
            read -rd '' ascii_data <<'EOF'
${c1}                 =/;;/-
                +:    //
               /;      /;
              -X        H.
.//;;;:;;-,   X=        :+   .-;:=;:;#;.
M-       ,=;;;#:,      ,:#;;:=,       ,@
:#           :#.=/++++/=.$=           #=
 ,#;         #/:+/;,,/++:+/         ;+.
   ,+/.    ,;@+,        ,#H;,    ,/+,
      ;+;;/= @.  ${c3}.H${c2}#${c3}#X   ${c1}-X :///+;
      ;+=;;;.@,  ${c2}.X${c3}M${c2}@$.  ${c1}=X.//;=#/.
   ,;:      :@#=        =$H:     .+#-
 ,#=         #;-///==///-//         =#,
;+           :#-;;;:;;;;-X-           +:
@-      .-;;;;M-        =M/;;;-.      -X
 :;;::;;-.    #-        :+    ,-;;-;:==
              ,X        H.
               ;/      #=
                //    +;
                 '////'
EOF
        ;;

        "Septor"*)
            set_colors 4 7 4
            read -rd '' ascii_data <<'EOF'
${c1}ssssssssssssssssssssssssssssssssssssssss
ssssssssssssssssssssssssssssssssssssssss
ssssssssssssssssssssssssssssssssssssssss
ssssssssssssssssssssssssssssssssssssssss
ssssssssss${c2};okOOOOOOOOOOOOOOko;${c1}ssssssssss
sssssssss${c2}oNWWWWWWWWWWWWWWWWWWNo${c1}sssssssss
ssssssss${c2}:WWWWWWWWWWWWWWWWWWWWWW:${c1}ssssssss
ssssssss${c2}lWWWWWk${c1}ssssssssss${c2}lddddd:${c1}ssssssss
ssssssss${c2}cWWWWWNKKKKKKKKKKKKOx:${c1}ssssssssss
${c3}yy${c1}sssssss${c2}OWWWWWWWWWWWWWWWWWWWWx${c1}sssssss${c3}yy
yyyyyyyyyy${c2}:kKNNNNNNNNNNNNWWWWWW:${c3}yyyyyyyy
yyyyyyyy${c2}sccccc;${c3}yyyyyyyyyy${c2}kWWWWW:${c3}yyyyyyyy
yyyyyyyy${c2}:WWWWWWNNNNNNNNNNWWWWWW;${c3}yyyyyyyy
yyyyyyyy${c2}.dWWWWWWWWWWWWWWWWWWWNd${c3}yyyyyyyyy
yyyyyyyyyy${c2}sdO0KKKKKKKKKKKK0Od;${c3}yyyyyyyyyy
yyyyyyyyyyyyyyyyyyyyyyyyyyyyyyyyyyyyyyyy
yyyyyyyyyyyyyyyyyyyyyyyyyyyyyyyyyyyyyyyy
yyyyyyyyyyyyyyyyyyyyyyyyyyyyyyyyyyyyyyyy
yyyyyyyyyyyyyyyyyyyyyyyyyyyyyyyyyyyyyyyy
yyyyyyyyyyyyyyyyyyyyyyyyyyyyyyyyyyyyyyyy
EOF
        ;;

        "Serene"*)
            set_colors 6 6
            read -rd '' ascii_data <<'EOF'
${c1}              __---''''''---__
          .                      .
        :                          :
      -                       _______----_-
     s               __----'''     __----
 __h_            _-'           _-'     h
 '-._''--.._    ;           _-'         y
  :  ''-._  '-._/        _-'             :
  y       ':_       _--''                y
  m    .--'' '-._.;'                     m
  m   :        :                         m
  y    '.._     '-__                     y
  :        '--._    '''----___           :
   y            '--._         ''-- _    y
    h                '--._          :  h
     s                  __';         vs
      -         __..--''             -
        :_..--''                   :
          .                     _ .
            `''---______---''-``
EOF
        ;;

        "SharkLinux"*)
            set_colors 4 7
            read -rd '' ascii_data <<'EOF'
${c1}                              `:shd/
                          `:yNMMMMs
                       `-smMMMMMMN.
                     .+dNMMMMMMMMs
                   .smNNMMMMMMMMm`
                 .sNNNNNNNMMMMMM/
               `omNNNNNNNMMMMMMm
              /dNNNNNNNNMMMMMMM+
            .yNNNNNNNNNMMMMMMMN`
           +mNNNNNNNNNMMMMMMMMh
         .hNNNNNNNNNNMMMMMMMMMs
        +mMNNNNNNNNMMMMMMMMMMMs
      .hNMMNNNNMMMMMMMMMMMMMMMd
    .oNNNNNNNNNNMMMMMMMMMMMMMMMo
 `:+syyssoo++++ooooossssssssssso:
EOF
        ;;

        "Siduction"*)
            set_colors 4 4
            read -rd '' ascii_data <<'EOF'
${c1}                _aass,
               jQh: =$w
               QWmwawQW
               )$QQQQ@(   ..
         _a_a.   ~??^  syDY?Sa,
       _mW>-<$c       jWmi  imm.
       ]QQwayQE       4QQmgwmQQ`
        ?WWQWP'       -9QQQQQ@'._aas,
 _a%is.        .adYYs,. -"?!` aQB*~^3$c
_Qh;.nm       .QWc. {QL      ]QQp;..vmQ/
"QQmmQ@       -QQQggmQP      ]QQWmggmQQ(
 -???"         "$WQQQY`  __,  ?QQQQQQW!
        _yZ!?q,   -   .yWY!!Sw, "???^
       .QQa_=qQ       mQm>..vmm
        $QQWQQP       $QQQgmQQ@
         "???"   _aa, -9WWQQWY`
               _mB>~)$a  -~~
               mQms_vmQ.
               ]WQQQQQP
                -?T??"
EOF
        ;;

        "slackware_small"*)
            set_colors 4 7 1
            read -rd '' ascii_data <<'EOF'
${c1}   ________
  /  ______|
  | |______
  \\______  \\
   ______| |
| |________/
|____________
EOF
        ;;

        "Slackware"*)
            set_colors 4 7 1
            read -rd '' ascii_data <<'EOF'
${c1}                  :::::::
            :::::::::::::::::::
         :::::::::::::::::::::::::
       ::::::::${c2}cllcccccllllllll${c1}::::::
    :::::::::${c2}lc               dc${c1}:::::::
   ::::::::${c2}cl   clllccllll    oc${c1}:::::::::
  :::::::::${c2}o   lc${c1}::::::::${c2}co   oc${c1}::::::::::
 ::::::::::${c2}o    cccclc${c1}:::::${c2}clcc${c1}::::::::::::
 :::::::::::${c2}lc        cclccclc${c1}:::::::::::::
::::::::::::::${c2}lcclcc          lc${c1}::::::::::::
::::::::::${c2}cclcc${c1}:::::${c2}lccclc     oc${c1}:::::::::::
::::::::::${c2}o    l${c1}::::::::::${c2}l    lc${c1}:::::::::::
 :::::${c2}cll${c1}:${c2}o     clcllcccll     o${c1}:::::::::::
 :::::${c2}occ${c1}:${c2}o                  clc${c1}:::::::::::
  ::::${c2}ocl${c1}:${c2}ccslclccclclccclclc${c1}:::::::::::::
   :::${c2}oclcccccccccccccllllllllllllll${c1}:::::
    ::${c2}lcc1lcccccccccccccccccccccccco${c1}::::
      ::::::::::::::::::::::::::::::::
        ::::::::::::::::::::::::::::
           ::::::::::::::::::::::
                ::::::::::::
EOF
        ;;

        "SliTaz"*)
            set_colors 3 3
            read -rd '' ascii_data <<'EOF'
${c1}        @    @(               @
      @@   @@                  @    @/
     @@   @@                   @@   @@
    @@  %@@                     @@   @@
   @@  %@@@       @@@@@.       @@@@  @@
  @@@    @@@@    @@@@@@@    &@@@    @@@
   @@@@@@@ %@@@@@@@@@@@@ &@@@% @@@@@@@/
       ,@@@@@@@@@@@@@@@@@@@@@@@@@
  .@@@@@@@@@@@@@@@@@@@@@@@@@@@@@@@@@/
@@@@@@.  @@@@@@@@@@@@@@@@@@@@@  /@@@@@@
@@    @@@@@  @@@@@@@@@@@@,  @@@@@   @@@
@@ @@@@.    @@@@@@@@@@@@@%    #@@@@ @@.
@@ ,@@      @@@@@@@@@@@@@      @@@  @@
@   @@.     @@@@@@@@@@@@@     @@@  *@
@    @@     @@@@@@@@@@@@      @@   @
      @      @@@@@@@@@.     #@
       @      ,@@@@@       @
EOF
        ;;

        "SmartOS"*)
            set_colors 6 7
            read -rd '' ascii_data <<'EOF'
${c1}yyyyyyyyyyyyyyyyyyyyyyyyyyyyyyyyyyy
yyyyyyyyyyyyyyyyyyyyyyyyyyyyyyyyyyy
yyyys             oyyyyyyyyyyyyyyyy
yyyys  yyyyyyyyy  oyyyyyyyyyyyyyyyy
yyyys  yyyyyyyyy  oyyyyyyyyyyyyyyyy
yyyys  yyyyyyyyy  oyyyyyyyyyyyyyyyy
yyyys  yyyyyyyyy  oyyyyyyyyyyyyyyyy
yyyys  yyyyyyyyyyyyyyyyyyyyyyyyyyyy
yyyyy                         syyyy
yyyyyyyyyyyyyyyyyyyyyyyyyyyy  syyyy
yyyyyyyyyyyyyyyy  syyyyyyyyy  syyyy
yyyyyyyyyyyyyyyy  oyyyyyyyyy  syyyy
yyyyyyyyyyyyyyyy  oyyyyyyyyy  syyyy
yyyyyyyyyyyyyyyy  syyyyyyyyy  syyyy
yyyyyyyyyyyyyyyy              yyyyy
yyyyyyyyyyyyyyyyyyyyyyyyyyyyyyyyyyy
yyyyyyyyyyyyyyyyyyyyyyyyyyyyyyyyyyy
EOF
        ;;

        "SkiffOS"*)
            set_colors 4 7
            read -rd '' ascii_data <<'EOF'
${c2}
             ,@@@@@@@@@@@w,_
  ${c2}====~~~,,.${c2}A@@@@@@@@@@@@@@@@@W,_
  ${c1}`||||||||||||||L{${c2}"@$@@@@@@@@B"
   ${c1}`|||||||||||||||||||||L{${c2}"$D
     ${c2}@@@@@@@@@@@@@@@@@@@@@${c1}_||||}==,
      ${c2}*@@@@@@@@@@@@@@@@@@@@@@@@@p${c1}||||==,
        ${c1}`'||LLL{{""${c2}@$B@@@@@@@@@@@@@@@p${c1}||
            ${c1}`~=|||||||||||L"${c2}$@@@@@@@@@@@
                   ${c1}````'"""""""${c2}'""""""""
EOF
            ;;

        "Solus"*)
            set_colors 4 7 1
            read -rd '' ascii_data <<'EOF'
${c2}            -```````````
          `-+/------------.`
       .---:mNo---------------.
     .-----yMMMy:---------------.
   `------oMMMMMm/----------------`
  .------/MMMMMMMN+----------------.
 .------/NMMMMMMMMm-+/--------------.
`------/NMMMMMMMMMN-:mh/-------------`
.-----/NMMMMMMMMMMM:-+MMd//oso/:-----.
-----/NMMMMMMMMMMMM+--mMMMh::smMmyo:--
----+NMMMMMMMMMMMMMo--yMMMMNo-:yMMMMd/.
.--oMMMMMMMMMMMMMMMy--yMMMMMMh:-yMMMy-`
`-sMMMMMMMMMMMMMMMMh--dMMMMMMMd:/Ny+y.
`-/+osyhhdmmNNMMMMMm-/MMMMMMMmh+/ohm+
  .------------:://+-/++++++${c1}oshddys:
   -hhhhyyyyyyyyyyyhhhhddddhysssso-
    `:ossssssyysssssssssssssssso:`
      `:+ssssssssssssssssssss+-
         `-/+ssssssssssso+/-`
              `.-----..`
EOF
        ;;

        "Source Mage"* | "Source_Mage"*)
            set_colors 4 7 1
            read -rd '' ascii_data <<'EOF'
${c2}       :ymNMNho.
.+sdmNMMMMMMMMMMy`
.-::/yMMMMMMMMMMMm-
      sMMMMMMMMMMMm/
     /NMMMMMMMMMMMMMm:
    .MMMMMMMMMMMMMMMMM:
    `MMMMMMMMMMMMMMMMMN.
     NMMMMMMMMMMMMMMMMMd
     mMMMMMMMMMMMMMMMMMMo
     hhMMMMMMMMMMMMMMMMMM.
     .`/MMMMMMMMMMMMMMMMMs
        :mMMMMMMMMMMMMMMMN`
         `sMMMMMMMMMMMMMMM+
           /NMMMMMMMMMMMMMN`
             oMMMMMMMMMMMMM+
          ./sd.-hMMMMMMMMmmN`
      ./+oyyyh- `MMMMMMMMMmNh
                 sMMMMMMMMMmmo
                 `NMMMMMMMMMd:
                  -dMMMMMMMMMo
                    -shmNMMms.
EOF
        ;;

        "Sparky"*)
            set_colors 1 7
            read -rd '' ascii_data <<'EOF'
${c1}
           .            `-:-`
          .o`       .-///-`
         `oo`    .:/++:.
         os+`  -/+++:` ``.........```
        /ys+`./+++/-.-::::::----......``
       `syyo`++o+--::::-::/+++/-``
       -yyy+.+o+`:/:-:sdmmmmmmmmdy+-`
::-`   :yyy/-oo.-+/`ymho++++++oyhdmdy/`
`/yy+-`.syyo`+o..o--h..osyhhddhs+//osyy/`
  -ydhs+-oyy/.+o.-: ` `  :/::+ydhy+```-os-
   .sdddy::syo--/:.     `.:dy+-ohhho    ./:
     :yddds/:+oo+//:-`- /+ +hy+.shhy:     ``
      `:ydmmdysooooooo-.ss`/yss--oyyo
        `./ossyyyyo+:-/oo:.osso- .oys
       ``..-------::////.-oooo/   :so
    `...----::::::::--.`/oooo:    .o:
           ```````     ++o+:`     `:`
                     ./+/-`        `
                   `-:-.
                   ``
EOF
        ;;

        "Star"*)
            set_colors 7
            read -rd '' ascii_data <<'EOF'
${c1}                   ./
                  `yy-
                 `y.`y`
    ``           s-  .y            `
    +h//:..`    +/    /o    ``..:/so
     /o``.-::/:/+      o/://::-.`+o`
      :s`     `.        .`     `s/
       .y.                    .s-
        `y-                  :s`
      .-//.                  /+:.
   .:/:.                       .:/:.
-+o:.                             .:+:.
-///++///:::`              .-::::///+so-
       ``..o/              d-....```
           s.     `/.      d
           h    .+o-+o-    h.
           h  -o/`   `/o:  s:
          -s/o:`       `:o/+/
          /s-             -yo
EOF
        ;;

        "SteamOS"*)
            set_colors 5 7
            read -rd '' ascii_data <<'EOF'
${c1}              .,,,,.
        .,'onNMMMMMNNnn',.
     .'oNMANKMMMMMMMMMMMNNn'.
   .'ANMMMMMMMXKNNWWWPFFWNNMNn.
  ;NNMMMMMMMMMMNWW'' ,.., 'WMMM,
 ;NMMMMV+##+VNWWW' .+;'':+, 'WMW,
,VNNWP+${c2}######${c1}+WW,  ${c2}+:    ${c1}:+, +MMM,
'${c2}+#############,   +.    ,+' ${c1}+NMMM
${c2}  '*#########*'     '*,,*' ${c1}.+NMMMM.
${c2}     `'*###*'          ,.,;###${c1}+WNM,
${c2}         .,;;,      .;##########${c1}+W
${c2},',.         ';  ,+##############'
 '###+. :,. .,; ,###############'
  '####.. `'' .,###############'
    '#####+++################'
      '*##################*'
         ''*##########*''
              ''''''
EOF
        ;;

        "sunos_small" | "solaris_small")
            set_colors 3 7
            read -rd '' ascii_data <<'EOF'
${c1}       .   .;   .
   .   :;  ::  ;:   .
   .;. ..      .. .;.
..  ..             ..  ..
 .;,                 ,;.
EOF
        ;;

        "SunOS" | "Solaris")
            set_colors 3 7
            read -rd '' ascii_data <<'EOF'
${c1}                 `-     `
          `--    `+-    .:
           .+:  `++:  -/+-     .
    `.::`  -++/``:::`./+/  `.-/.
      `++/-`.`          ` /++:`
  ``   ./:`                .: `..`.-
``./+/:-                     -+++:-
    -/+`                      :.
EOF
        ;;

        "openSUSE Leap"* | "openSUSE_Leap"*)
            set_colors 2 7
            read -rd '' ascii_data <<'EOF'
${c2}                 `-++:`
               ./oooooo/-
            `:oooooooooooo:.
          -+oooooooooooooooo+-`
       ./oooooooooooooooooooooo/-
      :oooooooooooooooooooooooooo:
    `  `-+oooooooooooooooooooo/-   `
 `:oo/-   .:ooooooooooooooo+:`  `-+oo/.
`/oooooo:.   -/oooooooooo/.   ./oooooo/.
  `:+ooooo+-`  `:+oooo+-   `:oooooo+:`
     .:oooooo/.   .::`   -+oooooo/.
        -/oooooo:.    ./oooooo+-
          `:+ooooo+-:+oooooo:`
             ./oooooooooo/.
                -/oooo+:`
                  `:/.
EOF
        ;;

        "t2"*)
            set_colors 7 4
            read -rd '' ascii_data <<'EOF'
${c2}
TTTTTTTTTT
    tt   ${c1}222${c2}
    tt  ${c1}2   2${c2}
    tt     ${c1}2${c2}
    tt    ${c1}2${c2}
    tt  ${c1}22222${c2}
EOF
        ;;

        "openSUSE Tumbleweed"* | "openSUSE_Tumbleweed"*)
            set_colors 2 7
            read -rd '' ascii_data <<'EOF'
${c2}                                     ......
     .,cdxxxoc,.               .:kKMMMNWMMMNk:.
    cKMMN0OOOKWMMXo. ;        ;0MWk:.      .:OMMk.
  ;WMK;.       .lKMMNM,     :NMK,             .OMW;
 cMW;            'WMMMN   ,XMK,                 oMM'
.MMc               ..;l. xMN:                    KM0
'MM.                   'NMO                      oMM
.MM,                 .kMMl                       xMN
 KM0               .kMM0. .dl:,..               .WMd
 .XM0.           ,OMMK,    OMMMK.              .XMK
   oWMO:.    .;xNMMk,       NNNMKl.          .xWMx
     :ONMMNXMMMKx;          .  ,xNMWKkxllox0NMWk,
         .....                    .:dOOXXKOxl,
EOF
        ;;

        "opensuse_small" | "suse_small"*)
            set_colors 2 7
            read -rd '' ascii_data <<'EOF'
${c1}  _______
__|   __ \\
     / .\\ \\
     \\__/ |
   _______|
   \\_______
__________/
EOF
        ;;

        "openSUSE"* | "open SUSE"* | "SUSE"*)
            set_colors 2 7
            read -rd '' ascii_data <<'EOF'
${c2}           .;ldkO0000Okdl;.
       .;d00xl:^''''''^:ok00d;.
     .d00l'                'o00d.
   .d0Kd'${c1}  Okxol:;,.          ${c2}:O0d.
  .OK${c1}KKK0kOKKKKKKKKKKOxo:,      ${c2}lKO.
 ,0K${c1}KKKKKKKKKKKKKKK0P^${c2},,,${c1}^dx:${c2}    ;00,
.OK${c1}KKKKKKKKKKKKKKKk'${c2}.oOPPb.${c1}'0k.${c2}   cKO.
:KK${c1}KKKKKKKKKKKKKKK: ${c2}kKx..dd ${c1}lKd${c2}   'OK:
dKK${c1}KKKKKKKKKOx0KKKd ${c2}^0KKKO' ${c1}kKKc${c2}   dKd
dKK${c1}KKKKKKKKKK;.;oOKx,..${c2}^${c1}..;kKKK0.${c2}  dKd
:KK${c1}KKKKKKKKKK0o;...^cdxxOK0O/^^'  ${c2}.0K:
 kKK${c1}KKKKKKKKKKKKK0x;,,......,;od  ${c2}lKk
 '0K${c1}KKKKKKKKKKKKKKKKKKKK00KKOo^  ${c2}c00'
  'kK${c1}KKOxddxkOO00000Okxoc;''   ${c2}.dKk'
    l0Ko.                    .c00l'
     'l0Kk:.              .;xK0l'
        'lkK0xl:;,,,,;:ldO0kl'
            '^:ldxkkkkxdl:^'
EOF
        ;;

        "SwagArch"*)
            set_colors 4 7 1
            read -rd '' ascii_data <<'EOF'
${c2}        .;ldkOKXXNNNNXXK0Oxoc,.
   ,lkXMMNK0OkkxkkOKWMMMMMMMMMM;
 'K0xo  ..,;:c:.     `'lKMMMMM0
     .lONMMMMMM'         `lNMk'
${c2}    ;WMMMMMMMMMO.              ${c1}....::...
${c2}    OMMMMMMMMMMMMKl.       ${c1}.,;;;;;ccccccc,
${c2}    `0MMMMMMMMMMMMMM0:         ${c1}.. .ccccccc.
${c2}      'kWMMMMMMMMMMMMMNo.   ${c1}.,:'  .ccccccc.
${c2}        `c0MMMMMMMMMMMMMN,${c1},:c;    :cccccc:
${c2} ckl.      `lXMMMMMMMMMX${c1}occcc:.. ;ccccccc.
${c2}dMMMMXd,     `OMMMMMMWk${c1}ccc;:''` ,ccccccc:
${c2}XMMMMMMMWKkxxOWMMMMMNo${c1}ccc;     .cccccccc.
${c2} `':ldxO0KXXXXXK0Okdo${c1}cccc.     :cccccccc.
                    :ccc:'     `cccccccc:,
                                   ''
EOF
        ;;

        "Tails"*)
            set_colors 5 7
            read -rd '' ascii_data <<'EOF'
${c1}      ``
  ./yhNh
syy/Nshh         `:o/
N:dsNshh  █   `ohNMMd
N-/+Nshh      `yMMMMd
N-yhMshh       yMMMMd
N-s:hshh  █    yMMMMd so//.
N-oyNsyh       yMMMMd d  Mms.
N:hohhhd:.     yMMMMd  syMMM+
Nsyh+-..+y+-   yMMMMd   :mMM+
+hy-      -ss/`yMMMM     `+d+
  :sy/.     ./yNMMMMm      ``
    .+ys- `:+hNMMMMMMy/`
      `hNmmMMMMMMMMMMMMdo.
       dMMMMMMMMMMMMMMMMMNh:
       +hMMMMMMMMMMMMMMMMMmy.
         -oNMMMMMMMMMMmy+.`
           `:yNMMMds/.`
              .//`
EOF
        ;;

        "Trisquel"*)
            set_colors 4 6
            read -rd '' ascii_data <<'EOF'
${c1}                         ▄▄▄▄▄▄
                      ▄█████████▄
      ▄▄▄▄▄▄         ████▀   ▀████
   ▄██████████▄     ████▀   ▄▄ ▀███
 ▄███▀▀   ▀▀████     ███▄   ▄█   ███
▄███   ▄▄▄   ████▄    ▀██████   ▄███
███   █▀▀██▄  █████▄     ▀▀   ▄████
▀███      ███  ███████▄▄  ▄▄██████
${c1} ▀███▄   ▄███  █████████████${c2}████▀
${c1}  ▀█████████    ███████${c2}███▀▀▀
    ▀▀███▀▀     ██████▀▀
               ██████▀   ▄▄▄▄
              █████▀   ████████
              █████   ███▀  ▀███
               ████▄   ██▄▄▄  ███
                █████▄   ▀▀  ▄██
                  ██████▄▄▄████
                     ▀▀█████▀▀
EOF
        ;;

        "Ubuntu Cinnamon"* | "Ubuntu-Cinnamon"*)
            set_colors 1 7
            read -rd '' ascii_data <<'EOF'
${c1}            .-/+oooooooo+/-.
        `:+oooooooooooooooooo+:`
      -+oooooooooooooooooooooooo+-
    .ooooooooooooooooooo${c2}:ohNd${c1}oooooo.
   /oooooooooooo${c2}:/+oo++:/ohNd${c1}ooooooo/
  +oooooooooo${c2}:osNdhyyhdNNh+:+${c1}oooooooo+
 /ooooooooo${c2}/dN/${c1}ooooooooo${c2}/sNNo${c1}ooooooooo/
.ooooooooo${c2}oMd:${c1}oooooooooooo${c2}:yMy${c1}ooooooooo.
+ooooo${c2}:+o/Md${c1}oooooo${c2}:sm/${c1}oo/ooo${c2}yMo${c1}oooooooo+
ooo${c2}:sdMdosMo${c1}ooooo${c2}oNMd${c1}//${c2}dMd+${c1}o${c2}:so${c1}ooooooooo
oooo${c2}+ymdosMo${c1}ooo${c2}+mMm${c1}+/${c2}hMMMMMh+hs${c1}ooooooooo
+oooooo${c2}:${c1}:${c2}/Nm:${c1}/${c2}hMNo${c1}:y${c2}MMMMMMMMMM+${c1}oooooooo+
.ooooooooo${c2}/NNMNy${c1}:o${c2}NMMMMMMMMMMo${c1}ooooooooo.
/oooooooooo${c2}:yh:${c1}+m${c2}MMMMMMMMMMd/${c1}ooooooooo/
  +oooooooooo${c2}+${c1}/h${c2}mMMMMMMNds//o${c1}oooooooo+
   /oooooooooooo${c2}+:////:o/ymMd${c1}ooooooo/
    .oooooooooooooooooooo${c2}/sdh${c1}oooooo.
      -+oooooooooooooooooooooooo+-
        `:+oooooooooooooooooo+:`
            .-/+oooooooo+/-.
EOF
        ;;

        "Ubuntu Budgie"* | "Ubuntu-Budgie"*)
            set_colors 4 7 1
            read -rd '' ascii_data <<'EOF'
${c2}           ./oydmMMMMMMmdyo/.
        :smMMMMMMMMMMMhs+:++yhs:
     `omMMMMMMMMMMMN+`        `odo`
    /NMMMMMMMMMMMMN-            `sN/
  `hMMMMmhhmMMMMMMh               sMh`
 .mMmo-     /yMMMMm`              `MMm.
 mN/       yMMMMMMMd-              MMMm
oN-        oMMMMMMMMMms+//+o+:    :MMMMo
m/          +NMMMMMMMMMMMMMMMMm. :NMMMMm
M`           .NMMMMMMMMMMMMMMMNodMMMMMMM
M-            sMMMMMMMMMMMMMMMMMMMMMMMMM
mm`           mMMMMMMMMMNdhhdNMMMMMMMMMm
oMm/        .dMMMMMMMMh:      :dMMMMMMMo
 mMMNyo/:/sdMMMMMMMMM+          sMMMMMm
 .mMMMMMMMMMMMMMMMMMs           `NMMMm.
  `hMMMMMMMMMMM.oo+.            `MMMh`
    /NMMMMMMMMMo                sMN/
     `omMMMMMMMMy.            :dmo`
        :smMMMMMMMh+-`   `.:ohs:
           ./oydmMMMMMMdhyo/.
EOF
        ;;

        "Ubuntu-GNOME"*)
            set_colors 4 5 7 6
            read -rd '' ascii_data <<'EOF'
${c3}          ./o.
        .oooooooo
      .oooo```soooo
    .oooo`     `soooo
   .ooo`   ${c4}.o.${c3}   `\/ooo.
   :ooo   ${c4}:oooo.${c3}   `\/ooo.
    sooo    ${c4}`ooooo${c3}    \/oooo
     \/ooo    ${c4}`soooo${c3}    `ooooo
      `soooo    ${c4}`\/ooo${c3}    `soooo
${c4}./oo    ${c3}`\/ooo    ${c4}`/oooo.${c3}   `/ooo
${c4}`\/ooo.   ${c3}`/oooo.   ${c4}`/oooo.${c3}   ``
${c4}  `\/ooo.    ${c3}/oooo     ${c4}/ooo`
${c4}     `ooooo    ${c3}``    ${c4}.oooo
${c4}       `soooo.     .oooo`
         `\/oooooooooo`
            ``\/oo``
EOF
        ;;

        "Ubuntu Touch"*)
            set_colors 3 7
            read -rd '' ascii_data <<'EOF'
${c1}
     ###############
   ##               ##
  ##  ${c2}##${c1}         ${c2}##${c1}  ##
  ##  ${c2}##${c1}  ${c2}#${c1}   ${c2}#${c1}  ${c2}##${c1}  ##
  ##       ${c2}###${c1}       ##
   ##               ##
     ###############
EOF
        ;;

        "Ubuntu MATE"* | "Ubuntu-MATE"*)
            set_colors 2 7
            read -rd '' ascii_data <<'EOF'
${c1}            .:/+oossssoo+/:.`
        `:+ssssssssssssssssss+:`
      -+sssssssssssssss${c2}y${c1}ssssssss+-
    .osssssssssssss${c2}yy${c1}ss${c2}mMmh${c1}ssssssso.
   /sssssssss${c2}ydmNNNmmd${c1}s${c2}mMMMMNdy${c1}sssss/
 `+ssssssss${c2}hNNdy${c1}sssssss${c2}mMMMMNdy${c1}ssssss+`
 +sssssss${c2}yNNh${c1}ss${c2}hmNNNNm${c1}s${c2}mMmh${c1}s${c2}ydy${c1}sssssss+
-sssss${c2}y${c1}ss${c2}Nm${c1}ss${c2}hNNh${c1}ssssss${c2}y${c1}s${c2}hh${c1}ss${c2}mMy${c1}sssssss-
+ssss${c2}yMNdy${c1}ss${c2}hMd${c1}ssssssssss${c2}hMd${c1}ss${c2}NN${c1}sssssss+
sssss${c2}yMMMMMmh${c1}sssssssssssss${c2}NM${c1}ss${c2}dMy${c1}sssssss
sssss${c2}yMMMMMmhy${c1}ssssssssssss${c2}NM${c1}ss${c2}dMy${c1}sssssss
+ssss${c2}yMNdy${c1}ss${c2}hMd${c1}ssssssssss${c2}hMd${c1}ss${c2}NN${c1}sssssss+
-sssss${c2}y${c1}ss${c2}Nm${c1}ss${c2}hNNh${c1}ssssssss${c2}dh${c1}ss${c2}mMy${c1}sssssss-
 +sssssss${c2}yNNh${c1}ss${c2}hmNNNNm${c1}s${c2}mNmh${c1}s${c2}ymy${c1}sssssss+
  +ssssssss${c2}hNNdy${c1}sssssss${c2}mMMMMmhy${c1}ssssss+
   /sssssssss${c2}ydmNNNNmd${c1}s${c2}mMMMMNdh${c1}sssss/
    .osssssssssssss${c2}yy${c1}ss${c2}mMmdy${c1}sssssso.
      -+sssssssssssssss${c2}y${c1}ssssssss+-
        `:+ssssssssssssssssss+:`
            .:/+oossssoo+/:.

EOF
        ;;

        "ubuntu_old")
            set_colors 1 7 3
            read -rd '' ascii_data <<'EOF'
${c1}                         ./+o+-
${c2}                 yyyyy- ${c1}-yyyyyy+
${c2}              ${c2}://+//////${c1}-yyyyyyo
${c3}          .++ ${c2}.:/++++++/-${c1}.+sss/`
${c3}        .:++o:  ${c2}/++++++++/:--:/-
${c3}       o:+o+:++.${c2}`..```.-/oo+++++/
${c3}      .:+o:+o/.${c2}          `+sssoo+/
${c2} .++/+:${c3}+oo+o:`${c2}             /sssooo.
${c2}/+++//+:${c3}`oo+o${c2}               /::--:.
${c2}+/+o+++${c3}`o++o${c1}               ++////.
${c2} .++.o+${c3}++oo+:`${c1}             /dddhhh.
${c3}      .+.o+oo:.${c1}          `oddhhhh+
${c3}       +.++o+o`${c1}`-````.:ohdhhhhh+
${c3}        `:o+++ ${c1}`ohhhhhhhhyo++os:
${c3}          .o:${c1}`.syhhhhhhh/${c3}.oo++o`
${c1}              /osyyyyyyo${c3}++ooo+++/
${c1}                  ````` ${c3}+oo+++o:
${c3}                         `oo++.
EOF
        ;;

        "Ubuntu Studio"* | "Ubuntu-Studio")
            set_colors 6 7
            read -rd '' ascii_data <<'EOF'
${c1}              ..-::::::-.`
         `.:+++++++++++${c2}ooo${c1}++:.`
       ./+++++++++++++${c2}sMMMNdyo${c1}+/.
     .++++++++++++++++${c2}oyhmMMMMms${c1}++.
   `/+++++++++${c2}osyhddddhys${c1}+${c2}osdMMMh${c1}++/`
  `+++++++++${c2}ydMMMMNNNMMMMNds${c1}+${c2}oyyo${c1}++++`
  +++++++++${c2}dMMNhso${c1}++++${c2}oydNMMmo${c1}++++++++`
 :+${c2}odmy${c1}+++${c2}ooysoohmNMMNmyoohMMNs${c1}+++++++:
 ++${c2}dMMm${c1}+${c2}oNMd${c1}++${c2}yMMMmhhmMMNs+yMMNo${c1}+++++++
`++${c2}NMMy${c1}+${c2}hMMd${c1}+${c2}oMMMs${c1}++++${c2}sMMN${c1}++${c2}NMMs${c1}+++++++.
`++${c2}NMMy${c1}+${c2}hMMd${c1}+${c2}oMMMo${c1}++++${c2}sMMN${c1}++${c2}mMMs${c1}+++++++.
 ++${c2}dMMd${c1}+${c2}oNMm${c1}++${c2}yMMNdhhdMMMs${c1}+y${c2}MMNo${c1}+++++++
 :+${c2}odmy${c1}++${c2}oo${c1}+${c2}ss${c1}+${c2}ohNMMMMmho${c1}+${c2}yMMMs${c1}+++++++:
  +++++++++${c2}hMMmhs+ooo+oshNMMms${c1}++++++++
  `++++++++${c2}oymMMMMNmmNMMMMmy+oys${c1}+++++`
   `/+++++++++${c2}oyhdmmmmdhso+sdMMMs${c1}++/
     ./+++++++++++++++${c2}oyhdNMMMms${c1}++.
       ./+++++++++++++${c2}hMMMNdyo${c1}+/.
         `.:+++++++++++${c2}sso${c1}++:.
              ..-::::::-..
EOF
        ;;
        
        "Ubuntu Sway"* | "Ubuntu-Sway")
            set_colors 6 7
            read -rd '' ascii_data <<'EOF'
${c1}            .-/+oossssoo+\-.
        ´:+ssssssssssssssssss+:`
      -+ssssssssssssssssss${c2}yy${c1}ssss+-
    .ossssssssssssssssss${c2}dMMMNyy${c1}ssso.
   /sssssssssss${c2}hdmmNNmmyNMMMMh${c1}ssssss\
  +sssssssss${c2}hm${c1}ydMMMMMMMNdd${c2}ddy${c1}ssssssss+
 /ssssssss${c2}hN${c1}MM${c2}M${c1}yh${c2}hyyyyhmNM${c1}MM${c2}Nh${c1}ssssssss\
.ssssssss${c2}dM${c1}MM${c2}Nh${c1}ssssssssss${c2}hN${c1}MM${c2}Md${c1}ssssssss.
+sss${c2}yyyyyN${c1}MM${c2}Ny${c1}ssssssssssss${c2}yN${c1}MM${c2}My${c1}sssssss+
ossy${c2}NMMMNy${c1}MM${c2}h${c1}ssssssssssssss${c2}hm${c1}mm${c2}h${c1}ssssssso
ossy${c2}NMMMNy${c1}MM${c2}h${c1}sssssssssssssshmmmh${c1}ssssssso
+sss${c2}yyyyyN${c1}MM${c2}Ny${c1}ssssssssssss${c2}yN${c1}MM${c2}My${c1}sssssss+
.ssssssss${c2}dM${c1}MM${c2}Nh${c1}ssssssssss${c2}hN${c1}MM${c2}Md${c1}ssssssss.
 \ssssssss${c2}hN${c1}MM${c2}M${c1}yh${c2}hyyyyhdNM${c1}M${c2}MNh${c1}ssssssss/
  +sssssssss${c2}dm${c1}ydMMMMMMMMdd${c2}ddy${c1}ssssssss+
   \sssssssssss${c2}hdmNNNNmyNMMMMh${c1}ssssss/
    .ossssssssssssssssss${c2}dMMMNyy${c1}ssso.
      -+sssssssssssssssss${c2}yy${c1}sss+-
        `:+ssssssssssssssssss+:`
            .-\+oossssoo+/-.
EOF
        ;;
    
        "ubuntu_small")
            set_colors 1 7 3
            read -rd '' ascii_data <<'EOF'
${c1}         _
     ---(_)
 _/  ---  \\
(_) |   |
  \\  --- _/
     ---(_)
EOF
        ;;

        "Ubuntu"* | "i3buntu"*)
            set_colors 1 7 3
            read -rd '' ascii_data <<'EOF'
${c1}            .-/+oossssoo+\-.
        ´:+ssssssssssssssssss+:`
      -+ssssssssssssssssssyyssss+-
    .ossssssssssssssssss${c2}dMMMNy${c1}sssso.
   /sssssssssss${c2}hdmmNNmmyNMMMMh${c1}ssssss\
  +sssssssss${c2}hm${c1}yd${c2}MMMMMMMNddddy${c1}ssssssss+
 /ssssssss${c2}hNMMM${c1}yh${c2}hyyyyhmNMMMNh${c1}ssssssss\
.ssssssss${c2}dMMMNh${c1}ssssssssss${c2}hNMMMd${c1}ssssssss.
+ssss${c2}hhhyNMMNy${c1}ssssssssssss${c2}yNMMMy${c1}sssssss+
oss${c2}yNMMMNyMMh${c1}ssssssssssssss${c2}hmmmh${c1}ssssssso
oss${c2}yNMMMNyMMh${c1}sssssssssssssshmmmh${c1}ssssssso
+ssss${c2}hhhyNMMNy${c1}ssssssssssss${c2}yNMMMy${c1}sssssss+
.ssssssss${c2}dMMMNh${c1}ssssssssss${c2}hNMMMd${c1}ssssssss.
 \ssssssss${c2}hNMMM${c1}yh${c2}hyyyyhdNMMMNh${c1}ssssssss/
  +sssssssss${c2}dm${c1}yd${c2}MMMMMMMMddddy${c1}ssssssss+
   \sssssssssss${c2}hdmNNNNmyNMMMMh${c1}ssssss/
    .ossssssssssssssssss${c2}dMMMNy${c1}sssso.
      -+sssssssssssssssss${c2}yyy${c1}ssss+-
        `:+ssssssssssssssssss+:`
            .-\+oossssoo+/-.
EOF
        ;;
        "Ultramarine Linux"* | "ultramarine"*)
            set_colors 4 7
            read -rd '' ascii_data <<'EOF'
${c1}            .cd0NNNNNNNXOdc.            
        .:xKNNNNNNNNNNNNNNNNKd;.        
      ,dXNNNNNNNNNNNNNNNNNNNNNNNd,      
    'ONNNNNNNNNNNNNNNNNNNNNNNNNNNNO'    
  .xNNNNNNNNNNNNNNNNNNNNNNNNNNNNNNNNk.  
 .0NNNNNNNNNNNNNNNNNNNNNNNNNNNNNNNNNN0. 
.0NNNNNNNNNNNNNNNNNNNNNNNNNNNNNNNNNNNN0.
dNNNNNNNNNNNNWWWWWWWWNNNNNNNNNNNNNNNNNNd
NNNNNNNNNNNNNW${c2}MMMMMMMM${c1}WWNNNNNNNNNNNNNNNN
NNNNNNNNNNNNNNW${c2}MMMMMMMMM${c1}WWNNNNNNNNNNNNNN
NNNNNNNNNNNNNNW${c2}MMMMMMMMMMMM${c1}WNNNNNNNNNNNN
NNNNNNNNNNWWW${c2}MMMMMMMMMMMMMMMM${c1}WWWNNNNNNNX
oNWWWW${c2}MMMMMMMMMMMMMMMMMMMMMMMMMMMM${c1}WWWNNo
 OW${c2}MMMMMMMMMMMMMMMMMMMMMMMMMMMMMMMMMM${c1}WO 
 .OW${c2}MMMMMMMMMMMMMMMMMMMMMMMMMMMMMMMM${c1}WO. 
   lNW${c2}MMMMMMMMMMMMMMMMMMMMMMMMMMMM${c1}WNl   
    .dNW${c2}MMMMMMMMMMMMMMMMMMMMMMMM${c1}WNd.    
      .cKW${c2}MMMMMMMMMMMMMMMMMMMM${c1}WKc.      
         'oOXWWW${c2}MMMMMMMM${c1}WWWXOl.         
             ;lkXNNNNNNXkl'    
EOF
        ;;


        "Univalent"*)
            set_colors 6 6
            read -rd '' ascii_data <<'EOF'
${c1}
   UUUUUUU                   UUUUUUU
   UUUUUUU                   UUUUUUU
   UUUUUUU         A         UUUUUUU
   UUUUUUU        A|A        UUUUUUU
   UUUUUUU       A | A       UUUUUUU
   UUUUUUU      A  |  A      UUUUUUU
   UUUUUUU     A|  |  |A     UUUUUUU
   UUUUUUU    A |  |  | A    UUUUUUU
   UUUUUUU    A |  |  | A    UUUUUUU
   UUUUUUU    A |  |  | A    UUUUUUU
   UUUUUUU    A |  |  | A    UUUUUUU
   UUUUUUU    A |  |  | A    UUUUUUU
   UUUUUUU    A |  |  | A    UUUUUUU
    UUUUUUU   A |  |  | A   UUUUUUU
     UUUUUUU  A |  |  | A  UUUUUUU
       UUUUUUUAAAAAAAAAAAUUUUUUU
          UUUUUUUUUUUUUUUUUUU
             UUUUUUUUUUUUU
EOF
        ;;

        "Univention"*)
            set_colors 1 7
            read -rd '' ascii_data <<'EOF'
${c1}         ./osssssssssssssssssssssso+-
       `ohhhhhhhhhhhhhhhhhhhhhhhhhhhhy:
       shhhhhhhhhhhhhhhhhhhhhhhhhhhhhhh-
   `-//${c2}sssss${c1}/hhhhhhhhhhhhhh+${c2}s${c1}.hhhhhhhhh+
 .ohhhy${c2}sssss${c1}.hhhhhhhhhhhhhh.${c2}sss${c1}+hhhhhhh+
.yhhhhy${c2}sssss${c1}.hhhhhhhhhhhhhh.${c2}ssss${c1}:hhhhhh+
+hhhhhy${c2}sssss${c1}.hhhhhhhhhhhhhh.${c2}sssss${c1}yhhhhh+
+hhhhhy${c2}sssss${c1}.hhhhhhhhhhhhhh.${c2}sssss${c1}yhhhhh+
+hhhhhy${c2}sssss${c1}.hhhhhhhhhhhhhh.${c2}sssss${c1}yhhhhh+
+hhhhhy${c2}sssss${c1}.hhhhhhhhhhhhhh.${c2}sssss${c1}yhhhhh+
+hhhhhy${c2}sssss${c1}.hhhhhhhhhhhhhh.${c2}sssss${c1}yhhhhh+
+hhhhhy${c2}sssss${c1}.hhhhhhhhhhhhhh.${c2}sssss${c1}yhhhhh+
+hhhhhy${c2}sssss${c1}.hhhhhhhhhhhhhh.${c2}sssss${c1}yhhhhh+
+hhhhhy${c2}ssssss${c1}+yhhhhhhhhhhy/${c2}ssssss${c1}yhhhhh+
+hhhhhh:${c2}sssssss${c1}:hhhhhhh+${c2}.ssssssss${c1}yhhhhy.
+hhhhhhh+`${c2}ssssssssssssssss${c1}hh${c2}sssss${c1}yhhho`
+hhhhhhhhhs+${c2}ssssssssssss${c1}+hh+${c2}sssss${c1}/:-`
-hhhhhhhhhhhhhhhhhhhhhhhhhhhhhhho
 :yhhhhhhhhhhhhhhhhhhhhhhhhhhhh+`
   -+ossssssssssssssssssssss+:`
EOF
        ;;

        "uwuntu"*)
            set_colors 225 206 52
            read -rd '' ascii_data <<'EOF'
${c1}                                  &&
                               &&&&&&&&
   ,                  *&&&&&&  &&&&&&&&(
    &%%%%&&&&     &&&&&&&&&&&&  ,&&&&&
     %%${c2}%%%%&&${c1}&&&   ,&&&&&&&&&&&&&,   %&&&$&&&%%$%%%.
     &%%%${c2}%&&&&&${c1}&&#   &,       &&&&&&${c2}&&&&&&&%%%${c1}%%
      &%%&&${c2}&&&&${c1}&&&(               &&&${c2}&&&&&&%${c1}%%%
       &&&&&${c2}&&&${c1}&%                  *&&${c2}&&&&&${c1}&&%
    &&&/  &&&&${c3}\${c1}&                    ,${c3}/${c1}*.**
 %&&&&&&&&  &&&${c3}⟩${c1}.,                *.${c3}⟨${c1}
 %&&&&&&&&  &&${c3}/${c1}..      ${c3}/    \${c1}      ..${c3}\${c1}(&&&&&&
   #&&&#%%%%.%%%(      ${c3}\_/\_/${c1}      (%%%.%%%%/
        /%%%%%%%&&*              ,&&&%%%%%%&
           &&&&&&&&           &&&&&&&&&&&
            (&&&&&    &&&&&&&&&&&
            ${c2}%%${c1}  &   &&&&&&&&&&&&  &&&&&&&
           ${c2}%%%${c1}        #&&&&&&#   &&&&&&&&&
 ${c2}%%%%%     %%${c1}                     #&&&&&(
${c2}&%.      %%%${c1}
  ${c2}%%%%%%%
EOF
        ;;

        "Venom"*)
            set_colors 8 4
            read -rd '' ascii_data <<'EOF'
${c1}   :::::::          :::::::
   mMMMMMMm        dMMMMMMm
   /MMMMMMMo      +MMMMMMM/
    yMMMMMMN      mMMMMMMy
     NMMMMMMs    oMMMMMMm
     +MMMMMMN:   NMMMMMM+
      hMMMMMMy  sMMMMMMy
      :NMMMMMM::NMMMMMN:
       oMMMMMMyyMMMMMM+
        dMMMMMMMMMMMMh
        /MMMMMMMMMMMN:
         sMMMMMMMMMMo
          mMMMMMMMMd
          +MMMMMMMN:
            ::::::
EOF
        ;;

        "void_small")
            set_colors 2 8
            read -rd '' ascii_data <<'EOF'
${c1}    _______
 _ \\______ -
| \\  ___  \\ |
| | /   \ | |
| | \___/ | |
| \\______ \\_|
 -_______\\
EOF
        ;;

        "Void"*)
            set_colors 8 2 7
            read -rd '' ascii_data <<'EOF'
${c1}                        ..........
                   .::::::::::::::::::..
               ..:::::::::::::::::::::::::.
                '::::::::::::::::::::::::::::.
                  ':::::''      '':::::::::::::.
${c3}         ..         ${c1}'                '':::::::::.
${c3}        .||.                            ${c1}':::::::::
${c3}       .|||||.                            ${c1}'::::::::
${c3}      .|||||||:                             ${c1}::::::::
${c3}      |||||||:          ${c1}.::::::::.           ::::::::
${c2} ######${c3}||||||'   ${c2}##^ v##########v${c1}::. ${c2}#####  #############v
${c2}  ######${c3}||||| ${c2}##^ v####${c1}::::::${c2}####v${c1}::${c2}#####  #####${c1}:::::${c2}#####
${c2}   ######${c3}||${c2}##^   #####${c1}::::::${c2}#####${c1}::${c2}#####  #####${c1}:::::${c2}######
${c2}    ######^${c3}||    ${c2}#####${c1}:::::${c2}####^${c1}::${c2}#####  #####${c1}:::::${c2}#####^
${c2}     ##^${c3}|||||    ${c2}^###########^${c1}:::${c2}#####  ##############^
${c3}      |||||||:          ${c1}'::::::::'          .::::::::
${c3}      '|||||||:                            ${c1}.::::::::'
${c3}       '|||||||:.                           ${c1}'::::::
${c3}        '||||||||:.                           ${c1}':::
${c3}         ':|||||||||.                .          ${c1}'
${c3}           '|||||||||||:...    ...:||||.
${c3}             ':||||||||||||||||||||||||||.
${c3}                ':|||||||||||||||||||||||''
${c3}                   '':||||||||||||||:''
${c3}                          ''''''
EOF
        ;;

        "VNux"*)
        set_colors 11 8 15 1 7
            read -rd '' ascii_data <<'EOF'
${c1}              `
           ^[XOx~.
        ^_nwdbbkp0ti'
        <vJCZw0LQ0Uj>
${c2}          _j>!vC1,,
     ${c4},${c2}   ,CY${c3}O${c2}t${c3}O${c2}1(l;"
`${c4}~-{r(1I${c2} ^${c1}/zmwJuc:${c2}I^
'${c4}?)|${c1}U${c4}/}-${c2} ^${c3}f${c1}OCLLOw${c3}_${c2},;
 ,${c4}i,``. ${c2}",${c3}k%ooW@$d"${c2}I,'
  '    ;^${c3}u$$$$$$$$^<${c2}:^
   ` .>>${c3}($$${c5}$@@@@$$${c3}$nl${c2}[::
    `!}?${c3}B$${c5}%&WMMW&%$${c3}$1}-${c2}}":
    ^?j${c3}Z$${c5}WMMWWWWMMW$${c3}ofc${c2};;`
    <~x&${c3}$${c5}&MWWWWWWWWp${c3}-${c5}l>[<
${c1} 'ljmwn${c2}~tk8${c5}MWWWWM8O${c2}X${c1}r${c2}+]nC${c1}[
!JZqwwdX${c2}:^C8${c5}#MMMM@${c2}X${c1}Odpdpq0<
<wwwwmmpO${c2}1${c3}0@%%%%8${c2}d${c1}nqmwmqqqJl
?QOZmqqqpb${c2}t[run/?!${c1}0pwqqQj-,
 ^:l<{nUUv>      ^x00J("
                   ^"
EOF

        ;;

        "LangitKetujuh"*)
            set_colors 7 4
            read -rd '' ascii_data <<'EOF'
${c1}
   L7L7L7L7L7L7L7L7L7L7L7L7L7L7L7L7L7L7L7L7L7L
      'L7L7L7L7L7L7L7L7L7L7L7L7L7L7L7L7L7L7L7L
   L7L.   'L7L7L7L7L7L7L7L7L7L7L7L7L7L7L7L7L7L
   L7L7L7L                             L7L7L7L
   L7L7L7L                             L7L7L7L
   L7L7L7L             L7L7L7L7L7L7L7L7L7L7L7L
   L7L7L7L                'L7L7L7L7L7L7L7L7L7L
   L7L7L7L                    'L7L7L7L7L7L7L7L
   L7L7L7L                             L7L7L7L
   L7L7L7L                             L7L7L7L
   L7L7L7L7L7L7L7L7L7L7L7L7L7L7L7L7L7L.   'L7L
   L7L7L7L7L7L7L7L7L7L7L7L7L7L7L7L7L7L7L7L.
   L7L7L7L7L7L7L7L7L7L7L7L7L7L7L7L7L7L7L7L7L7L
${c2}
EOF
        ;;

       "semc"*)
            set_colors 2 8 1
            read -rd '' ascii_data <<'EOF'
${c1}            /\
     ______/  \
    /      |()| ${c2}E M C
${c1}   |   (-- |  |
    \   \  |  |
.----)   | |__|
|_______/ / ${c3}"${c1}  \
              ${c3}"
            "
EOF

        ;;

        "Obarun"*)
            set_colors 6 6 7 1
            read -rd '' ascii_data <<'EOF'
${c1}                    ,;::::;
                ;cooolc;,
             ,coool;
           ,loool,
          loooo;
        :ooool
       cooooc            ,:ccc;
      looooc           :oooooool
     cooooo          ;oooooooooo,
    :ooooo;         :ooooooooooo
    oooooo          oooooooooooc
   :oooooo         :ooooooooool
   loooooo         ;oooooooool
   looooooc        .coooooooc
   cooooooo:           ,;co;
   ,ooooooool;       ,:loc
    cooooooooooooloooooc
     ;ooooooooooooool;
       ;looooooolc;
EOF
        ;;

        *"[Windows 11]"*|*"on Windows 11"*|\
        "Windows 11"* |"windows11")
            set_colors 4 6 
            read -rd '' ascii_data <<'EOF'
${c1}
################  ################
################  ################
################  ################
################  ################
################  ################
################  ################
################  ################

################  ################
################  ################
################  ################
################  ################
################  ################
################  ################
################  ################
EOF
        ;;

        *"[Windows 10]"*|*"on Windows 10"*|"Windows 8"*|\
        "Windows 10"* |"windows10"|"windows8")
            set_colors 6 7
            read -rd '' ascii_data <<'EOF'
${c1}                                ..,
                    ....,,:;+ccllll
      ...,,+:;  cllllllllllllllllll
,cclllllllllll  lllllllllllllllllll
llllllllllllll  lllllllllllllllllll
llllllllllllll  lllllllllllllllllll
llllllllllllll  lllllllllllllllllll
llllllllllllll  lllllllllllllllllll
llllllllllllll  lllllllllllllllllll

llllllllllllll  lllllllllllllllllll
llllllllllllll  lllllllllllllllllll
llllllllllllll  lllllllllllllllllll
llllllllllllll  lllllllllllllllllll
llllllllllllll  lllllllllllllllllll
`'ccllllllllll  lllllllllllllllllll
       `' \\*::  :ccllllllllllllllll
                       ````''*::cll
                                 ``
EOF
        ;;

        "Windows"*)
            set_colors 1 2 4 3
            read -rd '' ascii_data <<'EOF'
${c1}        ,.=:!!t3Z3z.,
       :tt:::tt333EE3
${c1}       Et:::ztt33EEEL${c2} @Ee.,      ..,
${c1}      ;tt:::tt333EE7${c2} ;EEEEEEttttt33#
${c1}     :Et:::zt333EEQ.${c2} $EEEEEttttt33QL
${c1}     it::::tt333EEF${c2} @EEEEEEttttt33F
${c1}    ;3=*^```"*4EEV${c2} :EEEEEEttttt33@.
${c3}    ,.=::::!t=., ${c1}`${c2} @EEEEEEtttz33QF
${c3}   ;::::::::zt33)${c2}   "4EEEtttji3P*
${c3}  :t::::::::tt33.${c4}:Z3z..${c2}  ``${c4} ,..g.
${c3}  i::::::::zt33F${c4} AEEEtttt::::ztF
${c3} ;:::::::::t33V${c4} ;EEEttttt::::t3
${c3} E::::::::zt33L${c4} @EEEtttt::::z3F
${c3}{3=*^```"*4E3)${c4} ;EEEtttt:::::tZ`
${c3}             `${c4} :EEEEtttt::::z7
                 "VEzjt:;;z>*`
EOF
        ;;

        "Xubuntu"*)
            set_colors 4 7 1
            read -rd '' ascii_data <<'EOF'
${c1}           `.:/ossyyyysso/:.
        `.yyyyyyyyyyyyyyyyyyyy.`
      `yyyyyyyyyyyyyyyyyyyyyyyyyy`
    `yyyyyyyyyyyyyyyyyyyy${c2}::${c1}yyyyyyyy`
   .yyyyyyyyyyy${c2}/+:${c1}yyyyyyy${c2}ds${c1}yyy${c2}+y${c1}yyyy.
  yyyyyyy${c2}:o/${c1}yy${c2}dMMM+${c1}yyyyy${c2}/M+${c1}y${c2}:hM+${c1}yyyyyy
 yyyyyyy${c2}+MMMy${c1}y${c2}mMMMh${c1}yyyyy${c2}yM::mM+${c1}yyyyyyyy
`yyyyyyy${c2}+MMMMysMMMd${c1}yyyyy${c2}dh:mN+${c1}yyyyyyyyy`
yyyyyyyy${c2}:NMMMMmMMMMmmdhyy+/y:${c1}yyyyyyyyyyy
yyyyyyyy${c2}+MMMMMMMMMMMMMMMMMMNho:${c1}yyyyyyyyy
yyyyyyyy${c2}mMMMMMMMMMMMMMMMMMMMMMMy${c1}yyyyyyyy
yyyyyyy${c2}+MMMMMMMMMMMMMMMMMMMMMMMM/${c1}yyyyyyy
`yyyyyy${c2}sMMMMMMMMMMMMMMMMMMMMMMmo${c1}yyyyyyy`
 yyyyyy${c2}oMMMMMMMMMMMMMMMMMMMmy+${c1}yyyyyyyyy
  yyyyy${c2}:mMMMMMMMMMMMMMMNho/${c1}yyyyyyyyyyy
   .yyyy${c2}:yNMMMMMMMNdyo:${c1}yyyyyyyyyyyyy.
    `yyyyyy${c2}:/++/::${c1}yyyyyyyyyyyyyyyyy`
      `yyyyyyyyyyyyyyyyyyyyyyyyyy`
        `.yyyyyyyyyyyyyyyyyyyy.`
           `.:/oosyyyysso/:.`
EOF
        ;;
                "IRIX"*)
                    set_colors 4 7
                    read -rd '' ascii_data <<'EOF'
${c1}           ./ohmNd/  +dNmho/-
     `:+ydNMMMMMMMM.-MMMMMMMMMdyo:.
   `hMMMMMMNhs/sMMM-:MMM+/shNMMMMMMh`
   -NMMMMMmo-` /MMM-/MMM- `-omMMMMMN.
 `.`-+hNMMMMMNhyMMM-/MMMshmMMMMMmy+...`
+mMNds:-:sdNMMMMMMMyyMMMMMMMNdo:.:sdMMm+
dMMMMMMmy+.-/ymNMMMMMMMMNmy/-.+hmMMMMMMd
oMMMMmMMMMNds:.+MMMmmMMN/.-odNMMMMmMMMM+
.MMMM-/ymMMMMMmNMMy..hMMNmMMMMMmy/-MMMM.
 hMMM/ `/dMMMMMMMN////NMMMMMMMd/. /MMMh
 /MMMdhmMMMmyyMMMMMMMMMMMMhymMMMmhdMMM:
 `mMMMMNho//sdMMMMM//NMMMMms//ohNMMMMd
  `/so/:+ymMMMNMMMM` mMMMMMMMmh+::+o/`
     `yNMMNho-yMMMM` NMMMm.+hNMMNh`
     -MMMMd:  oMMMM. NMMMh  :hMMMM-
      -yNMMMmooMMMM- NMMMyomMMMNy-
        .omMMMMMMMM-`NMMMMMMMmo.
          `:hMMMMMM. NMMMMMh/`
             .odNm+  /dNms.
EOF
                ;;
        "Zorin"*)
            set_colors 4 6
            read -rd '' ascii_data <<'EOF'
${c1}        `osssssssssssssssssssso`
       .osssssssssssssssssssssso.
      .+oooooooooooooooooooooooo+.


  `::::::::::::::::::::::.         .:`
 `+ssssssssssssssssss+:.`     `.:+ssso`
.ossssssssssssssso/.       `-+ossssssso.
ssssssssssssso/-`      `-/osssssssssssss
.ossssssso/-`      .-/ossssssssssssssso.
 `+sss+:.      `.:+ssssssssssssssssss+`
  `:.         .::::::::::::::::::::::`


      .+oooooooooooooooooooooooo+.
       -osssssssssssssssssssssso-
        `osssssssssssssssssssso`
EOF
        ;;

        *)
            case $kernel_name in
                *"BSD")
                    set_colors 1 7 4 3 6
                    read -rd '' ascii_data <<'EOF'
${c1}             ,        ,
            /(        )`
            \ \___   / |
            /- _  `-/  '
           (${c2}/\/ \ ${c1}\   /\
           ${c2}/ /   | `    ${c1}\
           ${c3}O O   ${c2}) ${c1}/    |
           ${c2}`-^--'${c1}`<     '
          (_.)  _  )   /
           `.___/`    /
             `-----' /
${c4}<----.     __ / __   \
${c4}<----|====${c1}O)))${c4}==${c1}) \) /${c4}====|
<----'    ${c1}`--' `.__,' \
             |        |
              \       /       /\
         ${c5}______${c1}( (_  / \______/
       ${c5},'  ,-----'   |
       `--{__________)
EOF
                ;;

                "Darwin")
                    set_colors 2 3 1 1 5 4
                    read -rd '' ascii_data <<'EOF'
${c1}                    c.'
                 ,xNMM.
               .OMMMMo
               lMMM"
     .;loddo:.  .olloddol;.
   cKMMMMMMMMMMNWMMMMMMMMMM0:
${c2} .KMMMMMMMMMMMMMMMMMMMMMMMWd.
 XMMMMMMMMMMMMMMMMMMMMMMMX.
${c3};MMMMMMMMMMMMMMMMMMMMMMMM:
:MMMMMMMMMMMMMMMMMMMMMMMM:
${c4}.MMMMMMMMMMMMMMMMMMMMMMMMX.
 kMMMMMMMMMMMMMMMMMMMMMMMMWd.
 ${c5}'XMMMMMMMMMMMMMMMMMMMMMMMMMMk
  'XMMMMMMMMMMMMMMMMMMMMMMMMK.
    ${c6}kMMMMMMMMMMMMMMMMMMMMMMd
     ;KMMMMMMMWXXWMMMMMMMk.
       "cooc*"    "*coo'"
EOF
                ;;

                "GNU"*)
                    set_colors fg 7
                    read -rd '' ascii_data <<'EOF'
${c1}    _-`````-,           ,- '- .
  .'   .- - |          | - -.  `.
 /.'  /                     `.   \
:/   :      _...   ..._      ``   :
::   :     /._ .`:'_.._\.    ||   :
::    `._ ./  ,`  :    \ . _.''   .
`:.      /   |  -.  \-. \\_      /
  \:._ _/  .'   .@)  \@) ` `\ ,.'
     _/,--'       .- .\,-.`--`.
       ,'/''     (( \ `  )
        /'/'  \    `-'  (
         '/''  `._,-----'
          ''/'    .,---'
           ''/'      ;:
             ''/''  ''/
               ''/''/''
                 '/'/'
                  `;
EOF
                ;;

                "Linux")
                    set_colors fg 8 3
                    read -rd '' ascii_data <<'EOF'
${c2}        #####
${c2}       #######
${c2}       ##${c1}O${c2}#${c1}O${c2}##
${c2}       #${c3}#####${c2}#
${c2}     ##${c1}##${c3}###${c1}##${c2}##
${c2}    #${c1}##########${c2}##
${c2}   #${c1}############${c2}##
${c2}   #${c1}############${c2}###
${c3}  ##${c2}#${c1}###########${c2}##${c3}#
${c3}######${c2}#${c1}#######${c2}#${c3}######
${c3}#######${c2}#${c1}#####${c2}#${c3}#######
${c3}  #####${c2}#######${c3}#####
EOF
                ;;
        "Profelis SambaBOX"* | "SambaBOX"*)
            set_colors 3 6
            read -rd '' ascii_data <<'EOF'
${c1}
                    #
               *////#####
           /////////#########(
      .((((((/////    ,####(#(((((
  /#######(((*             (#(((((((((.
//((#(#(#,        ((##(        ,((((((//
//////        #(##########(       //////
//////    ((#(#(#(#(##########(/////////
/////(    (((((((#########(##((((((/////
/(((#(                             ((((/
####(#                             ((###
#########(((/////////(((((((((,    (#(#(
########(   /////////(((((((*      #####
####///,        *////(((         (((((((
.///////////                .//(((((((((
     ///////////,       *(/////((((*
         ,/(((((((((##########/.
             .((((((#######
                  ((##*
EOF
        ;;

                "SunOS")
                    set_colors 3 7
                    read -rd '' ascii_data <<'EOF'
${c1}                 `-     `
          `--    `+-    .:
           .+:  `++:  -/+-     .
    `.::`  -++/``:::`./+/  `.-/.
      `++/-`.`          ` /++:`
  ``   ./:`                .: `..`.-
``./+/:-                     -+++:-
    -/+`                      :.
EOF
                ;;

                "IRIX"*)
                    set_colors 4 7
                    read -rd '' ascii_data <<'EOF'
${c1}           ./ohmNd/  +dNmho/-
     `:+ydNMMMMMMMM.-MMMMMMMMMdyo:.
   `hMMMMMMNhs/sMMM-:MMM+/shNMMMMMMh`
   -NMMMMMmo-` /MMM-/MMM- `-omMMMMMN.
 `.`-+hNMMMMMNhyMMM-/MMMshmMMMMMmy+...`
+mMNds:-:sdNMMMMMMMyyMMMMMMMNdo:.:sdMMm+
dMMMMMMmy+.-/ymNMMMMMMMMNmy/-.+hmMMMMMMd
oMMMMmMMMMNds:.+MMMmmMMN/.-odNMMMMmMMMM+
.MMMM-/ymMMMMMmNMMy..hMMNmMMMMMmy/-MMMM.
 hMMM/ `/dMMMMMMMN////NMMMMMMMd/. /MMMh
 /MMMdhmMMMmyyMMMMMMMMMMMMhymMMMmhdMMM:
 `mMMMMNho//sdMMMMM//NMMMMms//ohNMMMMd
  `/so/:+ymMMMNMMMM` mMMMMMMMmh+::+o/`
     `yNMMNho-yMMMM` NMMMm.+hNMMNh`
     -MMMMd:  oMMMM. NMMMh  :hMMMM-
      -yNMMMmooMMMM- NMMMyomMMMNy-
        .omMMMMMMMM-`NMMMMMMMmo.
          `:hMMMMMM. NMMMMMh/`
             .odNm+  /dNms.
EOF
                ;;

            esac
        ;;
    esac

    # Overwrite distro colors if '$ascii_colors' doesn't
    # equal 'distro'.
    [[ ${ascii_colors[0]} != distro ]] && {
        color_text=off
        set_colors "${ascii_colors[@]}"
    }
}

main() {
    cache_uname
    get_os

    # Load default config.
    eval "$config"

    get_args "$@"
    [[ $verbose != on ]] && exec 2>/dev/null
    get_simple "$@"
    get_distro
    get_bold
    get_distro_ascii
    [[ $stdout == on ]] && stdout

    # Minix doesn't support these sequences.
    [[ $TERM != minix && $stdout != on ]] && {
        # If the script exits for any reason, unhide the cursor.
        trap 'printf "\e[?25h\e[?7h"' EXIT

        # Hide the cursor and disable line wrap.
        printf '\e[?25l\e[?7l'
    }

    image_backend
    get_cache_dir
    old_functions
    print_info
    dynamic_prompt

    # w3m-img: Draw the image a second time to fix
    # rendering issues in specific terminal emulators.
    [[ $image_backend == *w3m* ]] && display_image
    [[ $image_backend == *ueberzug* ]] && display_image

    # Add neofetch info to verbose output.
    err "Neofetch command: $0 $*"
    err "Neofetch version: $version"

    [[ $verbose == on ]] && printf '%b\033[m' "$err" >&2

    # If `--loop` was used, constantly redraw the image.
    while [[ $image_loop == on && $image_backend == w3m ]]; do
        display_image
        sleep 1
    done

    return 0
}

get_ascii_distro_name() {
    get_distro
    echo "$ascii_distro"
}

get_print_ascii() {
    cache_uname
    get_os
    get_distro
    get_bold
    get_distro_ascii
    echo "$ascii_data"
}

get_print_custom_ascii() {
    distro="$CUSTOM_DISTRO"
    ascii_distro=$distro
    get_distro_ascii
    echo "$ascii_data"
}

main "$@"<|MERGE_RESOLUTION|>--- conflicted
+++ resolved
@@ -794,13 +794,8 @@
 #       HydroOS, Hyperbola, iglunix, janus, Kali, KaOS, KDE_neon, Kibojoe, Kogaion, Korora,
 #       KSLinux, Kubuntu, LEDE, LaxerOS, LibreELEC, LFS, Linux_Lite, LMDE,
 #       Lubuntu, Lunar, macos, Mageia, MagpieOS, Mandriva, Manjaro, TeArch, Maui,
-<<<<<<< HEAD
-#       Mer, Minix, LinuxMint, Live_Raizo, MX_Linux, Namib, Neptune, NetBSD,
+#       Mer, Minix, MIRACLE_LINUX, LinuxMint, Live_Raizo, MX_Linux, Namib, Neptune, NetBSD,
 #       Netrunner, Nitrux, NixOS, NomadBSD, Nurunner, NuTyX, OBRevenge, OpenBSD,
-=======
-#       Mer, Minix, MIRACLE_LINUX, LinuxMint, Live_Raizo, MX_Linux, Namib, Neptune, NetBSD,
-#       Netrunner, Nitrux, NixOS, Nurunner, NuTyX, OBRevenge, OpenBSD,
->>>>>>> 27d711cc
 #       openEuler, OpenIndiana, openmamba, OpenMandriva, OpenStage, OpenWrt,
 #       osmc, Oracle, Orchid, OS Elbrus, PacBSD, Parabola, Pardus, Parrot, Parsix,
 #       TrueOS, PCLinuxOS, Pengwin, Peppermint, Pisi, popos, Porteus, PostMarketOS,
@@ -5206,8 +5201,7 @@
                                 GoboLinux, GrapheneOS, Grombyang, Guix, Haiku, Huayra, Hyperbola, iglunix, janus, Kali,
                                 KaOS, KDE_neon, Kibojoe, Kogaion, Korora, KSLinux, Kubuntu, LEDE,
                                 LaxerOS, LibreELEC, LFS, Linux_Lite, LMDE, Lubuntu, Lunar, macos,
-<<<<<<< HEAD
-                                Mageia, MagpieOS, Mandriva, Manjaro, TeArch, Maui, Mer, Minix, LinuxMint,
+                                Mageia, MagpieOS, Mandriva, Manjaro, TeArch, Maui, Mer, Minix, MIRACLE_LINUX, LinuxMint,
                                 Live_Raizo, MX_Linux, Namib, Neptune, NetBSD, Netrunner, Nitrux,
                                 NixOS, NomadBSD, Nurunner, NuTyX, OBRevenge, OpenBSD, openEuler, OpenIndiana,
                                 openmamba, OpenMandriva, OpenStage, OpenWrt, osmc, Oracle, Orchid,
@@ -5222,24 +5216,6 @@
                                 Ubuntu-Cinnamon, Ubuntu-Budgie, Ubuntu-GNOME, Ubuntu-MATE,
                                 Ubuntu-Studio, Ubuntu-Sway, Ubuntu, Ultramarine, Univention, Venom, Void, VNux, LangitKetujuh, semc,
                                 Obarun, windows10, Windows7, Xubuntu, Zorin, and IRIX have ascii logos.
-=======
-                                Mageia, MagpieOS, Mandriva, Manjaro, TeArch, Maui, Mer, Minix,
-                                MIRACLE_LINUX, LinuxMint, Live_Raizo, MX_Linux, Namib, Neptune,
-                                NetBSD, Netrunner, Nitrux, NixOS, Nurunner, NuTyX, OBRevenge,
-                                OpenBSD, openEuler, OpenIndiana, openmamba, OpenMandriva, OpenStage,
-                                OpenWrt, osmc, Oracle, OS Elbrus, PacBSD, Parabola, Pardus, Parrot,
-                                Parsix, TrueOS, PCLinuxOS, Pengwin, Peppermint, Pisi, popos,
-                                Porteus, PostMarketOS, Proxmox, PuffOS, Puppy, PureOS, Qubes, Qubyt,
-                                Quibian, Radix, Raspbian, Reborn_OS, Redstar, Redcore, Redhat,
-                                Refracted_Devuan, Regata, Regolith, Rosa, sabotage, Sabayon,
-                                Sailfish, SalentOS, Scientific, Septor, SereneLinux, SharkLinux,
-                                Siduction, Slackware, SliTaz, SmartOS, Solus, Source_Mage, Sparky,
-                                Star, SteamOS, SunOS, openSUSE_Leap, t2, openSUSE_Tumbleweed,
-                                openSUSE, SwagArch, Tails, Trisquel, Ubuntu-Cinnamon, Ubuntu-Budgie,
-                                Ubuntu-GNOME, Ubuntu-MATE, Ubuntu-Studio, Ubuntu, Univention, Venom,
-                                Void, VNux, LangitKetujuh, semc, Obarun, windows10, Windows7,
-                                Xubuntu, Zorin, and IRIX have ascii logos.
->>>>>>> 27d711cc
 
                                 NOTE: Arch, Ubuntu, Redhat, Fedora and Dragonfly have 'old' logo variants.
 
