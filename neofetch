--- conflicted
+++ resolved
@@ -1330,13 +1330,8 @@
     [[ $distro ]] || distro="$os (Unknown)"
 
     # Get OS architecture.
-<<<<<<< HEAD
-    case $os-$kernel_name in
-        Solaris-*|AIX-*|Haiku-*|IRIX-*|FreeMiNT-*|BSD-FreeBSD)
-=======
     case $os in
         Solaris|AIX|Haiku|IRIX|FreeMiNT|BSD)
->>>>>>> b883f5b8
             machine_arch=$(uname -p)
         ;;
 
