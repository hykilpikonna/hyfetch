--- conflicted
+++ resolved
@@ -806,15 +806,9 @@
 #       SereneLinux, SharkLinux, Siduction, SkiffOS, Slackware, SliTaz, SmartOS,
 #       Solus, Soda, Sulin, Source_Mage, Sparky, Star, SteamOS, SunOS, openSUSE_Leap, t2,
 #       openSUSE_Tumbleweed, openSUSE, SwagArch, Tails, Trisquel,
-<<<<<<< HEAD
-#       Ubuntu-Cinnamon, Ubuntu-Budgie, Ubuntu-GNOME, Ubuntu Touch, Ubuntu-MATE,
+#       Ubuntu-Cinnamon, Ubuntu-Budgie, Ubuntu-GNOME, Ubuntu-Kylin, Ubuntu Touch, Ubuntu-MATE,
 #       Ubuntu-Studio, Ubuntu-Sway, Ubuntu, Ultramarine, Univention, Uos, Venom, Void, yiffOS, VNux, semc,
 #       Obarun, wii-linux-ngx, whiite-linux, gc-linux, windows10, Windows7, Xubuntu, Zorin, and IRIX have ascii logos.
-=======
-#       Ubuntu-Cinnamon, Ubuntu-Budgie, Ubuntu-GNOME, Ubuntu-Kylin, Ubuntu-MATE,
-#       Ubuntu-Studio, Ubuntu, Univention, Venom, Void, VNux, LangitKetujuh, semc,
-#       Obarun, windows10, Windows7, Xubuntu, Zorin, and IRIX have ascii logos.
->>>>>>> 2e61633a
 # NOTE: Arch, Ubuntu, Redhat, Fedora and Dragonfly have 'old' logo variants.
 #       Use '{distro name}_old' to use the old logos.
 # NOTE: Ubuntu has flavor variants.
@@ -1178,11 +1172,8 @@
                     *"Lubuntu"*)  distro=${distro/Ubuntu/Lubuntu} ;;
                     *"budgie"*)   distro=${distro/Ubuntu/Ubuntu Budgie} ;;
                     *"cinnamon"*) distro=${distro/Ubuntu/Ubuntu Cinnamon} ;;
-<<<<<<< HEAD
                     *"ubuntusway"*) distro=${distro/Ubuntu/Ubuntu Sway} ;;
-=======
                     *"ukui"*)     distro=${distro/Ubuntu/Ubuntu Kylin} ;;
->>>>>>> 2e61633a
                 esac
             fi
         ;;
@@ -5428,15 +5419,9 @@
                                 SereneLinux, SharkLinux, Siduction, Slackware, SliTaz, SmartOS,
                                 Solus, Soda, Sulin, Source_Mage, Sparky, Star, SteamOS, SunOS, openSUSE_Leap,
                                 t2, openSUSE_Tumbleweed, openSUSE, SwagArch, Tails, Trisquel,
-<<<<<<< HEAD
-                                Ubuntu-Cinnamon, Ubuntu-Budgie, Ubuntu-GNOME, Ubuntu-MATE,
+                                Ubuntu-Cinnamon, Ubuntu-Budgie, Ubuntu-GNOME, Ubuntu-Kylin, Ubuntu-MATE,
                                 Ubuntu-Studio, Ubuntu-Sway, Ubuntu, Ultramarine, Uos, Univention, Venom, Void, VNux, semc,
                                 Obarun, wii-linux-ngx, whiite-linux, gc-linux, windows10, Windows7, Xubuntu, Zorin, and IRIX have ascii logos.
-=======
-                                Ubuntu-Cinnamon, Ubuntu-Budgie, Ubuntu-GNOME, Ubuntu-Kylin, Ubuntu-MATE,
-                                Ubuntu-Studio, Ubuntu, Univention, Venom, Void, VNux, LangitKetujuh, semc,
-                                Obarun, windows10, Windows7, Xubuntu, Zorin, and IRIX have ascii logos.
->>>>>>> 2e61633a
 
                                 NOTE: Arch, Ubuntu, Redhat, Fedora and Dragonfly have 'old' logo variants.
 
@@ -11808,19 +11793,6 @@
 EOF
         ;;
 
-<<<<<<< HEAD
-        "Ubuntu Touch"*)
-            set_colors 3 7
-            read -rd '' ascii_data <<'EOF'
-${c1}
-     ###############
-   ##               ##
-  ##  ${c2}##${c1}         ${c2}##${c1}  ##
-  ##  ${c2}##${c1}  ${c2}#${c1}   ${c2}#${c1}  ${c2}##${c1}  ##
-  ##       ${c2}###${c1}       ##
-   ##               ##
-     ###############
-=======
         "Ubuntu Kylin"* | "Ubuntu-Kylin"*)
             set_colors 1 7 3
             read -rd '' ascii_data <<'EOF'
@@ -11844,7 +11816,21 @@
       -<|i|ii|i|ii|i|i|ii3${c2}TTT${c1}t|i>`
          ~<|ii|ii|iiiii|i|||i>~
             -~~<|ii|i||i>~~`
->>>>>>> 2e61633a
+EOF
+        ;;
+
+
+        "Ubuntu Touch"*)
+            set_colors 3 7
+            read -rd '' ascii_data <<'EOF'
+${c1}
+     ###############
+   ##               ##
+  ##  ${c2}##${c1}         ${c2}##${c1}  ##
+  ##  ${c2}##${c1}  ${c2}#${c1}   ${c2}#${c1}  ${c2}##${c1}  ##
+  ##       ${c2}###${c1}       ##
+   ##               ##
+     ###############
 EOF
         ;;
 
