#!/usr/bin/env bash
# set -x
# vim: noai:ts=4:sw=4:expandtab
#
# Neofetch: Simple system information script.
# https://github.com/dylanaraps/neofetch
#
# Created by Dylan Araps
# https://github.com/dylanaraps/

version="${BASH_VERSION/.*}"
sys_locale="${LANG:-C}"
XDG_CONFIG_HOME="${XDG_CONFIG_HOME:-${HOME}/.config}"

# Speed up script by not using unicode
export LC_ALL=C
export LANG=C

# Set no case match.
shopt -s nocasematch

<<<<<<< HEAD
# Cache uname output for use later in the script.
uname=($(uname -srm))

# Gather Info {{{

# Operating System {{{
=======
# DETECT INFORMATION
>>>>>>> 05a24a2d

get_os() {
    case "${uname[0]}" in
        "Linux")   os="Linux" ;;
        "Darwin")  os="$(sw_vers -productName)" ;;
        *"BSD" | "DragonFly" | "Bitrig") os="BSD" ;;
        "CYGWIN"*) os="Windows" ;;
        "SunOS") os="Solaris" ;;
        "Haiku") os="Haiku" ;;
        "GNU"*) os="GNU" ;;
        *) printf "%s\n" "Unknown OS detected: ${uname[0]}"; exit 1 ;;
    esac
}

get_model() {
    case "$os" in
        "Linux")
            if [[ -d "/system/app/" && -d "/system/priv-app" ]]; then
                model="$(getprop ro.product.brand) $(getprop ro.product.model)"

            elif [[ -f /sys/devices/virtual/dmi/id/product_name ]] ||\
               [[ -f /sys/devices/virtual/dmi/id/product_version ]]; then
                model="$(< /sys/devices/virtual/dmi/id/product_name)"
                model+=" $(< /sys/devices/virtual/dmi/id/product_version)"
                model="${model/To Be Filled*}"

            elif [[ -f /sys/firmware/devicetree/base/model ]]; then
                model="$(< /sys/firmware/devicetree/base/model)"

            elif [[ -f /tmp/sysinfo/model ]]; then
                model="$(< /tmp/sysinfo/model)"
            fi
        ;;

        "Mac OS X") model="$(sysctl -n hw.model)" ;;
        "iPhone OS")
            case "${uname[2]}" in
                "iPad1,1") model="iPad" ;;
                "iPad2,"[1-4]) model="iPad2" ;;
                "iPad3,"[1-3]) model="iPad3" ;;
                "iPad3,"[4-6]) model="iPad4" ;;
                "iPad4,"[1-3]) model="iPad Air" ;;
                "iPad5,"[3-4]) model="iPad Air 2" ;;
                "iPad6,"[7-8]) model="iPad Pro (12.9 Inch)" ;;
                "iPad6,"[3-4]) model="iPad Pro (9.7 Inch)" ;;
                "iPad2,"[5-7]) model="iPad mini" ;;
                "iPad4,"[4-6]) model="iPad mini 2" ;;
                "iPad4,"[7-9]) model="iPad mini 3" ;;
                "iPad5,"[1-2]) model="iPad mini 4" ;;

                "iPhone1,1") model="iPhone" ;;
                "iPhone1,2") model="iPhone 3G" ;;
                "iPhone2,1") model="iPhone 3GS" ;;
                "iPhone3,"[1-3]) model="iPhone 4" ;;
                "iPhone4,1") model="iPhone 4S" ;;
                "iPhone5,"[1-2]) model="iPhone 4" ;;
                "iPhone5,"[3-4]) model="iPhone 5c" ;;
                "iPhone6,"[1-2]) model="iPhone 5s" ;;
                "iPhone7,2") model="iPhone 6" ;;
                "iPhone7,1") model="iPhone 6 Plus" ;;
                "iPhone8,1") model="iPhone 6s" ;;
                "iPhone8,2") model="iPhone 6s Plus" ;;
                "iPhone8,4") model="iPhone SE" ;;
                "iPhone9,1" | "iPhone9,3") model="iPhone 7" ;;
                "iPhone9,2" | "iPhone9,4") model="iPhone 7 Plus" ;;

                "iPod1,1") model="iPod touch" ;;
                "ipod2,1") model="iPod touch 2G" ;;
                "ipod3,1") model="iPod touch 3G" ;;
                "ipod4,1") model="iPod touch 4G" ;;
                "ipod5,1") model="iPod touch 5G" ;;
                "ipod7,1") model="iPod touch 6G" ;;
            esac
        ;;

        "BSD")
            model="$(sysctl -n hw.vendor hw.product)"
        ;;

        "Windows")
            model="$(wmic computersystem get manufacturer,model /value)"
            model="${model/Manufacturer'='}"
            model="${model/Model'='}"
            model="${model//*To Be Filled*}"
        ;;

        "Solaris")
            model="$(prtconf -b | awk -F':' '/banner-name/ {printf $2}')"
        ;;
    esac
}

get_distro() {
    [[ "$distro" ]] && return

    case "$os" in
        "Linux" | "GNU")
            if grep -q -F 'Microsoft' /proc/version || \
               grep -q -F 'Microsoft' /proc/sys/kernel/osrelease; then
                case "$distro_shorthand" in
                    "on")   distro="$(lsb_release -sir) [Windows 10]" ;;
                    "tiny") distro="Windows 10" ;;
                    *)      distro="$(lsb_release -sd) on Windows 10" ;;
                esac
                ascii_distro="Windows 10"

            elif [[ -f "/etc/redstar-release" ]]; then
                case "$distro_shorthand" in
                    "on" | "tiny") distro="Red Star OS" ;;
                    *) distro="Red Star OS $(awk -F'[^0-9*]' '$0=$2' /etc/redstar-release)"
                esac

            elif type -p lsb_release >/dev/null; then
                case "$distro_shorthand" in
                    "on")   lsb_flags="-sir" ;;
                    "tiny") lsb_flags="-si" ;;
                    *)      lsb_flags="-sd" ;;
                esac
                distro="$(lsb_release $lsb_flags)"

            elif type -p guix >/dev/null; then
                distro="GuixSD"

            elif type -p crux >/dev/null; then
                distro="$(crux)"
                case "$distro_shorthand" in
                    "on")   distro="${distro//version}" ;;
                    "tiny") distro="${distro//version*}" ;;
                esac

            elif [[ -d "/system/app/" && -d "/system/priv-app" ]]; then
                distro="Android $(getprop ro.build.version.release)"

            else
                # Source the os-release file
                for file in /etc/*ease /usr/lib/*ease; do
                    source "$file"
                done

                # The 3rd line down matches the fold marker syntax. {{{
                case "$distro_shorthand" in
                    "on") distro="${NAME:-${DISTRIB_ID}} ${VERSION_ID:-${DISTRIB_RELEASE}}" ;;
                    "tiny") distro="${NAME:-${DISTRIB_ID:-${TAILS_PRODUCT_NAME}}}" ;;
                    "off") distro="${PRETTY_NAME:-${DISTRIB_DESCRIPTION}} ${UBUNTU_CODENAME}" ;;
                esac

                # Workarounds for distros that go against the os-release standard.
                [[ -z "${distro// }" ]] && distro="$(awk '/BLAG/ {print $1; exit}' /etc/*ease /usr/lib/*ease)"
                [[ -z "${distro// }" ]] && distro="$(awk -F'=' '{print $2; exit}' /etc/*ease /usr/lib/*ease)"
            fi
            distro="${distro//\"}"
            distro="${distro//\'}"
        ;;

        "Mac OS X")
            osx_version="$(sw_vers -productVersion)"
            osx_build="$(sw_vers -buildVersion)"

            case "$osx_version" in
                "10.4"*) codename="Mac OS X Tiger" ;;
                "10.5"*) codename="Mac OS X Leopard" ;;
                "10.6"*) codename="Mac OS X Snow Leopard" ;;
                "10.7"*) codename="Mac OS X Lion" ;;
                "10.8"*) codename="OS X Mountain Lion" ;;
                "10.9"*) codename="OS X Mavericks" ;;
                "10.10"*) codename="OS X Yosemite" ;;
                "10.11"*) codename="OS X El Capitan" ;;
                "10.12"*) codename="macOS Sierra" ;;
                *) codename="macOS" ;;
            esac
            distro="$codename $osx_version $osx_build"

            case "$distro_shorthand" in
                "on") distro="${distro/ ${osx_build}}" ;;
                "tiny")
                    case "$osx_version" in
                        "10."[4-7]*) distro="${distro/${codename}/Mac OS X}" ;;
                        "10."[8-9]* | "10.1"[0-1]*) distro="${distro/${codename}/OS X}" ;;
                        "10.12"*) distro="${distro/${codename}/macOS}" ;;
                    esac
                    distro="${distro/ ${osx_build}}"
                ;;
            esac
        ;;

        "iPhone OS")
            distro="iOS $(sw_vers -productVersion)"

            # "uname -m" doesn't print architecture on iOS so we force it off.
            os_arch="off"
        ;;

        "BSD")
            case "$distro_shorthand" in
                "tiny" | "on") distro="${uname[0]}" ;;
                *) distro="${uname[0]} ${uname[1]}" ;;
            esac

            distro="${distro/DragonFly/DragonFlyBSD}"

            # Workarounds for FreeBSD based distros.
            [[ -f "/etc/pcbsd-lang" ]] && distro="PCBSD"
            [[ -f "/etc/pacbsd-release" ]] && distro="PacBSD"
        ;;

        "Windows")
            distro="$(wmic os get Caption /value)"

            # Strip crap from the output of wmic
            distro="${distro/Caption'='}"
            distro="${distro/Microsoft }"
        ;;

        "Solaris")
            case "$distro_shorthand" in
                "on" | "tiny") distro="$(awk 'NR==1{print $1 " " $2;}' /etc/release)" ;;
                *) distro="$(awk 'NR==1{print $1 " " $2 " " $3;}' /etc/release)" ;;
            esac
            distro="${distro/\(*}"
        ;;

        "Haiku")
            distro="$(uname -sv | awk '{print $1 " " $2}')"
        ;;
    esac

    # Get architecture
    [[ "$os_arch" == "on" ]] && \
        distro+=" ${uname[2]}"

    [[ "${ascii_distro:-auto}" == "auto" ]] && \
        ascii_distro="$(trim "$distro")"
}

get_title() {
    title="${USER:-$(whoami || printf "%s" "${HOME/*\/}")}@${HOSTNAME:-$(hostname)}"
}

get_kernel() {
    case "$kernel_shorthand" in
        "on")  kernel="${uname[1]}" ;;
        "off") kernel="${uname[0]} ${uname[1]}" ;;
    esac

    # Hardcode kernel settings in BSDs
    if [[ "$os" == "BSD" && ! "$distro" =~ (PacBSD|PCBSD) ]]; then
        case "$distro_shorthand" in
            "on" | "tiny") kernel="${uname[1]}" ;;
            *) unset kernel ;;
        esac
    fi
}

get_uptime() {
    # Since Haiku's uptime cannot be fetched in seconds, a case outside
    # the usual case is needed
    case "$os" in
        "Haiku")
            uptime="$(uptime -u)"
            uptime="${uptime/up }"
        ;;

        *)
            # Get uptime in seconds
            case "$os" in
                "Linux" | "Windows")
                    seconds="$(< /proc/uptime)"
                    seconds="${seconds/.*}"
                ;;

                "Mac OS X" | "iPhone OS" | "BSD")
                    boot="$(sysctl -n kern.boottime)"
                    boot="${boot/'{ sec = '}"
                    boot="${boot/,*}"

                    # Get current date in seconds
                    now="$(date +%s)"
                    seconds="$((now - boot))"
                ;;

                "Solaris")
                    seconds="$(kstat -p unix:0:system_misc:snaptime | awk '{print $2}')"
                    seconds="${seconds/.*}"
                ;;
            esac

            days="$((seconds / 60 / 60 / 24)) days"
            hours="$((seconds / 60 / 60 % 24)) hours"
            minutes="$((seconds / 60 % 60)) minutes"

            case "$days" in
                "0 days") unset days ;;
                "1 days") days="${days/s}" ;;
            esac

            case "$hours" in
                "0 hours") unset hours ;;
                "1 hours") hours="${hours/s}" ;;
            esac

            case "$minutes" in
                "0 minutes") unset minutes ;;
                "1 minutes") minutes="${minutes/s}" ;;
            esac

            uptime="${days:+$days, }${hours:+$hours, }${minutes}"
            uptime="${uptime%', '}"
            uptime="${uptime:-${seconds} seconds}"
        ;;
    esac

    # Make the output of uptime smaller.
    case "$uptime_shorthand" in
        "on")
            uptime="${uptime/minutes/mins}"
            uptime="${uptime/minute/min}"
            uptime="${uptime/seconds/secs}"
        ;;

        "tiny")
            uptime="${uptime/ days/d}"
            uptime="${uptime/ day/d}"
            uptime="${uptime/ hours/h}"
            uptime="${uptime/ hour/h}"
            uptime="${uptime/ minutes/m}"
            uptime="${uptime/ minute/m}"
            uptime="${uptime/ seconds/s}"
            uptime="${uptime//,}"
        ;;
    esac
}

get_packages() {
    case "$os" in
        "Linux" | "iPhone OS" | "Solaris" | "GNU")
            type -p pacman >/dev/null && \
                packages="$(pacman -Qq --color never | wc -l)"

            type -p dpkg >/dev/null && \
                packages="$((packages+=$(dpkg --get-selections | grep -cv deinstall$)))"

            type -p /sbin/pkgtool >/dev/null && \
                packages="$((packages+=$(ls -1 /var/log/packages | wc -l)))"

            type -p rpm >/dev/null && \
                packages="$((packages+=$(rpm -qa | wc -l)))"

            type -p xbps-query >/dev/null && \
                packages="$((packages+=$(xbps-query -l | wc -l)))"

            type -p pkginfo >/dev/null && \
                packages="$((packages+=$(pkginfo -i | wc -l)))"

            type -p pisi >/dev/null && \
                packages="$((packages+=$(pisi list-installed | wc -l)))"

            if type -p pkg >/dev/null; then
                packages="$((packages+=$(ls -1 /var/db/pkg | wc -l)))"
                (("$packages" == "0")) && packages="$((packages+=$(pkg list | wc -l)))"
            fi

            type -p emerge >/dev/null && \
                packages="$((packages+=$(ls -d /var/db/pkg/*/* | wc -l)))"

            type -p nix-env >/dev/null && \
                packages="$((packages+=$(ls -d -1 /nix/store/*/ | wc -l)))"

            type -p guix >/dev/null && \
                packages="$((packages+=$(ls -d -1 /gnu/store/*/ | wc -l)))"

            type -p apk >/dev/null && \
                packages="$((packages+=$(apk info | wc -l)))"

            type -p opkg >/dev/null && \
                packages="$((packages+=$(opkg list-installed | wc -l)))"

            type -p pacman-g2 >/dev/null && \
                packages="$((packages+=$(pacman-g2 -Q | wc -l)))"

            type -p cave >/dev/null && \
                packages="$((packages+=$(ls -d -1 /var/db/paludis/repositories/cross-installed/*/data/* /var/db/paludis/repositories/installed/data/* | wc -l)))"
        ;;

        "Mac OS X")
            [[ -d "/usr/local/bin" ]] && \
                packages="$(($(ls -l /usr/local/bin/ | grep -v "\(../Cellar/\|brew\)" | wc -l) - 1))"

            type -p port >/dev/null && \
                packages="$((packages + $(port installed | wc -l) - 1))"

            type -p brew >/dev/null && \
                packages="$((packages + $(find /usr/local/Cellar -maxdepth 1 | wc -l) - 1))"

            type -p pkgin >/dev/null && \
                packages="$((packages + $(pkgin list | wc -l)))"
        ;;

        "BSD")
            case "$distro" in
                # PacBSD has both pacman and pkg, but only pacman is used
                "PacBSD"*) packages="$(pacman -Qq --color never | wc -l)" ;;

                *)
                    if type -p pkg_info >/dev/null; then
                        packages="$(pkg_info | wc -l)"
                    elif type -p pkg >/dev/null; then
                        packages="$(pkg info | wc -l)"
                    fi
                ;;
            esac
        ;;

        "Windows")
            packages="$(cygcheck -cd | wc -l)"

            # Count chocolatey packages
            [[ -d "/cygdrive/c/ProgramData/chocolatey/lib" ]] && \
                packages="$((packages+=$(ls -1 /cygdrive/c/ProgramData/chocolatey/lib | wc -l)))"
        ;;

        "Haiku")
            packages="$(ls -1 /boot/system/package-links | wc -l)"
        ;;
    esac

    (("$packages" == "0")) && unset packages
}

get_shell() {
    case "$shell_path" in
        "on")  shell="$SHELL" ;;
        "off") shell="${SHELL##*/}" ;;
    esac

    if [[ "$shell_version" == "on" ]]; then
        shell+=" "
        case "${SHELL##*/}" in
            "bash")
                shell+=" ${BASH_VERSION/-*}"
            ;;

            "zsh")
                shell+="$(zsh --version)"
                shell="${shell/ zsh}"
            ;;

            "mksh" | "ksh")
                shell+="$("$SHELL" -c 'printf "%s" "$KSH_VERSION"')"
                shell="${shell/ * KSH}"
            ;;

            "tcsh" | "csh")
                shell+="$("$SHELL" --version)"
                shell="${shell/tcsh}"
                shell="${shell/\(*}"
            ;;

            "fish")
                shell+="$(fish -c 'printf "%s" "$FISH_VERSION"')"
            ;;
        esac
        shell="${shell/\(*\)}"
    fi
}

get_de() {
    case "$os" in
        "Mac OS X") de="Aqua" ;;
        "Windows")
            case "$distro" in
                "Windows 8"* | "Windows 10"*) de="Modern UI/Metro" ;;
                *) de="Aero" ;;
            esac
        ;;

        *)
            de="${XDG_CURRENT_DESKTOP/i3}"
            de="${de/'X-'}"
            de="${de/Budgie:GNOME/Budgie}"
        ;;
    esac

    if [[ -n "$DISPLAY" && -z "$de" ]]; then
        de="$(xprop -root | awk '/KDE_SESSION_VERSION|^_MUFFIN|xfce4|xfce5/')"

        case "$de" in
            "KDE_SESSION_VERSION"*) de="KDE${de/* = }" ;;
            *"TDE_FULL_SESSION"*) de="Trinity" ;;
            *"MUFFIN"*) de="$(cinnamon --version)"; de="${de:-Cinnamon}" ;;
            *"xfce4"*) de="XFCE4" ;;
            *"xfce5"*) de="XFCE5" ;;
        esac
    fi
}

get_wm() {
    if [[ -n "$DISPLAY" && "$os" != "Mac OS X" ]]; then
        id="$(xprop -root -notype | awk '$1=="_NET_SUPPORTING_WM_CHECK:"{print $5}')"
        wm="$(xprop -id "$id" -notype -f _NET_WM_NAME 8t)"
        wm="${wm/*_NET_WM_NAME = }"
        wm="${wm/\"}"
        wm="${wm/\"*}"

        # Fallback for Wayland wms
        case "$wm" in
            "xwlc") wm="$(ps -e | grep -m 1 -o -F -e "sway" -e "orbment" -e "velox" -e "orbital")" ;;
        esac

    else
        case "$os" in
            "Mac OS X") wm="Quartz Compositor" ;;
            "Windows")
                wm="$(tasklist | grep -m 1 -o -F -e "bugn" -e "Windawesome" -e "blackbox" -e "emerge" -e "litestep")"
                [[ "$wm" == "blackbox" ]] && wm="bbLean (Blackbox)"
                wm="${wm:+$wm, }Explorer"
            ;;
        esac
    fi
}

get_wm_theme() {
    [[ -z "$wm" ]] && get_wm
    [[ -z "$de" ]] && get_de

    case "$wm"  in
        "E16") wm_theme="$(awk -F "= " '/theme.name/ {print $2}' "$HOME/.e16/e_config--0.0.cfg")";;
        "Sawfish") wm_theme="$(awk -F ")" '/\(quote default-frame-style/ {print $2}' "$HOME/.sawfish/custom")" ;;

        "Cinnamon" | "Muffin" | "Mutter (Muffin)")
            detheme="$(gsettings get org.cinnamon.theme name)"
            wm_theme="$(gsettings get org.cinnamon.desktop.wm.preferences theme)"
            wm_theme="$detheme (${wm_theme})"
        ;;

        "Compiz" | "Mutter" | "GNOME Shell" | "Gala")
            if type -p gsettings >/dev/null; then
                wm_theme="$(gsettings get org.gnome.shell.extensions.user-theme name)"

                [[ -z "${wm_theme//\'}" ]] && \
                    wm_theme="$(gsettings get org.gnome.desktop.wm.preferences theme)"

            elif type -p gconftool-2 >/dev/null; then
                wm_theme="$(gconftool-2 -g /apps/metacity/general/theme)"
            fi
        ;;

        "Metacity"*)
            if [[ "$de" == "Deepin" ]]; then
                wm_theme="$(gsettings get com.deepin.wrap.gnome.desktop.wm.preferences theme)"

            else
                wm_theme="$(gconftool-2 -g /apps/metacity/general/theme)"
            fi
        ;;

        "E17" | "Enlightenment")
            if type -p eet >/dev/null; then
                wm_theme="$(eet -d "$HOME/.e/e/config/standard/e.cfg" config | awk '/value \"file\" string.*.edj/ {print $4}')"
                wm_theme="${wm_theme##*/}"
                wm_theme="${wm_theme%.*}"
            fi
        ;;

        "Fluxbox")
            [[ -f "$HOME/.fluxbox/init" ]] && \
                wm_theme="$(awk -F "/" '/styleFile/ {print $NF}' "$HOME/.fluxbox/init")"
        ;;

        "IceWM"*)
            [[ -f "$HOME/.icewm/theme" ]] && \
                wm_theme="$(awk -F "[\",/]" '!/#/ {print $2}' "$HOME/.icewm/theme")"
        ;;

        "Openbox")
            if [[ "$de" == "LXDE" && -f "${HOME}/.config/openbox/lxde-rc.xml" ]]; then
                ob_file="lxde-rc"

            elif [[ -f "${HOME}/.config/openbox/rc.xml" ]]; then
                ob_file="rc"
            fi

            wm_theme="$(awk -F "[<,>]" '/<theme/ {getline; print $3}' "$XDG_CONFIG_HOME/openbox/${ob_file}.xml")";
        ;;

        "PekWM")
            [[ -f "$HOME/.pekwm/config" ]] && \
                wm_theme="$(awk -F "/" '/Theme/ {gsub(/\"/,""); print $NF}' "$HOME/.pekwm/config")"
        ;;

        "Xfwm4")
            [[ -f "${HOME}/.config/xfce4/xfconf/xfce-perchannel-xml/xfwm4.xml" ]] && \
                wm_theme="$(xfconf-query -c xfwm4 -p /general/theme)"
        ;;

        "KWin"*)
            kde_config_dir
            kde_config_dir="${kde_config_dir%/}"

            if [[ -f "$kde_config_dir/share/config/kwinrc" ]]; then
                wm_theme="$(awk '/PluginLib=kwin3_/{gsub(/PluginLib=kwin3_/,"",$0); print $0; exit}' "$kde_config_dir/share/config/kwinrc")"

            elif [[ -f "$kde_config_dir/share/config/kdebugrc" ]]; then
                wm_theme="$(awk '/(decoration)/ {gsub(/\[/,"",$1); print $1; exit}' "$kde_config_dir/share/config/kdebugrc")"
            fi
        ;;

        "Quartz Compositor")
            wm_theme="$(/usr/libexec/PlistBuddy -c "Print AppleAquaColorVariant" ~/Library/Preferences/.GlobalPreferences.plist)"
            if [[ -z "$wm_theme" ]] || (("$wm_theme" == 1)); then
                wm_theme="Blue"
            else
                wm_theme="Graphite"
            fi
        ;;

        *"Explorer")
            path="/proc/registry/HKEY_CURRENT_USER/Software/Microsoft"
            path+="/Windows/CurrentVersion/Themes/CurrentTheme"

            wm_theme="$(head -n1 "$path")"
            wm_theme="${wm_theme##*\\}"
            wm_theme="${wm_theme%.*}"
        ;;

        "Blackbox" | "bbLean"*)
            path="$(wmic process get ExecutablePath | grep -F "blackbox")"
            path="${path//\\/\/}"

            wm_theme="$(grep "^session\.styleFile:" "${path/\.exe/.rc}")"
            wm_theme="${wm_theme/'session.styleFile: '}"
            wm_theme="${wm_theme##*\\}"
            wm_theme="${wm_theme%.*}"
        ;;
    esac

    wm_theme="${wm_theme//\'}"
    (("$version" >= 4)) && wm_theme="${wm_theme^}"
}

get_cpu() {
    # NetBSD emulates the linux /proc filesystem instead of using sysctl for hw
    # information so we have to use this block below which temporarily sets the
    # OS to 'Linux' for the duration of this function.
    case "$distro" in
        "NetBSD"*) local os="Linux" ;;
    esac

    case "$os" in
        "Linux" | "Windows")
            # Get cpu name
            case "$distro" in
                "Android"*) cpu="$(getprop ro.product.board)" ;;
                *) cpu="$(awk -F ': | @' '/model name|Processor/ {printf $2; exit}' /proc/cpuinfo)" ;;
            esac
            speed_dir="/sys/devices/system/cpu/cpu0/cpufreq"
            temp_dir="/sys/class/hwmon/hwmon0/temp1_input"

            # Get cpu speed
            if [[ -d "$speed_dir" ]]; then
                case "$speed_type" in
                    current) speed_type="scaling_cur_freq" ;;
                    min) speed_type="scaling_min_freq" ;;
                    max) speed_type="scaling_max_freq" ;;
                    bios) speed_type="bios_limit" ;;
                    scaling_current) speed_type="scaling_cur_freq" ;;
                    scaling_min) speed_type="scaling_min_freq" ;;
                    scaling_max) speed_type="scaling_max_freq" ;;
                esac

                # Fallback to cpuinfo_max_freq if $speed_type fails
                speed="$(< "${speed_dir}/${speed_type}")" || \
                speed="$(< "${speed_dir}/cpuinfo_max_freq")"

                speed="$((speed / 100000))"
            else
                speed="$(awk -F ': |\\.' '/cpu MHz/ {printf $2; exit}' /proc/cpuinfo)"
                speed="$((speed / 100))"
            fi

            # Get cpu temp
            if [[ "$cpu_temp" == "on" && -f "$temp_dir" ]]; then
                temp="$(< "$temp_dir")"
                temp="$((temp * 100 / 10000))"
                temp="[${temp/${temp: -1}}.${temp: -1}°C]"
            fi

            # Show/hide hyperthreaded cores
            case "$cpu_cores" in
                "logical" | "on") cores="$(grep -c ^processor /proc/cpuinfo)" ;;
                "physical") cores="$(grep "^core id" /proc/cpuinfo | sort -u | wc -l)" ;;
            esac
        ;;

        "Mac OS X")
            cpu="$(sysctl -n machdep.cpu.brand_string)"

            # Show/hide hyperthreaded cores
            case "$cpu_cores" in
                "logical" | "on") cores="$(sysctl -n hw.logicalcpu_max)" ;;
                "physical") cores="$(sysctl -n hw.physicalcpu_max)" ;;
            esac
        ;;

        "iPhone OS")
            case "${uname[2]}" in
                "iPhone1,"[1-2] | "iPod1,1") cpu="Samsung S5L8900 (1) @ 412MHz" ;;
                "iPhone2,1") cpu="Samsung S5PC100 (1) @ 600MHz" ;;
                "iPhone3,"[1-3] | "iPod4,1") cpu="Apple A4 (1) @ 800MHz" ;;
                "iPhone4,1" | "iPod5,1") cpu="Apple A5 (2) @ 800MHz" ;;
                "iPhone5,"[1-4]) cpu="Apple A6 (2) @ 1.3GHz" ;;
                "iPhone6,"[1-2]) cpu="Apple A7 (2) @ 1.3GHz" ;;
                "iPhone7,"[1-2]) cpu="Apple A8 (2) @ 1.4GHz" ;;
                "iPhone8,"[1-4]) cpu="Apple A9 (2) @ 1.85GHz" ;;
                "iPhone9,"[1-4]) cpu="Apple A10 Fusion (4) @ 2.34GHz" ;;
                "iPod2,1") cpu="Samsung S5L8720 (1) @ 533MHz" ;;
                "iPod3,1") cpu="Samsung S5L8922 (1) @ 600MHz" ;;
                "iPod7,1") cpu="Apple A8 (2) @ 1.1GHz" ;;
                "iPad1,1") cpu="Apple A4 (1) @ 1GHz" ;;
                "iPad2,"[1-7]) cpu="Apple A5 (2) @ 1GHz" ;;
                "iPad3,"[1-3]) cpu="Apple A5X (2) @ 1GHz" ;;
                "iPad3,"[4-6]) cpu="Apple A6X (2) @ 1.4GHz" ;;
                "iPad4,"[1-3]) cpu="Apple A7 (2) @ 1.4GHz" ;;
                "iPad4,"[4-9]) cpu="Apple A7 (2) @ 1.4GHz" ;;
                "iPad5,"[1-2]) cpu="Apple A8 (2) @ 1.5GHz" ;;
                "iPad5,"[3-4]) cpu="Apple A8X (3) @ 1.5GHz" ;;
                "iPad6,"[3-4]) cpu="Apple A9X (2) @ 2.16GHz" ;;
                "iPad6,"[7-8]) cpu="Apple A9X (2) @ 2.26GHz" ;;
            esac
        ;;

        "BSD")
            # Get cpu name
            cpu="$(sysctl -n hw.model)"
            cpu="${cpu/[0-9]\.*}"
            cpu="${cpu/ @*}"

            # Get cpu speed
            speed="$(sysctl -n hw.cpuspeed)"
            [[ -z "$speed" ]] && speed="$(sysctl -n  hw.clockrate)"
            speed="$((speed / 100))"

            # Get cpu cores
            cores="$(sysctl -n hw.ncpu)"
        ;;

        "Solaris")
            # Get cpuname
            cpu="$(psrinfo -pv | tail -1)"
            cpu="${cpu/[0-9]\.*}"
            cpu="${cpu/ @*}"

            # Get cpu speed
            speed="$(psrinfo -v | awk '/operates at/ {print $6}')"
            speed="$((speed / 100))"

            # Show/hide hyperthreaded cores
            case "$cpu_cores" in
                "logical" | "on") cores="$(kstat -m cpu_info | grep -c -F "chip_id")" ;;
                "physical") cores="$(psrinfo -p)" ;;
            esac
        ;;

        "Haiku")
            cpu="$(sysinfo -cpu | awk -F '\\"' '/CPU #0/ {print $2}')"
            cpu="${cpu/@*}"
            speed="$(sysinfo -cpu | awk '/running at/ {print $NF; exit}')"
            speed="${speed/MHz}"
            speed="$((speed / 100))"
            cores="$(sysinfo -cpu | grep -c -F 'CPU #')"
        ;;
    esac

    # Format the output
    case "$os" in
        "Mac OS X" | "iPhone OS") ;;
        *)
            # Fix for speeds under 1ghz
            if [[ -z "${speed:1}" ]]; then
                speed="0.${speed}"
            else
                speed="${speed:0:1}.${speed:1}"
            fi

            cpu="$cpu @ ${speed}GHz $temp"
        ;;
    esac

    # Remove uneeded patterns from cpu output
    # This is faster than sed/gsub
    cpu="${cpu//(tm)}"
    cpu="${cpu//(TM)}"
    cpu="${cpu//(r)}"
    cpu="${cpu//(R)}"
    cpu="${cpu//CPU}"
    cpu="${cpu//Processor}"
    cpu="${cpu//Core}"
    cpu="${cpu//Dual-Core}"
    cpu="${cpu//Quad-Core}"
    cpu="${cpu//Six-Core}"
    cpu="${cpu//Eight-Core}"
    cpu="${cpu//with Radeon HD Graphics}"

    # Add cpu cores to output
    [[ "$cpu_cores" != "off" && "$cores" ]] && \
        cpu="${cpu/@/(${cores}) @}"

    # Remove speed from output
    [[ "$cpu_speed" == "off" ]] && \
        cpu="${cpu/@ *GHz}"

    # Make the output of cpu shorter
    case "$cpu_shorthand" in
        "name")  cpu="${cpu/@*}" ;;
        "speed") cpu="${cpu#*@ }" ;;

        "on" | "tiny")
            cpu="${cpu/Intel }"
            cpu="${cpu/Core }"
            cpu="${cpu/Core? Duo }"
            cpu="${cpu/AMD }"

            case "$cpu_shorthand" in
                "tiny") cpu="${cpu/@*}" ;;
            esac
        ;;
    esac
}

get_cpu_usage() {
    case "$os" in
        "Windows")
            cpu_usage="$(wmic cpu get loadpercentage /value)"
            cpu_usage="${cpu_usage/LoadPercentage'='}"
            cpu_usage="${cpu_usage//[[:space:]]}"
        ;;

        "Linux" | "Mac OS X" | "iPhone OS" | "BSD" | "Solaris" | "GNU")
            # Get cores if unset
            if [[ -z "$cores" ]]; then
                case "$os" in
                    "Linux") cores="$(awk -F ': ' '/siblings/ {printf $2; exit}' /proc/cpuinfo)" ;;
                    "Mac OS X" | "BSD") cores="$(sysctl -n hw.ncpu)" ;;
                    "Solaris") cores="$(kstat -m cpu_info | grep -c -F "chip_id")" ;;
                    "iPhone OS") cores="${cpu/*\(}"; cores="${cores/\)*}" ;;
                esac
            fi

            cpu_usage="$(ps aux | awk 'BEGIN {sum=0} {sum+=$3 }; END {print sum}')"
            cpu_usage="$((${cpu_usage/\.*} / ${cores:-1}))"
        ;;
    esac

    # Print the bar
    case "$cpu_display" in
        "bar") cpu_usage="$(bar "$cpu_usage" 100)" ;;
        "infobar") cpu_usage="${cpu_usage}% $(bar "$cpu_usage" 100)" ;;
        "barinfo") cpu_usage="$(bar "$cpu_usage" 100) ${cpu_usage}%" ;;
        *) cpu_usage="${cpu_usage}%" ;;
    esac
}

get_gpu() {
    case "$os" in
        "Linux" | "GNU")
            # Use cache if it exists
            if [[ -f "/tmp/neofetch/gpu" ]]; then
                source "/tmp/neofetch/gpu"
            else
                bdf_number="$(PATH="/sbin:$PATH" lspci -k | grep -A2 -F 'VGA' | grep -B2 -F 'Kernel driver in use' | awk '/^\w/ {print $1}')"

                if [[ -z "$bdf_number" ]]; then
                    # Fallback if no kernel driver is in use
                    gpu="$(PATH="/sbin:$PATH" lspci -mm | awk -F '\\"|\\" \\"' '/3D|VGA/ {print $3 " " $4}')"

                else
                    # Find the currently used GPU by its BDF
                    gpu="$(PATH="/sbin:$PATH" lspci -mm | awk -v bdf_number="$bdf_number" -F '\\"|\\" \\"' '$0 ~ bdf_number {print $3 " " $4}')"
                fi

                case "$gpu" in
                    intel*) gpu="Intel Integrated Graphics" ;;

                    advanced*)
                        gpu="${gpu/'[AMD/ATI]' }"
                        gpu="${gpu/'[AMD]' }"
                        gpu="${gpu/*\[}"
                        gpu="${gpu/\]*}"
                        gpu="${gpu/\/*}"
                        gpu="AMD $gpu"
                    ;;

                    nvidia*)
                        gpu="${gpu/*\[}"
                        gpu="${gpu/\]*}"
                        gpu="NVIDIA $gpu"
                    ;;

                    *virtualbox*)
                        gpu="VirtualBox Graphics Adapter"
                    ;;
                esac
                cache "gpu" "$gpu" "/tmp"
            fi
        ;;

        "Mac OS X")
            # Use cache if it exists
            if [[ -f "/Library/Caches/neofetch/gpu" ]]; then
                source "/Library/Caches/neofetch/gpu"
            else
                gpu="$(system_profiler SPDisplaysDataType | awk -F': ' '/^\ *Chipset Model:/ {printf $2 ", "}')"
                gpu="${gpu//'/ $'}"
                gpu="${gpu%,*}"
                cache "gpu" "$gpu" "/Library/Caches/"
            fi
        ;;

        "iPhone OS")
            case "${uname[2]}" in
                "iPhone1,"[1-2]) gpu="PowerVR MBX Lite 3D" ;;
                "iPhone5,"[1-4]) gpu="PowerVR SGX543MP3" ;;
                "iPhone8,"[1-4]) gpu="PowerVR GT7600" ;;
                "iPad3,"[1-3]) gpu="PowerVR SGX534MP4" ;;
                "iPad3,"[4-6]) gpu="PowerVR SGX554MP4" ;;
                "iPad5,"[3-4]) gpu="PowerVR GXA6850" ;;
                "iPad6,"[3-8]) gpu="PowerVR 7XT" ;;

                "iPhone2,1" | "iPhone3,"[1-3] | "iPod3,1" | "iPod4,1" | "iPad1,1")
                    gpu="PowerVR SGX535"
                ;;

                "iPhone4,1" | "iPad2,"[1-7] | "iPod5,1")
                    gpu="PowerVR SGX543MP2"
                ;;

                "iPhone6,"[1-2] | "iPad4,"[1-9])
                    gpu="PowerVR G6430"
                ;;

                "iPhone7,"[1-2] | "iPod7,1" | "iPad5,"[1-2])
                    gpu="PowerVR GX6450"
                ;;

                "iPod1,1" | "iPod2,1")
                    gpu="PowerVR MBX Lite"
                ;;
            esac
        ;;

        "BSD" | "Solaris")
            case "$distro" in
                "FreeBSD"* | "DragonFlyBSD"* | "PacBSD"*)
                    gpu="$(pciconf -lv | grep -B 4 -F "VGA" | grep -F "device")"
                    gpu="${gpu/*device*= }"
                    gpu="${gpu//\'}"
                ;;

                *)
                    gpu="$(glxinfo | grep -F 'OpenGL renderer string')"
                    gpu="${gpu/'OpenGL renderer string: '}"
                ;;
            esac
        ;;

        "Windows")
            gpu="$(wmic path Win32_VideoController get caption /value)"
            gpu="${gpu/Caption'='}"
        ;;

        "Haiku")
            gpu="$(listdev | grep -A2 -F 'device Display controller' | awk -F':' '/device beef/ {print $2}')"
        ;;
    esac

    if [[ "$gpu_brand" == "off" ]]; then
        gpu="${gpu/AMD}"
        gpu="${gpu/NVIDIA}"
        gpu="${gpu/Intel}"
    fi
}

get_memory() {
    case "$os" in
        "Linux" | "Windows" | "GNU")
            # MemUsed = Memtotal + Shmem - MemFree - Buffers - Cached - SReclaimable
            # Source: https://github.com/KittyKatt/screenFetch/issues/386#issuecomment-249312716
            while IFS=":" read -r a b; do
                case "$a" in
                    "MemTotal") memused="$((memused+=${b/kB}))"; memtotal="${b/kB}" ;;
                    "Shmem") memused="$((memused+=${b/kB}))"  ;;
                    "MemFree" | "Buffers" | "Cached" | "SReclaimable") memused="$((memused-=${b/kB}))" ;;
                esac
            done < /proc/meminfo

            memused="$((memused / 1024))"
            memtotal="$((memtotal / 1024))"
        ;;

        "Mac OS X" | "iPhone OS")
            memtotal="$(($(sysctl -n hw.memsize) / 1024 / 1024))"
            memwired="$(vm_stat | awk '/wired/ { print $4 }')"
            memactive="$(vm_stat | awk '/active / { printf $3 }')"
            memcompressed="$(vm_stat | awk '/occupied/ { printf $5 }')"
            memused="$(((${memwired//.} + ${memactive//.} + ${memcompressed//.}) * 4 / 1024))"
        ;;

        "BSD")
            case "$distro" in
                "NetBSD"*)
                    memfree="$(($(awk -F ':|kB' '/MemFree:/ {printf $2}' /proc/meminfo) / 1024))"
                    memtotal="$(($(sysctl -n hw.physmem64) / 1024 / 1024))"
                ;;

                *)
                    memfree="$(($(vmstat | awk 'END{printf $5}') / 1024))"
                    memtotal="$(($(sysctl -n hw.physmem) / 1024 / 1024))"
                ;;
            esac

            case "$distro" in
                "OpenBSD"*) memused="$(($(vmstat | awk 'END {printf $4}') / 1024))" ;;
                *) memused="$((memtotal - memfree))" ;;
            esac
        ;;

        "Solaris")
            memtotal="$(prtconf | grep -F "Memory" | head -1 | awk 'BEGIN {FS=" "} {print $3}')"
            memfree="$(($(sar -r 1 1 | tail -1 | awk 'BEGIN {FS=" "} {print $2}') / 1024))"
            memused="$((memtotal - memfree))"
        ;;

        "Haiku")
            memtotal="$(($(sysinfo -mem | awk -F '\\/ |)' '{print $2; exit}') / 1024 / 1024))"
            memused="$(sysinfo -mem | awk -F '\\/|)' '{print $2; exit}')"
            memused="$((${memused/max} / 1024 / 1024))"
        ;;
    esac
    memory="${memused}MB / ${memtotal}MB"

    # Progress bars
    case "$memory_display" in
        "bar") memory="$(bar "${memused}" "${memtotal}")" ;;
        "infobar") memory="${memory} $(bar "${memused}" "${memtotal}")" ;;
        "barinfo") memory="$(bar "${memused}" "${memtotal}") ${memory}" ;;
    esac
}

get_song() {
    # This is absurdly long.
    player="$(ps x | awk '!(/awk|Helper|Cache/) && /mpd|cmus|mocp|spotify|Google Play|iTunes.app|rhythmbox|banshee|amarok|deadbeef|audacious/ {printf $5 " " $6; exit}')"

    case "${player/*\/}" in
        "mpd"*)
            song="$(mpc current)"
            state="$(mpc | awk -F '\\[|\\]' '/\[/ {printf $2}')"
        ;;

        "cmus"*)
            IFS=$'\n'
            song=($(cmus-remote -Q | grep -F -e "tag artist" -e "tag title" -e "status" | sort))
            state="${song[0]/status }"
            artist="${song[1]/tag artist }"
            title="${song[2]/tag title }"
            song="${artist/tag title } - ${title/tag artist }"
        ;;

        "mocp"*)
            song="$(mocp -Q "%artist - %song")"
            state="$(mocp -Q "%state")"
        ;;

        "spotify"*)
            case "$os" in
                "Linux")
                    # Thanks dbus
                    song="$(\
                        dbus-send --print-reply --dest=org.mpris.MediaPlayer2.spotify /org/mpris/MediaPlayer2 \
                        org.freedesktop.DBus.Properties.Get string:'org.mpris.MediaPlayer2.Player' string:'Metadata' |\
                        awk -F 'string "' '/string|array/ {printf "%s",$2; next}{print ""}' |\
                        awk -F '"' '/artist|title/ {printf $2 " - "}'
                    )"
                    song="${song% - }"
                    song="${song/'('*}"
                    song="${song//'['*}"
                ;;

                "Mac OS X")
                    song="$(osascript -e 'tell application "Spotify" to artist of current track as string & " - " & name of current track as string')"
                    state="$(osascript -e 'tell application "Spotify" to player state as string')"
                ;;
            esac
        ;;

        "google play"*)
            song="$(gpmdp-remote current)"
            state="$(gpmdp-remote status)"
        ;;

        "itunes"*)
            song="$(osascript -e 'tell application "iTunes" to artist of current track as string & " - " & name of current track as string')"
            state="$(osascript -e 'tell application "iTunes" to player state as string')"
        ;;

        "rhythmbox"*)
            song="$(rhythmbox-client --print-playing)"
            # Thanks dbus
            state="$(dbus-send --print-reply --dest=org.mpris.MediaPlayer2.rhythmbox /org/mpris/MediaPlayer2 \
                     org.freedesktop.DBus.Properties.Get string:'org.mpris.MediaPlayer2.Player' string: 'PlayBackStatus' |\
                     awk -F 'string "' '{printf $2}')"
            state="${state//\"}"
        ;;

        "banshee"*)
            artist="$(banshee --query-artist | awk -F':' '{print $2}')"
            title="$(banshee --query-title | awk -F':' '{print $2}')"
            song="$artist - $title"
            state="$(banshee --query-current-state | awk -F':' '{print $2}')"
        ;;

        "amarok"*)
            artist="$(qdbus org.kde.amarok /Player GetMetadata | awk -F':' '/^artist/ {print $2}')"
            title="$(qdbus org.kde.amarok /Player GetMetadata | awk -F':' '/title/ {print $2}')"
            song="$artist - $title"
        ;;

        "deadbeef"*)
            song="$(deadbeef --nowplaying '%a - %t')"
        ;;

        "audacious"*)
            song="$(audtool current-song)"
        ;;

        *) song="Not Playing" ;;
    esac

    case "$state" in
        "paused" | "PAUSE" | "Paused")
            song="Paused"
        ;;

        "stopped" | "STOP" | "Stopped")
            song="Stopped"
        ;;
    esac

    # Display Artist and Title on seperate lines.
    if [[ "$song_shorthand" == "on" ]]; then
        artist="${song/ -*}"
        song="${song/$artist - }"

        if [[ "$song" != "$artist" ]]; then
            prin "Artist" "$artist"
            prin "Song" "$song"
        else
            prin "$subtitle" "$song"
        fi
        unset song
    fi
}

get_resolution() {
    case "$os" in
        "Linux" | "BSD" | "Solaris" | "GNU")
            if type -p xrandr >/dev/null; then
                case "$refresh_rate" in
                    "on") resolution="$(xrandr --nograb --current | awk 'match($0,/[0-9]*\.[0-9]*\*/) {printf $1 " @ " substr($0,RSTART,RLENGTH) "Hz, "}')" ;;
                    "off") resolution="$(xrandr --nograb --current | awk '/\*/ {printf $1 ", "}')" ;;
                esac
                resolution="${resolution//\*}"
                resolution="${resolution//\.[0-9][0-9]}"

            elif type -p xdpyinfo >/dev/null; then
                resolution="$(xdpyinfo | awk '/dimensions:/ {printf $2}')"
            fi
        ;;

        "Mac OS X")
            if type -p screenresolution >/dev/null; then
                resolution="$(screenresolution get | awk '/Display/ {printf $6 "Hz, "}')"
                resolution="${resolution//x??@/ @ }"

            else
                resolution="$(system_profiler SPDisplaysDataType | awk '/Resolution:/ {printf $2"x"$4" @ "$6"Hz, "}')"
            fi

            scale_factor="$(/usr/libexec/PlistBuddy -c "Print DisplayAnyUserSets:0:0:Resolution" /Library/Preferences/com.apple.windowserver.plist)"

            (("${scale_factor%.*}" == 2)) && \
                resolution="${resolution// @/@2x @}"

            if [[ "$refresh_rate" == "off" ]]; then
                resolution="${resolution// @ [0-9][0-9]Hz}"
                resolution="${resolution// @ [0-9][0-9][0-9]Hz}"
            fi

            [[ "$resolution" =~ "0Hz" ]] && \
                resolution="${resolution// @ 0Hz}"
        ;;

        "Windows")
            width="$(wmic path Win32_VideoController get CurrentHorizontalResolution /value)"
            width="${width/CurrentHorizontalResolution'='/}"

            height="$(wmic path Win32_VideoController get CurrentVerticalResolution /value)"
            height="${height/CurrentVerticalResolution'='/}"

            [[ "$width" ]] && resolution="${width}x${height}"
        ;;

        "Haiku")
            resolution="$(screenmode | awk -F ' |, ' '{printf $2 "x" $3 " @ " $6 $7}')"

            [[ "$refresh_rate" == "off" ]] && resolution="${resolution/ @*}"
        ;;
    esac

    resolution="${resolution%,*}"
}

get_style() {
    # Fix weird output when the function
    # is run multiple times.
    unset gtk2theme gtk3theme theme path

    case "$1" in
        theme)
            name="gtk-theme-name"
            gsettings="gtk-theme"
            gconf="gtk_theme"
            xfconf="/Net/ThemeName"
            kde="widgetStyle"
        ;;

        icons)
            name="gtk-icon-theme-name"
            gsettings="icon-theme"
            gconf="icon_theme"
            xfconf="/Net/IconThemeName"
            kde="Theme"
        ;;

        font)
            name="gtk-font-name"
            gsettings="font-name"
            gconf="font_theme"
            xfconf="/Gtk/FontName"
            kde="font"
        ;;
    esac

    if [[ -n "$DISPLAY" && "$os" != "Mac OS X" ]]; then
        # Get DE if user has disabled the function.
        [[ -z "$de" ]] && get_de

        case "$de" in
            "KDE"*)
                kde_config_dir

                if [[ -f "${kde_config_dir}/share/config/kdeglobals" ]]; then
                    kde_config_file="${kde_config_dir}/share/config/kdeglobals"

                    theme="$(grep "^[^#]*$kde" "$kde_config_file")"
                    theme="${theme/${kde}*=}"
                    (("$version" >= 4)) && theme="${theme^}"

                    gtk_shorthand="on"
                    return
                fi
            ;;

            *"Cinnamon")
                if type -p gsettings >/dev/null; then
                    gtk3theme="$(gsettings get org.cinnamon.desktop.interface "$gsettings")"
                    gtk2theme="${gtk3theme}"
                fi
            ;;

            "Gnome"* | "Unity"* | "Budgie"*)
                if type -p gsettings >/dev/null; then
                    gtk3theme="$(gsettings get org.gnome.desktop.interface "$gsettings")"
                    gtk2theme="${gtk3theme}"

                elif type -p gconftool-2 >/dev/null; then
                    gtk2theme="$(gconftool-2 -g /desktop/gnome/interface/"$gconf")"
                fi
            ;;

            "Mate"*)
                gtk3theme="$(gsettings get org.mate.interface "$gsettings")"
                gtk2theme="${gtk3theme}"
            ;;

            "Xfce"*)
                type -p xfconf-query >/dev/null && \
                    gtk2theme="$(xfconf-query -c xsettings -p "$xfconf")"
            ;;
        esac

        # Check for gtk2 theme
        if [[ -z "$gtk2theme" ]]; then
            if [[ -f "${GTK2_RC_FILES:-$HOME/.gtkrc-2.0}" ]]; then
                gtk2theme="$(grep "^[^#]*$name" "${GTK2_RC_FILES:-$HOME/.gtkrc-2.0}")"

            elif [[ -f "/usr/share/gtk-2.0/gtkrc" ]]; then
                gtk2theme="$(grep "^[^#]*$name" /usr/share/gtk-2.0/gtkrc)"

            elif [[ -f "/etc/gtk-2.0/gtkrc" ]]; then
                gtk2theme="$(grep "^[^#]*$name" /etc/gtk-2.0/gtkrc)"
            fi

            gtk2theme="${gtk2theme/${name}*=}"
        fi

        # Check for gtk3 theme
        if [[ -z "$gtk3theme" ]]; then
            if [[ -f "$XDG_CONFIG_HOME/gtk-3.0/settings.ini" ]]; then
                gtk3theme="$(grep "^[^#]*$name" "$XDG_CONFIG_HOME/gtk-3.0/settings.ini")"

            elif type -p gsettings >/dev/null; then
                gtk3theme="$(gsettings get org.gnome.desktop.interface "$gsettings")"

            elif [[ -f "/usr/share/gtk-3.0/settings.ini" ]]; then
                gtk3theme="$(grep "^[^#]*$name" /usr/share/gtk-3.0/settings.ini)"

            elif [[ -f "/etc/gtk-3.0/settings.ini" ]]; then
                gtk3theme="$(grep "^[^#]*$name" /etc/gtk-3.0/settings.ini)"
            fi

            gtk3theme="${gtk3theme/${name}*=}"
        fi

        # Remove quotes
        gtk2theme=${gtk2theme//\"}
        gtk2theme=${gtk2theme//\'}
        gtk3theme=${gtk3theme//\"}
        gtk3theme=${gtk3theme//\'}

        # Uppercase the first letter of each gtk theme
        if (("$version" >= 4)); then
            gtk2theme="${gtk2theme^}"
            gtk3theme="${gtk3theme^}"
        fi

        # Toggle visibility of gtk themes.
        [[ "$gtk2" == "off" ]] && unset gtk2theme
        [[ "$gtk3" == "off" ]] && unset gtk3theme

        # Trim whitespace
        gtk2theme="$(trim "$gtk2theme")"
        gtk3theme="$(trim "$gtk3theme")"

        # Format the string based on which themes exist
        if  [[ "$gtk2theme" && "$gtk2theme" == "$gtk3theme" ]]; then
            gtk3theme+=" [GTK2/3]"
            unset gtk2theme

        elif [[ "$gtk2theme" && "$gtk3theme" ]]; then
            gtk2theme+=" [GTK2], "
            gtk3theme+=" [GTK3] "
        else
            [[ "$gtk2theme" ]] && gtk2theme+=" [GTK2] "
            [[ "$gtk3theme" ]] && gtk3theme+=" [GTK3] "
        fi

        # Final string
        theme="${gtk2theme}${gtk3theme}"

        # Make the output shorter by removing "[GTKX]" from the string
        if [[ "$gtk_shorthand" == "on" ]]; then
            theme="${theme/ '[GTK2]'}"
            theme="${theme/ '[GTK3]'}"
            theme="${theme/ '[GTK2/3]'}"
        fi
    fi
}

get_theme() {
    get_style theme
}

get_icons() {
    get_style icons
    icons="$theme"
}

get_font() {
    get_style font
    font="$theme"
}

get_term() {
    # Check $PPID for terminal emulator.
    case "$os" in
        "Mac OS X")
            # Workaround for macOS systems that
            # don't support the block below.
            case "$TERM_PROGRAM" in
                "iTerm.app") term="iTerm2" ;;
                "Terminal.app") term="Apple Terminal" ;;
                "Hyper") term="HyperTerm" ;;
                *) term="${TERM_PROGRAM/\.app}" ;;
            esac
            return
        ;;

        "Windows")
            parent="$(ps -p "${1:-$PPID}" | awk '{printf $2}')"
            parent="${parent/'PPID'}"

            name="$(ps -p "$parent" | awk '{printf $8}')"
            name="${name/'COMMAND'}"
            name="${name/*\/}"
        ;;

        "Linux")
            parent="$(grep -i -F "PPid:" "/proc/${1:-$PPID}/status")"
            name="$(< "/proc/$(trim "${parent/PPid:}")/comm")"
        ;;

        *)
            parent="$(ps -p "${1:-$PPID}" -o ppid=)"
            name="$(ps -p "$parent" -o comm=)"
        ;;
    esac

    case "${name// }" in
        "${SHELL/*\/}" | *"sh" | "tmux"* | "screen") get_term "$parent" ;;
        "login"* | *"Login"* | "init") term="$(tty)" ;;
        "ruby" | "1" | "systemd" | "sshd"* | "python"* | "USER"*"PID"*) unset term ;;
        "gnome-terminal-") term="gnome-terminal" ;;
        *) term="${name##*/}" ;;
    esac
}

get_term_font() {
    [[ -z "$term" ]] && get_term

    case "$term" in
        "urxvt" | "urxvtd" | "xterm")
            term_font="$(grep -i -F "${term/d}*font" <<< "$(xrdb -query)")"
            term_font="${term_font/*font:}"
            term_font="$(trim "$term_font")"

            # Xresources has two different font syntax, this checks which
            # one is in use and formats it accordingly.
            case "$term_font" in
                *"xft:"*)
                    term_font="${term_font/xft:}"
                    term_font="${term_font/:*}"
                ;;

                "-"*) term_font="$(awk -F '\\-' '{printf $3}' <<< "$term_font")" ;;
            esac
        ;;

        "xfce4-terminal")
            term_font="$(awk -F '=' '/^FontName/ {a=$2} END{print a}' "${XDG_CONFIG_HOME}/xfce4/terminal/terminalrc")"
        ;;

        "termite")
            term_font="$(awk -F '= ' '/^font/ {a=$2} END{print a}' "${XDG_CONFIG_HOME}/termite/config")"
        ;;

        "mintty")
            term_font="$(awk -F '=' '!/^($|#)/ && /Font/ {printf $2; exit}' "${HOME}/.minttyrc")"
        ;;

        "Apple_Terminal")
            term_font="$(osascript -e 'tell application "Terminal" to font name of window frontmost')"
        ;;

        "terminology")
            term_font="$(strings "${XDG_CONFIG_HOME}/terminology/config/standard/base.cfg" | awk '/^font\.name$/{print a}{a=$0}')"
            term_font="${term_font/.pcf}"
            term_font="${term_font/:*}"
        ;;

        "Hyper"*)
            term_font="$(awk -F "," '/fontFamily/ {a=$1} END{print a}' "${HOME}/.hyper.js" | awk -F "'" '{a=$2} END{print a}')"
        ;;
    esac

    (("$version" >= 4)) && term_font="${term_font^}"
}

get_disk() {
    # df flags
    case "$os" in
        "Linux" | "iPhone OS" | "Windows" | "Solaris" | "GNU")
            df_flags="-h -l --total"
            df_dir="total"

            case "$distro" in
                "OpenWRT"*) df_flags="-h"; df_dir="rootfs" ;;
                "Android"*) return ;;
            esac
        ;;

        "Mac OS X" | "BSD" | "Haiku")
            case "$distro" in
                "FreeBSD"* | *"OS X"* | "Mac"* )
                    df_flags="-l -H /"
                    df_dir="/"
                ;;

                *) return ;;
            esac
        ;;
    esac

    # Get the disk info
    disk="$(df $df_flags | awk -v dir="$df_dir" '$0 ~ dir {print $2 ":" $3 ":" $5}')"

    # Format the output
    disk_used="${disk#*:}"
    disk_used="${disk_used%%:*}"
    disk_total="${disk%%:*}"
    disk_total_per="${disk#*:*:}"

    # Put it all together
    disk="${disk_used} / ${disk_total} (${disk_total_per})"

    # Add info bar
    disk_used="${disk_used/G}"
    disk_total="${disk_total/G}"

    # Convert Terabytes to Gigabytes.
    if [[ "$disk_display" != "off" ]]; then
        disk_used="${disk_used/\.}"
        disk_total="${disk_total/\.}"

        [[ "${disk_used: -1}" == "T" ]] && \
            disk_used="$((${disk_used/T} * 100))"

        [[ "${disk_total: -1}" == "T" ]] && \
            disk_total="$((${disk_total/T} * 100))"
    fi

    case "$disk_display" in
        "bar") disk="$(bar "${disk_used/'.'*}" "${disk_total/'.'*}")" ;;
        "infobar") disk+=" $(bar "${disk_used/'.'*}" "${disk_total/'.'*}")" ;;
        "barinfo") disk="$(bar "${disk_used/'.'*}" "${disk_total/'.'*}") $disk" ;;
        "perc") disk="$disk_total_per $(bar "${disk_used/'.'*}" "${disk_total/'.'*}")" ;;
    esac
}

get_battery() {
    case "$os" in
        "Linux")
            # We use 'prin' here and exit the function early so that we can
            # do multi battery support with a single battery per line.
            for bat in "/sys/class/power_supply/BAT"*; do
                capacity="$(< "${bat}/capacity")"
                status="$(< "${bat}/status")"

                # Fix for bash on Windows 10 which includes /proc files
                # for battery usage despite there not being a battery
                # installed.
                [[ -z "$capacity" ]] && return

                battery="${capacity}% [${status}]"

                case "$battery_display" in
                    "bar") battery="$(bar "$capacity" 100)" ;;
                    "infobar") battery+=" $(bar "$capacity" 100)" ;;
                    "barinfo") battery="$(bar "$capacity" 100) ${battery}" ;;
                esac

                prin "${subtitle}${bat: -1}" "$battery"
            done

            unset battery
            return
        ;;

        "BSD")
            case "$distro" in
                "FreeBSD"* | "DragonFly"*)
                    battery="$(acpiconf -i 0 | awk -F ':\t' '/Remaining capacity/ {print $2}')"
                    battery_state="$(acpiconf -i 0 | awk -F ':\t\t\t' '/State/ {print $2}')"
                ;;

                "NetBSD"*)
                    battery="$(envstat | awk '\\(|\\)' '/charge:/ {print $2}')"
                    battery="${battery/\.*/%}"
                ;;

                "OpenBSD"* | "Bitrig"*)
                    battery0full="$(sysctl -n hw.sensors.acpibat0.watthour0)"
                    battery0full="${battery0full/ Wh*}"

                    battery0now="$(sysctl -n hw.sensors.acpibat0.watthour3)"
                    battery0now="${battery0now/ Wh*}"

                    [[ "$battery0full" ]] && \
                    battery="$((100 * ${battery0now/\.} / ${battery0full/\.}))%"
                ;;
            esac
        ;;

        "Mac OS X")
            battery="$(pmset -g batt | grep -o '[0-9]*%')"
            battery_state="$(pmset -g batt | awk 'NR==2 {print $3}')"
        ;;

        "Windows")
            battery="$(wmic Path Win32_Battery get EstimatedChargeRemaining /value)"
            battery="${battery/EstimatedChargeRemaining'='}"
            [[ "$battery" ]] && battery+="%"
        ;;

        "Haiku")
            battery0full="$(awk -F '[^0-9]*' 'NR==2 {print $4}' /dev/power/acpi_battery/0)"
            battery0now="$(awk -F '[^0-9]*' 'NR==5 {print $4}' /dev/power/acpi_battery/0)"
            battery="$((battery0full * 100 / battery0now))%"
        ;;
    esac

    [[ "$battery_state" ]] && battery+=" Charging"

    case "$battery_display" in
        "bar") battery="$(bar "${battery/'%'*}" 100)" ;;
        "infobar") battery="${battery} $(bar "${battery/'%'*}" 100)" ;;
        "barinfo") battery="$(bar "${battery/'%'*}" 100) ${battery}" ;;
    esac
}

get_local_ip() {
    case "$os" in
        "Linux")
            local_ip="$(ip route get 1 | awk '{print $NF;exit}')"
        ;;

        "Mac OS X" | "iPhone OS")
            local_ip="$(ipconfig getifaddr en0)"
            [[ -z "$local_ip" ]] && local_ip="$(ipconfig getifaddr en1)"
        ;;

        "BSD" | "Solaris")
            local_ip="$(ifconfig | awk '/broadcast/ {print $2}')"
        ;;

        "Windows")
            local_ip="$(ipconfig | awk -F ': ' '/IPv4 Address/ {printf $2}')"
        ;;

        "Haiku")
            local_ip="$(ifconfig | awk -F ': ' '/Bcast/ {print $2}')"
            local_ip="${local_ip/', Bcast'}"
        ;;
    esac
}

get_public_ip() {
    if type -p dig >/dev/null; then
        public_ip="$(dig +time=1 +tries=1 +short myip.opendns.com @resolver1.opendns.com)"
    fi

    if [[ -z "$public_ip" ]] && type -p curl >/dev/null; then
        public_ip="$(curl --max-time 10 -w '\n' "$public_ip_host")"
    fi

    if [[ -z "$public_ip" ]] && type -p wget >/dev/null; then
        public_ip="$(wget -T 10 -qO- "$public_ip_host"; printf "%s")"
    fi
}

get_users() {
    users="$(who | awk '!seen[$1]++ {printf $1 ", "}')"
    users="${users%\,*}"
}

get_birthday() {
    case "$os" in
        "Linux" | "GNU" | "iPhone OS")
            birthday="$(ls -alct --full-time / | awk '/lost\+found|private/ {printf  $6 " " $7}')"
            date_cmd="$(date -d"$birthday" "$birthday_format")"
        ;;

        "Mac OS X")
            birthday="$(ls -lUT /var/log/install.log | awk '{printf $6 " " $7 " " $9 " " $8}')"

            # Split the string into Date + time
            time="${birthday/*???? }"
            birthday="${birthday/$time}"

            case "${time/:*}" in
                0? | 10 | 11) time+=" AM" ;;
                *) time+=" PM" ;;
            esac
            birthday+="$time"
            birthday_shorthand="on"
        ;;

        "BSD")
            case "$distro" in
                "OpenBSD"* | "Bitrig"*)
                    birthday="$(ls -alctT / | awk '/lost\+found/ {printf $6 " " $7 " " $9 " " $8}')"
                    birthday_shorthand="on"
                ;;

                "FreeBSD"*)
                    birthday="$(ls -alctT /etc/hostid | awk '{printf $6 " " $7 " " $9 " " $8}')"
                    date_cmd="$(date -j -f "%b %d %Y" "$birthday" "$birthday_format")"
                ;;

                "NetBSD"* | "DragonFly"*)
                    birthday="$(ls -alctT /etc/defaults/rc.conf | awk '{printf $6 " " $7 " " $9 " " $8}')"
                    birthday_shorthand="on"
                ;;
            esac
        ;;

        "Windows")
            birthday="$(ls -alct --full-time /cygdrive/c/Windows/explorer.exe | awk '{printf $8 " " $9}')"
            date_cmd="$(date -d"$birthday" "$birthday_format")"
        ;;

        "Solaris")
            birthday="$(ls -alct --full-time /var/sadm/system/logs/install_log | awk '{printf $6 " " $7}')"
            date_cmd="$(date -d"$birthday" "$birthday_format")"
        ;;

        "Haiku")
            birthday="$(ls -alctd --full-time /boot | awk '{printf $6 " " $7}')"
            date_cmd="$(date -d"$birthday" "$birthday_format")"
        ;;
    esac

    # Strip seconds from time output
    birthday="${birthday/:?? / }"

    # Pretty output
    [[ "$birthday_shorthand" == "off" ]] && \
        birthday="${date_cmd//+( )/ }"

    # Toggle showing the time
    [[ "$birthday_time" == "off" ]] && \
        birthday="${birthday/??:??*}"
}

get_cols() {
    if [[ "$color_blocks" == "on" ]]; then
        # Convert the width to space chars.
        block_width="$(printf "%${block_width}s")"
        block_width="${block_width// /█}"

        # Generate the string.
        while (("$start" <= "$end")); do
            case "$start" in
                [0-6]) blocks+="${reset}\033[3${start}m\033[4${start}m${block_width}" ;;
                7) blocks+="${reset}\033[3${start}m\033[4${start}m${block_width}" ;;
                *) blocks2+="\033[38;5;${start}m\033[48;5;${start}m${block_width}" ;;
            esac
            start="$((start+=1))"
        done

        # Convert height into spaces.
        spaces="$(printf "%${block_height}s")"

        # Convert the spaces into rows of blocks.
        [[ "$blocks" ]] &&  cols+="${spaces// /${blocks}${reset}nl}"
        [[ "$blocks2" ]] && cols+="${spaces// /${blocks2}${reset}nl}"

        # Add newlines to the string.
        cols="${cols%%'nl'}"
        cols="${cols//nl/\\n${padding}${zws}}"
    fi
}

# IMAGES

get_wallpaper() {
    case "$os" in
        "Linux" | "BSD")
            if type -p feh >/dev/null && [[ -f "$HOME/.fehbg" ]]; then
                img="$(awk -F\' '/feh/ {printf $2}' "$HOME/.fehbg")"

            elif type -p nitrogen >/dev/null; then
                img="$(awk -F'=' '/file/ {printf $2;exit;}' "$XDG_CONFIG_HOME/nitrogen/bg-saved.cfg")"

            elif type -p gsettings >/dev/null; then
                # Get DE if user has disabled the function.
                [[ -z "$de" ]] && get_de

                case "$de" in
                    "MATE"*) img="$(gsettings get org.mate.background picture-filename)" ;;
                    *) img="$(gsettings get org.gnome.desktop.background picture-uri)" ;;
                esac

                # Strip quotes etc from the path.
                img="${img/'file://'}"
                img="${img//\'}"
                img="${img//\%20/ }"
            fi
        ;;

        "Mac OS X")
            img="$(osascript -e 'tell application "System Events" to picture of current desktop')"
        ;;

        "Windows")
            case "$distro" in
                "Windows XP")
                    img="/cygdrive/c/Documents and Settings/${USER}"
                    img+="/Local Settings/Application Data/Microsoft"
                    img+="/Wallpaper1.bmp"
                ;;

                "Windows"*)
                    img="$APPDATA/Microsoft/Windows/Themes"
                    img+="/TranscodedWallpaper.jpg"
                ;;
            esac
        ;;
    esac

    # If img is an xml file don't use it.
    [[ "${img/*\./}" == "xml" ]] && img=""

    # Error msg
    [[ -z "$img" ]] && err "Image: Wallpaper detection failed, falling back to ascii mode."
}

get_ascii() {
    if [[ ! -f "$ascii" || "$ascii" == "distro" ]]; then
        # Error message
        [[ "$ascii" != "distro" ]] && \
        [[ ! -f "$ascii" ]] && err "Ascii: Ascii file not found, using distro ascii"

        # Lowercase the distro name
        if (("$version" <= 3)); then
            ascii="$(tr '[:upper:]' '[:lower:]' <<< "$ascii_distro")"
        else
            ascii="${ascii_distro,,}"
        fi

        if [[ "$ascii_logo_size" == "small" ]]; then
            ascii="${ascii/ *}_small"
            prompt_loc="3"
        fi

        if [[ -f "/usr/share/neofetch/ascii/distro/${ascii/ *}" ]]; then
            ascii="/usr/share/neofetch/ascii/distro/${ascii/ *}"

        elif [[ -f "/usr/local/share/neofetch/ascii/distro/${ascii/ *}" ]]; then
            ascii="/usr/local/share/neofetch/ascii/distro/${ascii/ *}"

        elif [[ -f "/data/data/com.termux/files/usr/share/neofetch/ascii/distro/${ascii/ *}" ]]; then
            ascii="/data/data/com.termux/files/usr/share/neofetch/ascii/distro/${ascii/ *}"

        else
            get_script_dir 2>/dev/null

            # If the ascii file doesn't exist fallback to text mode.
            if [[ ! -f "$script_dir/ascii/distro/${ascii/ *}" ]]; then
                padding="\033[0C"
                image="off"
                err "Ascii: Ascii file not found, falling back to text mode."
                return
            fi

            ascii="$script_dir/ascii/distro/${ascii/ *}"
        fi
    fi

    # Set locale to get correct padding
    export LC_ALL="$sys_locale"

    # Turn file into variable
    while IFS=$'\n' read -r line 2>/dev/null; do
        print+="$line \n"

        # Calculate size of ascii file in line length / line count.
        line="${line//\$\{??\}}"
        line="${line//'\\'/'\'}"
        (("${#line}" > "${ascii_length:-0}")) && ascii_length="${#line}"
        lines="$((lines+=1))"
    done < "$ascii"

    # Colors
    print="${print//'${c1}'/$c1}"
    print="${print//'${c2}'/$c2}"
    print="${print//'${c3}'/$c3}"
    print="${print//'${c4}'/$c4}"
    print="${print//'${c5}'/$c5}"
    print="${print//'${c6}'/$c6}"

    # Overwrite padding if ascii_length_force is set.
    [[ "$ascii_length_force" ]] && ascii_length="$ascii_length_force"

    padding="\033[$((ascii_length + gap))C"
    printf "%b" "$print"
    export LC_ALL=C
}

get_image() {
    # Fallback to ascii mode if imagemagick isn't installed.
    type -p convert >/dev/null 2>&1 || image="ascii"

    case "$image" in
        "wall") get_wallpaper 2>/dev/null ;;
        "ascii") get_ascii; return ;;
        *)
            if [[ -d "$image" ]]; then
                files=("${image%/}"/*.{png,jpg,jpeg})
                img="$(printf "%s" "${files[RANDOM % (${#files[@]} - 1)]}")"
            else
                img="$image"
            fi
        ;;
    esac

    if [[ -n "$TMUX" ]]; then
        printf "%b" "\033Ptmux;\033\033[14t\033\033[c\033\\"
        read_flags="-d c"

    elif [[ "$image_backend" == "tycat" ]]; then
        printf "%b" "\033}qs\000"

    else
        printf "%b" "\033[14t\033[c"
        read_flags="-d c"
    fi

    # The escape code above prints the output AFTER the prompt so this
    builtin read -s -t 1 ${read_flags} -r term_size

    # Split the string
    if [[ "$image_backend" == "tycat" ]]; then
        term_size=(${term_size//;/ })
        term_width="$((term_size[2] * term_size[0]))"
        term_height="$((term_size[3] * term_size[1]))"

    else
        term_size="${term_size//'['}"
        term_size="${term_size/';'}"
        term_size="${term_size/$'\E4'}"
        term_size="${term_size/t*}"
        term_height="${term_size/';'*}"
        term_width="${term_size/*';'}"
    fi

    # Get terminal width and height if \033[14t is unsupported.
    if (("${#term_size}" <= 5)) && [[ "$image_backend" != "tycat" ]]; then
        if type -p xdotool >/dev/null 2>&1 && \
            [[ "$image_backend" != "iterm2" ]]; then

            current_window="$(xdotool getactivewindow)"
            source <(xdotool getwindowgeometry --shell "$current_window")
            term_height="$HEIGHT"
            term_width="$WIDTH"

        elif type -p xwininfo >/dev/null 2>&1 && \
            type -p xdpyinfo >/dev/null 2>&1 || \
            type -p xprop >/dev/null 2>&1 && \
            [[ "$image_backend" != "iterm2" ]]; then

            if type -p xdpyinfo >/dev/null 2>&1; then
                current_window="$(xdpyinfo | grep -F "focus" | grep -E -o "0x[0-9a-f]+")"
            elif type -p xprop >/dev/null 2>&1; then
                current_window="$(xprop -root | awk '/_NET_ACTIVE_WINDOW\(WINDOW\)/{print $NF}')"
            fi

            term_size="$(xwininfo -id "$current_window" | awk -F ': ' '/Width|Height/ {printf $2 " "}')"
            term_width="${term_size/ *}"
            term_height="${term_size/${term_width}}"
        fi
    fi

    # If $img isn't a file fallback to ascii mode.
    if [[ ! -f "$img" || -z "$term_width" ]] || (("$term_width" <= 10)); then
        image="ascii"
        get_ascii

        # Error messages
        [[ ! -f "$img" ]] && err "Image: \$img, isn't a file, falling back to ascii mode."
        (("${#term_size}" <= 5)) && err "Image: Your terminal doesn't support \\\033[14t, falling back to ascii mode."

        return
    else
        clear
        zws="​ "
    fi

    # Get terminal lines and columns
    term_blocks="$(stty size)"
    columns="${term_blocks/* }"
    lines="${term_blocks/ *}"

    # Calculate font size
    font_width="$((term_width / columns))"
    font_height="$((term_height / lines))"

    # Image size is half of the terminal
    case "$image_size" in
        "auto")
            image_size="$((columns * font_width / 2))"
            term_height="$((term_height - term_height / 4))"

            (("$term_height" < "$image_size")) && \
                image_size="$term_height"
        ;;

        *"%")
            percent="${image_size/\%}"
            image_size="$((percent * term_width / 100))"

            (("$((percent * term_height / 50))" < "$image_size")) && \
                image_size="$((percent * term_height / 100))"
        ;;

        "none")
            # Get image size so that we can do a better crop
            size="$(identify -format "%w %h" "$img")"
            width="${size%% *}"
            height="${size##* }"
            crop_mode="none"
        ;;

        *) image_size="${image_size/px}" ;;
    esac

    # Fallback if width / height are empty.
    width="${width:-$image_size}"
    height="${height:-$image_size}"

    # Padding is half the terminal width + gap
    padding="\033[$((width / font_width + gap + xoffset/font_width))C"

    # Make the directory if it doesn't exist
    mkdir -p "$thumbnail_dir"

    # Check to see if the image has a file extension, if it doesn't
    # then add one.
    case "${img##*/}" in
        *"."*) imgname="$crop_mode-$crop_offset-$width-$height-${img##*/}" ;;
        *) imgname="$crop_mode-$crop_offset-$width-$height-${img##*/}.jpg" ;;
    esac

    # Check to see if the thumbnail exists before we do any cropping.
    if [[ ! -f "$thumbnail_dir/$imgname" ]]; then
        # Get image size so that we can do a better crop
        if [[ -z "$size" ]]; then
            size="$(identify -format "%w %h" "$img")"
            og_width="${size%% *}"
            og_height="${size##* }"

            # This checks to see if height is geater than width
            # so we can do a better crop of portrait images.
            size="$og_height"
            (("$og_height" > "$og_width")) && size="$og_width"
        fi

        case "$crop_mode" in
            fit)
                c="$(convert "$img" \
                    -colorspace srgb \
                    -format "%[pixel:p{0,0}]" info:)"

                convert \
                    "$img" \
                    -trim +repage \
                    -gravity south \
                    -background "$c" \
                    -extent "$size"x"$size" \
                    -scale "$width"x"$height" \
                    "$thumbnail_dir/$imgname"
            ;;

            fill)
                convert \
                    "$img" \
                    -trim +repage \
                    -scale "$width"x"$height"^ \
                    -extent "$width"x"$height" \
                    "$thumbnail_dir/$imgname"
            ;;

            none) cp "$img" "$thumbnail_dir/$imgname" ;;
            *)
                convert \
                    "$img" \
                    -gravity "$crop_offset" \
                    -crop "$size"x"$size"+0+0 \
                    -quality 95 \
                    -scale "$width"x"$height" \
                    "$thumbnail_dir/$imgname"
            ;;
        esac
    fi

    # The final image
    img="$thumbnail_dir/$imgname"
}

get_w3m_img_path() {
    if [[ -x "$w3m_img_path" ]]; then
        return

    elif [[ -x "/usr/lib/w3m/w3mimgdisplay" ]]; then
        w3m_img_path="/usr/lib/w3m/w3mimgdisplay"

    elif [[ -x "/usr/libexec/w3m/w3mimgdisplay" ]]; then
        w3m_img_path="/usr/libexec/w3m/w3mimgdisplay"

    elif [[ -x "/usr/lib64/w3m/w3mimgdisplay" ]]; then
        w3m_img_path="/usr/lib64/w3m/w3mimgdisplay"

    elif [[ -x  "/usr/libexec64/w3m/w3mimgdisplay" ]]; then
        w3m_img_path="/usr/libexec64/w3m/w3mimgdisplay"

    else
        image="ascii"
        err "Image: w3m-img wasn't found on your system, falling back to ascii mode."
    fi
}

get_image_backend() {
    if [[ -n "$ITERM_PROFILE" ]]; then
        image_backend="iterm2"

    elif [[ "$(tycat 2>/dev/null)" ]]; then
        image_backend="tycat"

    else
        image_backend="w3m"
    fi
}

display_image() {
    if [[ "$image" != "ascii" ]]; then
        case "$image_backend" in
            "w3m")
                # Add a tiny delay to fix issues with images not
                # appearing in specific terminal emulators.
                sleep 0.05
                printf "%b\n" "0;1;$xoffset;$yoffset;$width;$height;;;;;$img\n4;\n3;" |\
                "$w3m_img_path" -bg "$background_color" >/dev/null & 2>&1 || padding="\033[0C"
            ;;

            "iterm2")
                printf "%b\a\n" "\033]1337;File=width=${width}px;height=${height}px;inline=1:$(base64 < "$img")"
            ;;

            "tycat")
                tycat "$img"
            ;;
        esac
    fi
}

# SCREENSHOT

take_scrot() {
    $scrot_cmd "${scrot_dir}${scrot_name}"
    [[ "$scrot_upload" == "on" ]] && scrot_upload
}

scrot_upload() {
    if ! type -p curl >/dev/null 2>&1; then
        printf "%s\n" "[!] Install curl to upload images"
        return
    fi

    image_file="${scrot_dir}${scrot_name}"
    printf "%s\n" "Uploading image..."

    case "$image_host" in
        "teknik")
            image_url="$(curl -sf -F file="@${image_file}" "https://api.teknik.io/v1/Upload")"
            image_url="$(awk -F 'url:|,' '{printf $2}' <<< "${image_url//\"}")"
        ;;

        "imgur")
            image_url="$(curl -sH "Authorization: Client-ID $imgur_client_id" -F image="@${image_file}" "https://api.imgur.com/3/upload")"
            image_url="$(awk -F 'id:|,' '{printf $2}' <<< "${image_url//\"}")"
            [[ "$image_url" ]] && image_url="https://i.imgur.com/${image_url}.png"
        ;;
    esac

    printf "%s\n" "${image_url:-'[!] Image failed to upload'}"
}

scrot_args() {
    scrot="on"
    case "$2" in
        "-"* | "") ;;
        *)
            scrot_name="${2##*/}"
            scrot_dir="${2/$scrot_name}"
        ;;
    esac
}

# TEXT FORMATTING

info() {
    # $1 is the subtitle
    subtitle="$1"

    # Call the function and update variable
    "get_${2:-$1}" 2>/dev/null
    output="${2:-$1}"

    # Trim whitespace
    output="$(trim "${!output}")"

    # If prin was used in the function, stop here.
    [[ "$prin" ]] && \
        unset prin && return

    # If the output is empty, don't print anything.
    [[ -z "${output// }" ]] && \
        err "Info: Couldn't detect $subtitle" && return

    case "$1" in
        title)
            string="${title_color}${bold}${output}"
            string="${string/@/${at_color}@${title_color}${bold}}"
            length="${#output}"
        ;;

        underline) string="${underline_color}${output}" ;;

        *)
            string="${subtitle_color}${bold}${subtitle}${reset}"
            string+="${colon_color}: ${info_color}${output}"
            length="$((${#subtitle} +  ${#output} + 2))"
        ;;
    esac

    # If there's no subtitle don't print one
    [[ -z "$2" ]] && string="${string/*: }"

    # Print the string
    printf "%b\n" "${padding}${zws}${string}${reset} "

    # Calculate info height
    info_height="$((info_height+=1))"

    # Fix rendering issues with w3m and lines that
    # wrap to the next line by adding a max line
    # length.
    if [[ "$image" != "off" && "$image" != "ascii" && "$1" != "cols" ]]; then
        padding_num="${padding/\\033\[}"
        output="$(printf "%.$((columns - ${padding_num/C} - gap - ${#subtitle}))s" "$output")"
    fi
}

prin() {
    string="${1//$'\033[0m'}${2:+: $2}"

    # If $2 doesn't exist we format $1 as info
    [[ -z "$2" ]] && local subtitle_color="$info_color"

    # Format the output
    string="${string/:/${reset}${colon_color}:${info_color}}"
    string="${subtitle_color}${bold}${string}"

    # Trim whitespace
    string="$(trim "$string")"

    # Print the info
    printf "%b\n" "${padding}${zws}${string}${reset} "

    # Calculate info height
    info_height="$((info_height+=1))"

    # Fix rendering issues with w3m and lines that
    # wrap to the next line by adding a max line
    # length.
    if [[ "$image" != "off" && "$image" != "ascii" ]]; then
        padding_num="${padding/\\033\[}"
        string="$(printf "%.$((columns - ${padding_num/C} - gap))s" "$string")"
    fi

    # Tell info() that prin() was used.
    prin=1
}

get_underline() {
    if [[ "$underline_enabled" == "on" ]]; then
        underline="$(printf %"$length"s)"
        underline="${underline// /$underline_char}"
    fi
}

colors() {
    # Reset colors/bold
    reset="\033[0m"

    # Change color of logo based on distro
    case "$ascii_distro" in
        "Arch"* | "Antergos"*)
            setcolors 6 4
        ;;

        "BlankOn"* | "DracOS"*)
            setcolors 1 7
        ;;

        "CentOS"*)
            setcolors 3 2 4 5 7
        ;;

        "CRUX"* | "Chakra"* | "gNewSense"* | "SailfishOS"* | "Alpine"* | "Ubuntu-GNOME"* | "Qubes"*)
            setcolors 4 5 7 6
        ;;

        "Chrom"*)
            setcolors 2 1 3 4 7
            ascii_distro="chrome"
        ;;

        "Debian"* | "Ubuntu"* | "DragonFly"* | "PacBSD"* | "Oracle"*)
            setcolors 1 7 3
        ;;

        "Red Star"* | "Redstar")
            setcolors 1 7 3
            ascii_distro="redstar"
        ;;

        "FreeBSD"* | "PCBSD"*)
            setcolors 1 7 3
            ascii_distro="freebsd"
        ;;

        "Red"*)
            setcolors 1 7 3
            ascii_distro="redhat"
        ;;

        "Kogaion"* | "Elementary"* | "GalliumOS"* | "Rosa"* | "OpenWrt"* | "Netrunner"*)
            setcolors 4 7
        ;;

        "Fedora"* | "Korora"* | "Sabayon"* | "Frugalware"* | "Exherbo"*)
            setcolors 4 7 1
        ;;

        "Gentoo"* | "Funtoo"* | "SteamOS"* | "Devuan"*)
            setcolors 5 7
        ;;

        "KDE"*)
            setcolors 2 7
            ascii_distro="kde"
        ;;

        "Kali"*)
            setcolors 4 8
        ;;

        "BunsenLabs"*)
            setcolors 8 7
        ;;

        *"OS X"* | *"iOS"* | "Mac" | *"macOS"*)
            setcolors 2 3 1 1 5 4
            ascii_distro="mac"
        ;;

        "OpenMandriva"*)
            setcolors 4 3
        ;;

        "Mageia"* | "Porteus"*)
            setcolors 6 7
        ;;

        "Peppermint"*)
            setcolors 1 7
        ;;

        *"Mint"*)
            setcolors 2 7
            ascii_distro="mint"
        ;;

        "LMDE"* | "Chapeau"* | "Bitrig"*)
            setcolors 2 7
        ;;

        "Android"*)
            setcolors 2 7
            ascii_length_force="19"
        ;;

        "NetBSD"* | "Parabola"* | "Tails"* | "BLAG"*)
            setcolors 5 7
        ;;

        "OpenBSD"* | "GuixSD"*)
            setcolors 3 7 6 1 8
        ;;

        *"SUSE"* | "Manjaro"* | "Deepin"*)
            setcolors 2 7
        ;;

        "PCLinuxOS"* | "Slackware"* | "KaOS"* | "Kubuntu"* | "Lubuntu"* | "Xubuntu"* | "OpenIndiana"*)
            setcolors 4 7 1
        ;;

        "Puppy"* | "Quirky Werewolf"* | "Precise Puppy"*)
            setcolors 4
            ascii_distro="puppy"
        ;;

        "Sparky"*)
            setcolors 1 7
            ascii_distro="sparky"
        ;;

        "Scientific"*)
            setcolors 4 1 7
        ;;

        "Solus"*)
            setcolors 4 7
        ;;

        "Trisquel"* | "NixOS"* | "Zorin"*)
            setcolors 4 6
        ;;

        "Travis")
            setcolors 1 2 3 4 5 6
        ;;

        "void"*)
            setcolors 2 8
        ;;

        "Windows 8"* | "Windows 10"*)
            setcolors 6
            ascii_distro="windows10"
        ;;

        "Windows"*)
            setcolors 1 2 4 3
        ;;

        "Haiku"*)
            setcolors 2 0
        ;;

        "Raspbian"*)
            setcolors 2 1
        ;;

        "Linux")
            setcolors fg 8 3
        ;;

        *)
            case "$os" in
                "Linux")
                    ascii_distro="linux"
                    setcolors fg 8 3
                ;;
            esac
        ;;
    esac

    # Overwrite distro colors if '$ascii_colors' doesn't
    # equal 'distro'.
    [[ "${ascii_colors[0]}" != "distro" ]] && \
        setcolors ${ascii_colors[@]}
}

setcolors() {
    c1="$(color "$1")${ascii_bold}"
    c2="$(color "$2")${ascii_bold}"
    c3="$(color "$3")${ascii_bold}"
    c4="$(color "$4")${ascii_bold}"
    c5="$(color "$5")${ascii_bold}"
    c6="$(color "$6")${ascii_bold}"

    if [[ "${colors[0]}" == "distro" ]]; then
        title_color="$(color "$1")"
        at_color="$reset"
        underline_color="$reset"
        subtitle_color="$(color "$2")"
        colon_color="$reset"
        info_color="$reset"

        # If the second color is white use the first for the subtitle
        (("$2" == 7)) && subtitle_color="$(color "$1")"
        (("$1" == 7)) && title_color="$reset"
    else
        title_color="$(color "${colors[0]}")"
        at_color="$(color "${colors[1]}")"
        underline_color="$(color "${colors[2]}")"
        subtitle_color="$(color "${colors[3]}")"
        colon_color="$(color "${colors[4]}")"
        info_color="$(color "${colors[5]}")"
    fi

    if [[ "$progress_color_elapsed" == "distro" ]]; then
        progress_color_elapsed="$(color fg)"
    else
        progress_color_elapsed="$(color "$progress_color_elapsed")"
    fi

    case "$progress_color_total $1" in
        distro\ [736]) progress_color_total="$c2" ;;
        distro\ [0-9]) progress_color_total="$c1" ;;
        *) progress_color_total="$(color "$progress_color_total")" ;;
    esac
}

color() {
    case "$1" in
        [0-6]) printf "%b" "${reset}\033[3${1}m" ;;
        7 | "fg") printf "%b" "$reset" ;;
        *) printf "%b" "\033[38;5;${1}m" ;;
    esac
}

bold() {
    case "$ascii_bold" in
        "on") ascii_bold="\033[1m" ;;
        "off") ascii_bold="" ;;
    esac

    case "$bold" in
        "on") bold="\033[1m" ;;
        "off") bold="" ;;
    esac
}

get_line_break() {
    line_break="​ "

    # Calculate info height
    info_height="$((info_height+=1))"
}

trim() {
    # When a string is passed to 'echo' all trailing and leading
    # whitespace is removed and inside the string multiple spaces are
    # condensed into single spaces.
    #
    # The 'set -f/+f' is here so that 'echo' doesn't cause any expansion
    # of special characters.
    #
    # The whitespace trim doesn't work with multiline strings so we use
    # '${1//[[:space:]]/ }' to remove newlines beofre we trim the whitespace.

    set -f
    builtin echo -E ${1//[[:space:]]/ }
    set +f
}

# OTHER

err() {
    err+="$(color 1)[!]\033[0m $1
"
}

check_old_flags() {
    [[ -n "$osx_buildversion" ]] && err "Config: \$osx_buildversion is deprecated, use \$distro_shorthand instead."
    [[ -n "$osx_codename" ]] && err "Config: \$osx_codename is deprecated, use \$distro_shorthand instead."
    [[ -n "$progress_char" ]] && err "Config: \$progress_char is deprecated, use \$progress_char_elapsed and \$progress_char_total instead."
    [[ "$cpu_cores" == "on" ]] && err "Config: \$cpu_cores='on' is deprecated, use \$cpu_cores='logical|physical|off' instead."
}

get_script_dir() {
    [[ "$script_dir" ]] && return

    # Use $0 to get the script's physical path.
    cd "${0%/*}" || exit
    script_dir="${0##*/}"

    # Iterate down a (possible) chain of symlinks.
    while [[ -L "$script_dir" ]]; do
        script_dir="$(readlink "$script_dir")"
        cd "${script_dir%/*}" || exit
        script_dir="${script_dir##*/}"
    done

    # Final directory
    script_dir="$(pwd -P)"
}

get_default_config() {
    if [[ -f "/usr/share/neofetch/config" ]]; then
        default_config="/usr/share/neofetch/config"

    elif [[ -f "/usr/local/share/neofetch/config" ]]; then
        default_config="/usr/local/share/neofetch/config"

    elif [[ -f "/data/data/com.termux/files/usr/share/neofetch/config" ]]; then
        default_config="/data/data/com.termux/files/usr/share/neofetch/config"

    else
        get_script_dir
        default_config="${script_dir}/config/config"
        travis_config="${script_dir}/config/travis"
    fi

    if source "$default_config"; then
        err "Config: Sourced default config ($default_config)"
    else
        err "Config: Default config not found, continuing..."
    fi
}

get_user_config() {
    # Check $config_file
    if [[ -f "$config_file" ]]; then
        source "$config_file"
        err "Config: Sourced user config    ($config_file)"
        return

    elif [[ "$config_file" == "travis" ]]; then
        source "$travis_config"
        err "Config: Sourced user config    ($travis_config)"
        return
    fi
    mkdir -p "$XDG_CONFIG_HOME/neofetch/"

    # Check $XDG_CONFIG_HOME/neofetch and create the
    # dir/files if they don't exist.
    if [[ -f "$XDG_CONFIG_HOME/neofetch/config" ]]; then
        config_file="$XDG_CONFIG_HOME/neofetch/config"

    elif [[ -f "/usr/share/neofetch/config" ]]; then
        cp "/usr/share/neofetch/config" "$XDG_CONFIG_HOME/neofetch"
        config_file="$XDG_CONFIG_HOME/neofetch/config"

    elif [[ -f "/usr/local/share/neofetch/config" ]]; then
        cp "/usr/local/share/neofetch/config" "$XDG_CONFIG_HOME/neofetch"
        config_file="$XDG_CONFIG_HOME/neofetch/config"

    else
        get_script_dir

        cp "$script_dir/config/config" "$XDG_CONFIG_HOME/neofetch"
        config_file="$XDG_CONFIG_HOME/neofetch/config"
    fi

    source "$config_file"
    err "Config: Sourced user config    ($config_file)"
}

bar() {
    # Get the values
    elapsed="$(($1 * progress_length / $2))"

    # Create the bar with spaces
    prog="$(printf %"$elapsed"s)"
    total="$(printf %"$((progress_length - elapsed))"s)"

    # Set the colors and swap the spaces for $progress_char
    bar+="${progress_color_elapsed}${prog// /$progress_char_elapsed}"
    bar+="${progress_color_total}${total// /$progress_char_total}"

    # Borders
    if [[ "$progress_border" == "on" ]]; then
        bar+="$(color fg)]"
        bar="$(color fg)[$bar"
    fi

    printf "%b\n" "${bar}${info_color}"
}

cache() {
    mkdir -p "$3/neofetch"
    echo "${1/*-}=\"$2\"" > "$3/neofetch/${1/*-}"
}

kde_config_dir() {
    if [[ "$kde_config_dir" ]]; then
        return

    elif [[ -n "$KDE_CONFIG_DIR" ]]; then
        kde_config_dir="$KDE_CONFIG_DIR"

    elif type -p kde5-config >/dev/null 2>&1; then
        kde_config_dir="$(kde5-config --localprefix)"

    elif type -p kde4-config >/dev/null 2>&1; then
        kde_config_dir="$(kde4-config --localprefix)"

    elif type -p kde-config >/dev/null 2>&1; then
        kde_config_dir="$(kde-config --localprefix)"
    fi
}

get_term_padding() {
    # Terminal info
    #
    # Parse terminal config files to get
    # info about padding. Due to how w3m-img
    # works padding around the terminal throws
    # off the cursor placement calculation in
    # specific terminals.
    #
    # Note: This issue only seems to affect
    # URxvt.
    [[ -z "$term" ]] && get_term

    case "$term" in
        "URxvt"*)
            border="$(xrdb -query | grep -i "\(URxvt\|\*\)\.InternalBorder")"
            border="${border/*:}"
        ;;
    esac
}

dynamic_prompt() {
    # Calculate image height in terminal cells.
    if [[ "$image" != "ascii" ]]; then
        get_term_padding 2>/dev/null
        lines="$(((height + (${border:-0} * 2) + ${yoffset:-0}) / font_height))"
    fi

    # If the info is higher than the ascii/image place the prompt
    # based on the info height instead of the ascii/image height.
    if (("${lines:-0}" < "${info_height:-0}")); then
        printf "\n"
        return
    else
        lines="$((lines - info_height))"
    fi

    # Set the prompt location
    if (("$lines" < 0)); then
        printf "\033[${lines/-}A"
    else
        printf "\033[${lines}B"
    fi

    # Add some padding
    printf "\n\n\n\n"
}

old_functions() {
    # Deprecated functions
    # Neofetch 2.0 changed the names of a few variables.
    # This function adds backwards compatibility for the
    # old variable names.
    if type printinfo >/dev/null 2>&1; then
        print_info() { printinfo ; }
        get_wmtheme() { get_wm_theme; wmtheme="$wm_theme"; }
        get_termfont() { get_term_font; termfont="$term_font"; }
        get_localip() { get_local_ip; localip="$local_ip"; }
        get_publicip() { get_public_ip; publicip="$public_ip"; }
        get_linebreak() { get_line_break; linebreak="$line_break"; }
    fi
}

# FINISH UP

usage() { printf "%s" "
    NEOFETCH

    USAGE: neofetch --option "value" --option "value"

    NOTE: There's also a config option for each flag below.

    Info:
    --disable infoname          Allows you to disable an info line from appearing
                                in the output.
                                NOTE: You can supply multiple args. eg.
                                'neofetch --disable cpu gpu disk shell'
    --os_arch on/off            Hide/Show OS architecture.
    --speed_type type           Change the type of cpu speed to display.
                                Possible values: current, min, max, bios,
                                scaling_current, scaling_min, scaling_max
                                NOTE: This only support Linux with cpufreq.
    --cpu_shorthand type        Shorten the output of CPU
                                Possible values: name, speed, tiny, on, off
    --cpu_cores type            Whether or not to display the number of CPU cores
                                Takes: logical, physical, off
                                NOTE: 'physical' doesn't work on BSD.
    --cpu_speed on/off          Hide/Show cpu speed.
    --cpu_temp on/off           Hide/Show cpu temperature.
                                NOTE This only works on linux.
    --distro_shorthand on/off   Shorten the output of distro (tiny, on, off)
                                NOTE: This option won't work in Windows (Cygwin)
    --kernel_shorthand on/off   Shorten the output of kernel
                                NOTE: This option won't work in BSDs (except PacBSD and PC-BSD)
    --uptime_shorthand on/off   Shorten the output of uptime (tiny, on, off)
    --refresh_rate on/off       Whether to display the refresh rate of each monitor
                                Unsupported on Windows
    --gpu_brand on/off          Enable/Disable GPU brand in output. (AMD/NVIDIA/Intel)
    --gtk_shorthand on/off      Shorten output of gtk theme/icons
    --gtk2 on/off               Enable/Disable gtk2 theme/icons output
    --gtk3 on/off               Enable/Disable gtk3 theme/icons output
    --shell_path on/off         Enable/Disable showing \$SHELL path
    --shell_version on/off      Enable/Disable showing \$SHELL version
    --ip_host url               Url to query for public IP
    --song_shorthand on/off     Print the Artist/Title on seperate lines
    --birthday_shorthand on/off Shorten the output of birthday
    --birthday_time on/off      Enable/Disable showing the time in birthday output
    --birthday_format format    Format the birthday output. (Uses 'date' cmd format)

    Text Formatting:
    --colors x x x x x x        Changes the text colors in this order:
                                title, @, underline, subtitle, colon, info
    --underline on/off          enable/disable the underline.
    --underline_char char       Character to use when underlining title
    --bold on/off               Enable/Disable bold text

    Color Blocks:
    --color_blocks on/off       Enable/Disable the color blocks
    --block_width num           Width of color blocks in spaces
    --block_height num          Height of color blocks in lines
    --block_range start end     Range of colors to print as blocks

    Progress Bars:
    --progress_char 'elapsed char' 'total char'
                                Characters to use when drawing progress bars.
    --progress_border on/off    Whether or not to surround the bar with '[]'
    --progress_length num       Length in spaces to make the progress bars.
    --progress_colors num num   Colors to make the progress bar.
                                Set in this order: elapsed, total
    --cpu_display mode          Progress bar mode.
                                Takes: bar, infobar, barinfo, off
    --memory_display mode       Progress bar mode.
                                Takes: bar, infobar, barinfo, off
    --battery_display mode      Progress bar mode.
                                Takes: bar, infobar, barinfo, off
    --disk_display mode         Progress bar mode.
                                Takes: bar, infobar, barinfo, off

    Image:
    --image type                Image source. Where and what image we display.
                                Possible values: wall, ascii,
                                /path/to/img, /path/to/dir/, off
    --size 00px | --size 00%    How to size the image.
                                Possible values: auto, 00px, 00%, none
    --crop_mode mode            Which crop mode to use
                                Takes the values: normal, fit, fill
    --crop_offset value         Change the crop offset for normal mode.
                                Possible values: northwest, north, northeast,
                                west, center, east, southwest, south, southeast

    --xoffset px                How close the image will be to the left edge of the
                                window. This only works with w3m.
    --yoffset px                How close the image will be to the top edge of the
                                window. This only works with w3m.
    --bg_color color            Background color to display behind transparent image.
                                This only works with w3m.
    --gap num                   Gap between image and text.
                                NOTE: --gap can take a negative value which will
                                move the text closer to the left side.
    --clean                     Remove all cropped images

    Ascii:
    --ascii value               Where to get the ascii from, Possible values:
                                distro, /path/to/ascii
    --ascii_colors x x x x x x  Colors to print the ascii art
    --ascii_distro distro       Which Distro's ascii art to print
    --ascii_logo_size           Size of ascii logo.
                                Supported distros: Arch, Gentoo, Crux, OpenBSD.
    --ascii_bold on/off         Whether or not to bold the ascii logo.
    --logo | -L                 Hide the info text and only show the ascii logo.

    Screenshot:
    --scrot | -s /path/to/img   Take a screenshot, if path is left empty the screen-
                                shot function will use \$scrot_dir and \$scrot_name.
    --upload | -su /pth/t/img   Same as --scrot but uploads the scrot to a website.
    --image_host                Website to upload scrots to. Takes: imgur, teknik
    --scrot_cmd cmd             Screenshot program to launch

    Other:
    --config /path/to/config    Specify a path to a custom config file
    --config none               Launch the script without a config file
    --help                      Print this text and exit
    --version                   Show neofetch version
    -v                          Display error messages.
    -vv                         Display a verbose log for error reporting.
"
exit 1
}

get_args() {
    # Check the commandline flags early for '--config none/off'
    case "$@" in
        *"--config off"* | *'--config "off"'* | *"--config 'off'"* | \
        *"--config none"* | *'--config "none"'* | *"--config 'none'"*)
            config="off"
        ;;

        *"--config -"*) ;;
        *"--config"*) config="off" ;;
    esac

    [[ "${config:-on}" == "on" ]] && get_user_config 2>/dev/null

    while [[ "$1" ]]; do
        case "$1" in
            # Info
            --os_arch) os_arch="$2" ;;
            --cpu_cores) cpu_cores="$2" ;;
            --cpu_speed) cpu_speed="$2" ;;
            --cpu_temp) cpu_temp="$2" ;;
            --speed_type) speed_type="$2" ;;
            --distro_shorthand) distro_shorthand="$2" ;;
            --kernel_shorthand) kernel_shorthand="$2" ;;
            --uptime_shorthand) uptime_shorthand="$2" ;;
            --cpu_shorthand) cpu_shorthand="$2" ;;
            --gpu_brand) gpu_brand="$2" ;;
            --refresh_rate) refresh_rate="$2" ;;
            --gtk_shorthand) gtk_shorthand="$2" ;;
            --gtk2) gtk2="$2" ;;
            --gtk3) gtk3="$2" ;;
            --shell_path) shell_path="$2" ;;
            --shell_version) shell_version="$2" ;;
            --ip_host) public_ip_host="$2" ;;
            --song_shorthand) song_shorthand="$2" ;;
            --birthday_shorthand) birthday_shorthand="$2" ;;
            --birthday_time) birthday_time="$2" ;;
            --birthday_format) birthday_format="$2" ;;
            --disable)
                for func in "$@"; do
                    case "$func" in
                        "--disable") continue ;;
                        "-"*) return ;;
                        *) unset -f "get_$func" ;;
                    esac
                done
            ;;

            # Text Colors
            --colors)
                unset colors
                for arg in "$2" "$3" "$4" "$5" "$6" "$7"; do
                    case "$arg" in
                        "-"*) break ;;
                        *) colors+=($arg)
                    esac
                done
                colors+=(7 7 7 7 7 7)
            ;;

            # Text Formatting
            --underline) underline_enabled="$2" ;;
            --underline_char) underline_char="$2" ;;
            --bold) bold="$2" ;;

            # Color Blocks
            --color_blocks) color_blocks="$2" ;;
            --block_range) start="$2"; end="$3" ;;
            --block_width) block_width="$2" ;;
            --block_height) block_height="$2" ;;

            # Progress Bars
            --progress_char)
                progress_char_elapsed="$2"
                progress_char_total="$3"
            ;;
            --progress_border) progress_border="$2" ;;
            --progress_length) progress_length="$2" ;;
            --progress_colors)
                progress_color_elapsed="$2"
                progress_color_total="$3"
            ;;
            --cpu_display) cpu_display="$2" ;;
            --memory_display) memory_display="$2" ;;
            --battery_display) battery_display="$2" ;;
            --disk_display) disk_display="$2" ;;

            # Image
            --image)
                image="$2"
                case "$2" in "-"* | "") image="ascii" ;; esac
            ;;

            --image_size | --size) image_size="$2" ;;
            --crop_mode) crop_mode="$2" ;;
            --crop_offset) crop_offset="$2" ;;
            --xoffset) xoffset="$2" ;;
            --yoffset) yoffset="$2" ;;
            --background_color | --bg_color) background_color="$2" ;;
            --gap) gap="$2" ;;
            --clean)
                rm -rf "$thumbnail_dir"
                rm -rf "/Library/Caches/neofetch/"
                rm -rf "/tmp/neofetch/"
                exit
            ;;

            # Ascii
            --ascii)
                image="ascii"
                ascii="$2"
                case "$2" in "-"* | "") ascii="distro" ;; esac
            ;;

            --ascii_colors)
                unset ascii_colors
                for arg in "$2" "$3" "$4" "$5" "$6" "$7"; do
                    case "$arg" in
                        "-"*) break ;;
                        *) ascii_colors+=($arg)
                    esac
                done
                ascii_colors+=(7 7 7 7 7 7)
            ;;

            --ascii_distro)
                image="ascii"
                ascii_distro="$2"
                case "$2" in "-"* | "") ascii_distro="$distro" ;; esac
            ;;

            --ascii_logo_size) ascii_logo_size="$2" ;;
            --ascii_bold) ascii_bold="$2" ;;
            --logo | -L)
                image="ascii"
                print_info() { info line_break; }
            ;;


            # Screenshot
            --scrot | -s)
                scrot_args "$@"
            ;;
            --upload | -su)
                scrot_upload="on"
                scrot_args "$@"
            ;;

            --image_host) image_host="$2" ;;
            --scrot_cmd) scrot_cmd="$2" ;;

            # Other
            --config)
                case "$2" in
                    "none" | "off") config="off" ;;
                    *) config_file="$2"; config="on"; get_user_config 2>/dev/null ;;
                esac
            ;;
            -v) verbose="on" ;;
            -vv) set -x; verbose="on" ;;
            --help) usage ;;
            --version) printf "%s\n" "Neofetch 2.0"; exit ;;
        esac

        shift
    done
}

main() {
    get_os
    get_default_config 2>/dev/null
    check_old_flags
    get_args "$@"
    get_distro

    # Get colors and bold
    bold
    colors

    # Restore cursor and clear screen on ctrl+c
    trap 'printf "\033[?25h"; clear; exit' 2

    # If the script exits for any reason, unhide the cursor.
    trap 'printf "\033[?25h"' EXIT

    # Hide the cursor and disable line wrap
    printf "\033[?25l\033[?7l"

    # Display the image
    if [[ "$image" != "off" ]]; then
        get_image_backend

        # Find w3mimgdisplay
        [[ "$image_backend" == "w3m" ]] && \
        [[ "$image" != "ascii" ]] && \
            get_w3m_img_path

        # Get the image src
        get_image

        # Display the image if enabled
        display_image

        # Set cursor position next to ascii art
        printf "\033[$((${lines:-0} - ${prompt_loc:-0}))A"

        # Reset horizontal cursor position
        printf "\033[9999999D"
    fi

    # Print the info
    old_functions
    print_info 2>/dev/null

    # Prompt calculation
    if [[ "$image" != "off" ]]; then
        dynamic_prompt

        # w3m-img: Draw the image a second time to fix
        # rendering issues in specific terminal emulators.
        [[ "$image_backend" == "w3m" ]] && display_image
    fi

    # Re-enable line wrap
    printf "%b" "\033[?7h"

    [[ "$scrot" == "on" ]] && take_scrot

    # Show error messages
    [[ "$verbose" == "on" ]] && printf "%b" "$err"

    # Reset exit status of the tests above
    printf "%s"
}

main "$@"<|MERGE_RESOLUTION|>--- conflicted
+++ resolved
@@ -19,19 +19,10 @@
 # Set no case match.
 shopt -s nocasematch
 
-<<<<<<< HEAD
-# Cache uname output for use later in the script.
-uname=($(uname -srm))
-
-# Gather Info {{{
-
-# Operating System {{{
-=======
 # DETECT INFORMATION
->>>>>>> 05a24a2d
 
 get_os() {
-    case "${uname[0]}" in
+    case "$kernel_name" in
         "Linux")   os="Linux" ;;
         "Darwin")  os="$(sw_vers -productName)" ;;
         *"BSD" | "DragonFly" | "Bitrig") os="BSD" ;;
@@ -39,7 +30,7 @@
         "SunOS") os="Solaris" ;;
         "Haiku") os="Haiku" ;;
         "GNU"*) os="GNU" ;;
-        *) printf "%s\n" "Unknown OS detected: ${uname[0]}"; exit 1 ;;
+        *) printf "%s\n" "Unknown OS detected: $kernel_name"; exit 1 ;;
     esac
 }
 
@@ -65,7 +56,7 @@
 
         "Mac OS X") model="$(sysctl -n hw.model)" ;;
         "iPhone OS")
-            case "${uname[2]}" in
+            case "$machine_arch" in
                 "iPad1,1") model="iPad" ;;
                 "iPad2,"[1-4]) model="iPad2" ;;
                 "iPad3,"[1-3]) model="iPad3" ;;
@@ -223,8 +214,8 @@
 
         "BSD")
             case "$distro_shorthand" in
-                "tiny" | "on") distro="${uname[0]}" ;;
-                *) distro="${uname[0]} ${uname[1]}" ;;
+                "tiny" | "on") distro="$kernel_name" ;;
+                *) distro="$kernel_name $kernel_version" ;;
             esac
 
             distro="${distro/DragonFly/DragonFlyBSD}"
@@ -257,7 +248,7 @@
 
     # Get architecture
     [[ "$os_arch" == "on" ]] && \
-        distro+=" ${uname[2]}"
+        distro+=" ${HOSTTYPE:-${machine_arch}}"
 
     [[ "${ascii_distro:-auto}" == "auto" ]] && \
         ascii_distro="$(trim "$distro")"
@@ -269,14 +260,14 @@
 
 get_kernel() {
     case "$kernel_shorthand" in
-        "on")  kernel="${uname[1]}" ;;
-        "off") kernel="${uname[0]} ${uname[1]}" ;;
+        "on")  kernel="$kernel_version" ;;
+        "off") kernel="$kernel_name $kernel_version" ;;
     esac
 
     # Hardcode kernel settings in BSDs
     if [[ "$os" == "BSD" && ! "$distro" =~ (PacBSD|PCBSD) ]]; then
         case "$distro_shorthand" in
-            "on" | "tiny") kernel="${uname[1]}" ;;
+            "on" | "tiny") kernel="$kernel_version" ;;
             *) unset kernel ;;
         esac
     fi
@@ -733,7 +724,7 @@
         ;;
 
         "iPhone OS")
-            case "${uname[2]}" in
+            case "$machine_arch" in
                 "iPhone1,"[1-2] | "iPod1,1") cpu="Samsung S5L8900 (1) @ 412MHz" ;;
                 "iPhone2,1") cpu="Samsung S5PC100 (1) @ 600MHz" ;;
                 "iPhone3,"[1-3] | "iPod4,1") cpu="Apple A4 (1) @ 800MHz" ;;
@@ -947,7 +938,7 @@
         ;;
 
         "iPhone OS")
-            case "${uname[2]}" in
+            case "$machine_arch" in
                 "iPhone1,"[1-2]) gpu="PowerVR MBX Lite 3D" ;;
                 "iPhone5,"[1-4]) gpu="PowerVR SGX543MP3" ;;
                 "iPhone8,"[1-4]) gpu="PowerVR GT7600" ;;
@@ -2785,6 +2776,16 @@
         get_publicip() { get_public_ip; publicip="$public_ip"; }
         get_linebreak() { get_line_break; linebreak="$line_break"; }
     fi
+}
+
+cache_uname() {
+    # Cache the output of uname so we don't
+    # have to spawn it multiple times.
+    uname=($(uname -srm))
+
+    kernel_name="${uname[0]}"
+    kernel_version="${uname[1]}"
+    machine_arch="${uname[2]}"
 }
 
 # FINISH UP
@@ -3082,6 +3083,7 @@
 }
 
 main() {
+    cache_uname
     get_os
     get_default_config 2>/dev/null
     check_old_flags
