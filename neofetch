--- conflicted
+++ resolved
@@ -3141,13 +3141,8 @@
 }
 
 get_args() {
-<<<<<<< HEAD
-    # Check the command-line flags early for '--config none/off'
-    [[ "$@" =~ --config\ ?(off|none) ]] || get_user_config 2>/dev/null
-=======
     # Check the commandline flags early for '--config'
     [[ "$@" =~ --config ]] || get_user_config 2>/dev/null
->>>>>>> 8194e0f8
 
     while [[ "$1" ]]; do
         case "$1" in
