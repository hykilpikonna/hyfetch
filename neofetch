--- conflicted
+++ resolved
@@ -5608,9 +5608,6 @@
 (_][_)(/,[  |(_)
    |   GNU/Linux
 EOF
-<<<<<<< HEAD
-    ;;
-=======
 	;;
 	
         "Asahi"*)
@@ -5637,8 +5634,7 @@
                    
 
 EOF
-        ;;
->>>>>>> 4a1c69cb
+    ;;
 
         "Hash"*)
             set_colors 123
