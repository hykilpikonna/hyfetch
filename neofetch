--- conflicted
+++ resolved
@@ -1300,7 +1300,6 @@
             if [[ $(kextstat | grep -F -e "FakeSMC" -e "VirtualSMC" -e "Lilu") != "" ]]; then
                 model="Hackintosh (SMBIOS: $(sysctl -n hw.model))"
             else
-<<<<<<< HEAD
                 if [[ $osx_version =~ "10.4" || $osx_version =~ "10.5" ]]; then
                     model="$(system_profiler SPHardwareDataType | grep Machine\ Name\:)"
                     model=${model/Machine\ Name\:/}
@@ -1309,9 +1308,8 @@
                 else
                     model=$(sysctl -n hw.model)  
                 fi
-=======
-                mac_model=$(sysctl -n hw.model)
-                case $mac_model in
+
+                case $model in
                     MacBookPro18,[3-4]):    "MacBook Pro (14-inch, 2021)" ;;
                     MacBookPro18,[1-2]):    "MacBook Pro (16-inch, 2021)" ;;
                     MacBookPro17,1):        "MacBook Pro (13-inch, M1, 2020)" ;;
@@ -1369,11 +1367,10 @@
                     MacBook7,1):            "MacBook (13-inch, Mid 2010)" ;;
                     MacBook6,1):            "MacBook (13-inch, Late 2009)" ;;
                     MacBook5,2):            "MacBook (13-inch, Early/Mid 2009)" ;;
-                    *):                     "$mac_model" ;;
+                    *):                     "$model" ;;
                 esac
 
                 model=$_
->>>>>>> 3c961e38
             fi
         ;;
 
