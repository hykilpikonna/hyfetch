#!/usr/bin/env bash
# set -x
# vim: fdm=marker:noai:ts=4:sw=4
#
# Neofetch info about your system
# https://github.com/dylanaraps/neofetch
#
# Created by Dylan Araps
# https://github.com/dylanaraps/

version="${BASH_VERSION/.*}"
SYS_LOCALE="${LANG:-C}"
XDG_CONFIG_HOME="${XDG_CONFIG_HOME:-${HOME}/.config}"

# Speed up script by not using unicode
export LC_ALL=C
export LANG=C

# Set no case match.
shopt -s nocasematch

# Gather Info {{{

# Operating System {{{

getos() {
    case "$(uname)" in
        "Linux")   os="Linux" ;;
        "Darwin")  os="$(sw_vers -productName)" ;;
        *"BSD" | "DragonFly") os="BSD" ;;
        "CYGWIN"*) os="Windows" ;;
        "SunOS") os="Solaris" ;;
        *) printf "%s\n" "Unknown OS detected: $(uname)"; exit 1 ;;
    esac
}

# }}}

# Distro {{{

getdistro() {
    [ "$distro" ] && return

    case "$os" in
        "Linux" )
            if type -p lsb_release >/dev/null 2>&1; then
                distro="$(lsb_release -d 2>/dev/null | awk -F ':' '/Description/ {printf $2}')"

            elif type -p crux >/dev/null 2>&1; then
                distro="$(crux)"

            else
                distro="$(awk -F 'NAME=' '/^NAME=/ {printf $2}' /etc/*ease)"
                distro="${distro//\"}"

                # Workaround for distros that store the value differently.
                [ -z "$distro" ] && distro="$(awk -F 'TAILS_PRODUCT_NAME="|"' '/^TAILS_PRODUCT_NAME=/ {printf $2}' /etc/*ease)"
                [ -z "$distro" ] && distro="$(awk '/BLAG/ {print $1; exit}' /etc/*ease)"
            fi
        ;;

        "Mac OS X")
            osx_version="$(sw_vers -productVersion)"
            osx_build="$(sw_vers -buildVersion)"

            case "$osx_version" in
                "10.4"*) codename="Mac OS X Tiger" ;;
                "10.5"*) codename="Mac OS X Leopard" ;;
                "10.6"*) codename="Mac OS X Snow Leopard" ;;
                "10.7"*) codename="Mac OS X Lion" ;;
                "10.8"*) codename="OS X Mountain Lion" ;;
                "10.9"*) codename="OS X Mavericks" ;;
                "10.10"*) codename="OS X Yosemite" ;;
                "10.11"*) codename="OS X El Capitan" ;;
                "10.12"*) codename="macOS Sierra" ;;
                *) codename="Mac OS X" ;;
            esac
            distro="$codename $osx_version $osx_build"
        ;;

        "iPhone OS")
            distro="iOS $(sw_vers -productVersion)"

            # "uname -m" doesn't print architecture on iOS so we force it off.
            os_arch="off"
        ;;

        "BSD")
            distro="$(uname -s)"
            distro="${distro/DragonFly/DragonFlyBSD}"

            # Workaround for PCBSD as uname still displays FreeBSD.
            [ -f "/etc/pcbsd-lang" ] && distro="PCBSD"

            # Workaround for PacBSD as uname displays FreeBSD.
            [ -f "/etc/pacbsd-release" ] && distro="PacBSD"
        ;;

        "Windows")
            distro="$(wmic os get Caption /value)"

            # Strip crap from the output of wmic
            distro="${distro/Caption'='}"
            distro="${distro/Microsoft }"
        ;;

        "Solaris")
            distro="$(nawk 'NR==1{gsub(/^ \t]+|[ \t]+$/,""); printf $1 " " $2;}' /etc/release)"
        ;;
    esac

    # Get architecture
    [ "$os_arch" == "on" ] && \
        distro+=" $(uname -m)"

    [ "$osx_codename" == "off" ] && \
        distro="${distro/${codename}/Mac OS X}"

    [ "$osx_buildversion" == "off" ] && \
        distro="${distro/ ${osx_build}}"

    [ "${ascii_distro:-auto}" == "auto" ] && \
        ascii_distro="$(trim "$distro")"
}

# }}}

# Title {{{

gettitle() {
    title="${USER:-$(whoami)}@${HOSTNAME:-$(hostname)}"
}

# }}}

# Kernel {{{

getkernel() {
    case "$kernel_shorthand" in
        "on")  kernel="$(uname -r)" ;;
        "off") kernel="$(uname -srm)" ;;
    esac
}

# }}}

# Uptime {{{

getuptime() {
    case "$os" in
        "Linux" | "Windows")
            case "$distro" in
                *"Puppy"* | "Quirky Werewolf"* | "Alpine Linux"* | "Windows"*)
                    uptime="$(uptime | awk -F ':[0-9]{2}+ |(, ){1}+' '{printf $2}')"
                ;;

                "openSUSE"*)
                    uptime="$(uptime | awk -F ':[0-9]{2}+[a-z][a-z]  |(, ){1}+' '{printf $2}')"
                ;;

                *)
                    uptime="$(uptime -p)"
                    [ "$uptime" == "up " ] && uptime="up $(awk -F'.' '{print $1}' /proc/uptime) seconds"
                ;;
            esac
        ;;

        "Mac OS X" | "iPhone OS" | "BSD")
            # Get boot time in seconds
            boot="$(sysctl -n kern.boottime)"
            boot="${boot/'{ sec = '}"
            boot="${boot/,*}"

            # Get current date in seconds
            now="$(date +%s)"
            uptime="$((now - boot))"

            # Convert uptime to days/hours/mins
            minutes="$((uptime / 60%60))"
            hours="$((uptime / 3600%24))"
            days="$((uptime / 86400))"

            case "$minutes" in
                1) minutes="1 minute" ;;
                0) unset minutes ;;
                *) minutes="$minutes minutes" ;;
            esac

            case "$hours" in
                1) hours="1 hour" ;;
                0) unset hours ;;
                *) hours="$hours hours" ;;
            esac

            case "$days" in
                1) days="1 day" ;;
                0) unset days ;;
                *) days="$days days" ;;
            esac

            [ "$hours" ] && \
            [ "$minutes" ] && \
                hours+=","

            [ "$days" ] && \
            [ "$hours" ] && \
                days+=","

            uptime="up $days $hours $minutes"
        ;;

        "Solaris")
            uptime="$(uptime | /usr/xpg4/bin/awk -F ':[0-9]{2}+[a-z][a-z]  |(, ){1}+' '{printf $2}')"
        ;;
    esac

    # Make the output of uptime smaller.
    case "$uptime_shorthand" in
        "on")
            uptime="${uptime/up }"
            uptime="${uptime/minutes/mins}"
            uptime="${uptime/minute/min}"
            uptime="${uptime/seconds/secs}"
        ;;

        "tiny")
            uptime="${uptime/up }"
            uptime="${uptime/ days/d}"
            uptime="${uptime/ day/d}"
            uptime="${uptime/ hours/h}"
            uptime="${uptime/ hour/h}"
            uptime="${uptime/ minutes/m}"
            uptime="${uptime/ minute/m}"
            uptime="${uptime/ seconds/s}"
            uptime="${uptime/,}"
        ;;
    esac
}

# }}}

# Package Count {{{

getpackages() {
    case "$os" in
        "Linux" | "iPhone OS")
            type -p pacman >/dev/null 2>&1 && \
                packages="$(pacman -Qq --color never | wc -l)"

            type -p dpkg >/dev/null 2>&1 && \
                packages="$((packages+=$(dpkg --get-selections | grep -cv deinstall$)))"

            type -p /sbin/pkgtool >/dev/null 2>&1 && \
                packages="$((packages+=$(ls -1 /var/log/packages | wc -l)))"

            type -p rpm >/dev/null 2>&1 && \
                packages="$((packages+=$(rpm -qa | wc -l)))"

            type -p xbps-query >/dev/null 2>&1 && \
                packages="$((packages+=$(xbps-query -l | wc -l)))"

            type -p pkginfo >/dev/null 2>&1 && \
                packages="$((packages+=$(pkginfo -i | wc -l)))"

            type -p pisi >/dev/null 2>&1 && \
                packages="$((packages+=$(pisi list-installed | wc -l)))"

            type -p pkg >/dev/null 2>&1 && \
                packages="$((packages+=$(ls -1 /var/db/pkg | wc -l)))"

            type -p emerge >/dev/null 2>&1 && \
                packages="$((packages+=$(ls -d /var/db/pkg/*/* | wc -l)))"

            type -p nix-env >/dev/null 2>&1 && \
                packages="$((packages+=$(ls -d -1 /nix/store/*/ | wc -l)))"

            type -p apk >/dev/null 2>&1 && \
                packages="$((packages+=$(apk info | wc -l)))"

            type -p pacman-g2 >/dev/null 2>&1 && \
                packages="$((packages+=$(pacman-g2 -Q | wc -l)))"

            type -p cave >/dev/null 2>&1 && \
                packages="$((packages+=$(ls -d -1 /var/db/paludis/repositories/cross-installed/*/data/* /var/db/paludis/repositories/installed/data/* | wc -l)))"
        ;;

        "Mac OS X")
            [ -d "/usr/local/bin" ] && \
                packages="$(($(ls -l /usr/local/bin/ | grep -v "\(../Cellar/\|brew\)" | wc -l) - 1))"

            type -p port >/dev/null 2>&1 && \
                packages="$((packages + $(port installed 2>/dev/null | wc -l) - 1))"

            type -p brew >/dev/null 2>&1 && \
                packages="$((packages + $(find /usr/local/Cellar -maxdepth 1 2>/dev/null | wc -l) - 1))"

            type -p pkgin >/dev/null 2>&1 && \
                packages="$((packages + $(pkgin list 2>/dev/null | wc -l)))"
        ;;

        "BSD")
            case "$distro" in
                # PacBSD has both pacman and pkg, but only pacman is used
                "PacBSD"*) packages="$(pacman -Qq --color never | wc -l)" ;;

                *)
                    if type -p pkg_info >/dev/null 2>&1; then
                        packages="$(pkg_info | wc -l)"
                    elif type -p pkg >/dev/null 2>&1; then
                        packages="$(pkg info | wc -l)"
                    fi
                ;;
            esac
        ;;

        "Windows")
            packages="$(cygcheck -cd | wc -l)"

            # Count chocolatey packages
            [ -d "/cygdrive/c/ProgramData/chocolatey/lib" ] && \
                packages="$((packages+=$(ls -1 /cygdrive/c/ProgramData/chocolatey/lib | wc -l)))"
        ;;

        "Solaris")
            packages="$(pkg list | wc -l)"
        ;;
    esac
}

# }}}

# Shell {{{

getshell() {
    case "$shell_path" in
        "on")  shell="$SHELL" ;;
        "off") shell="${SHELL##*/}" ;;
    esac

    if [ "$shell_version" == "on" ]; then
        shell+=" "
        case "$shell" in
            *"bash"*)
                shell+="$(bash --version | head -n 1)"
                shell="${shell/ *, version}"
            ;;

            *"zsh"*)
                shell+="$(zsh --version)"
                shell="${shell/ zsh}"
            ;;

            *"mksh"* | *"ksh")
                shell+="$("$SHELL" -c 'printf "%s" "$KSH_VERSION"')"
                shell="${shell/ * KSH}"
            ;;

            *"tcsh"* | *"csh"*)
                shell+="$("$SHELL" --version)"
                shell="${shell/tcsh}"
                shell="${shell/\(*}"
            ;;

            *"fish"*)
                shell+="$("$SHELL" -c 'printf "%s" "$FISH_VERSION"')"
            ;;
        esac
        shell="${shell/\(*\)}"
    fi
}

# }}}

# Desktop Environment {{{
getde() {
    case "$os" in
        "Mac OS X") de="Aqua" ;;
        *)
            de="${XDG_CURRENT_DESKTOP/i3}"
            de="${de/'X-'}"
        ;;
    esac

    if [ -n "$DISPLAY" ] && [ -z "$de" ]; then
        de="$(xprop -root | awk '/KDE_SESSION_VERSION|^_MUFFIN|xfce4|xfce5/' 2>/dev/null)"

        case "$de" in
            "KDE_SESSION_VERSION"*) de="KDE${de/* = }" ;;
            *"TDE_FULL_SESSION"*) de="Trinity" ;;
            *"MUFFIN"*) de="Cinnamon" ;;
            *"xfce4"*) de="XFCE4" ;;
            *"xfce5"*) de="XFCE5" ;;
        esac
    fi
}

# }}}

# Window Manager {{{

getwm() {
    if [ -n "$DISPLAY" ] && [ "$os" != "Mac OS X" ]; then
        id="$(xprop -root -notype | awk '$1=="_NET_SUPPORTING_WM_CHECK:"{print $5}' 2>/dev/null)"
        wm="$(xprop -id "$id" -notype -f _NET_WM_NAME 8t 2>/dev/null)"
        wm="${wm/*_NET_WM_NAME = }"
        wm="${wm/\"}"
        wm="${wm/\"*}"

        # Fallback for Wayland wms
        case "$wm" in
            "xwlc")
                wm="$(ps -e | grep -m 1 -oE "sway|orbment|velox|orbital")"
                [ "$version" -ge 4 ] && wm="${wm^}"
            ;;
        esac

    else
        case "$os" in
            "Mac OS X") wm="Quartz Compositor" ;;
            "Windows")  wm="Explorer" ;;
        esac
    fi
}

# }}}

# Window Manager Theme {{{

getwmtheme() {
    [ -z "$wm" ] && getwm
    [ -z "$de" ] && getde

    case "$wm"  in
        'BudgieWM') wmtheme="$(gsettings get org.gnome.desktop.wm.preferences theme)" ;;
        'E16') wmtheme="$(awk -F "= " '/theme.name/ {print $2}' "$HOME/.e16/e_config--0.0.cfg")";;
        'Sawfish') wmtheme="$(awk -F ")" '/\(quote default-frame-style/ {print $2}' "$HOME/.sawfish/custom")" ;;

        'Cinnamon' | 'Muffin' | 'Mutter (Muffin)')
            detheme="$(gsettings get org.cinnamon.theme name)"
            wmtheme="$(gsettings get org.cinnamon.desktop.wm.preferences theme)"
            wmtheme="$detheme (${wmtheme})"
        ;;

        'Compiz' | 'Mutter'* | 'GNOME Shell' | 'Gala')
            if type -p gsettings >/dev/null 2>&1; then
                wmtheme="$(gsettings get org.gnome.desktop.wm.preferences theme)"

            elif type -p gconftool-2 >/dev/null 2>&1; then
                wmtheme="$(gconftool-2 -g /apps/metacity/general/theme)"
            fi
        ;;

        'Metacity'*)
            if [ "$de" == "Deepin" ]; then
                wmtheme="$(gsettings get com.deepin.wrap.gnome.desktop.wm.preferences theme 2>/dev/null)"

            else
                wmtheme="$(gconftool-2 -g /apps/metacity/general/theme 2>/dev/null)"
            fi
        ;;

        'E17' | 'Enlightenment')
            if type -p eet >/dev/null 2>&1; then
                wmtheme="$(eet -d "$HOME/.e/e/config/standard/e.cfg" config | awk '/value \"file\" string.*.edj/ {print $4}')"
                wmtheme="${wmtheme##*/}"
                wmtheme="${wmtheme%.*}"
            fi
        ;;

        'Fluxbox')
            [ -f "$HOME/.fluxbox/init" ] && \
                wmtheme="$(awk -F "/" '/styleFile/ {print $NF}' "$HOME/.fluxbox/init")"
        ;;

        'IceWM'*)
            [ -f "$HOME/.icewm/theme" ] && \
                wmtheme="$(awk -F "[\",/]" '!/#/ {print $2}' "$HOME/.icewm/theme")"
        ;;

        'Openbox')
            if [ "$de" == "LXDE" ] && [ -f "${HOME}/.config/openbox/lxde-rc.xml" ]; then
                ob_file="lxde-rc"

            elif [ -f "${HOME}/.config/openbox/rc.xml" ]; then
                ob_file="rc"
            fi

            wmtheme="$(awk -F "[<,>]" '/<theme/ {getline; print $3}' "$XDG_CONFIG_HOME/openbox/${ob_file}.xml")";
        ;;

        'PekWM')
            [ -f "$HOME/.pekwm/config" ] && \
                wmtheme="$(awk -F "/" '/Theme/ {gsub(/\"/,""); print $NF}' "$HOME/.pekwm/config")"
        ;;

        'Xfwm4')
            [ -f "${HOME}/.config/xfce4/xfconf/xfce-perchannel-xml/xfwm4.xml" ] && \
                wmtheme="$(xfconf-query -c xfwm4 -p /general/theme)"
        ;;

        'KWin'*)
            kdeconfigdir
            kde_config_dir="${kde_config_dir%/}"

            if [ -f "$kde_config_dir/share/config/kwinrc" ]; then
                wmtheme="$(awk '/PluginLib=kwin3_/{gsub(/PluginLib=kwin3_/,"",$0); print $0; exit}' "$kde_config_dir/share/config/kwinrc")"

            elif [ -f "$kde_config_dir/share/config/kdebugrc" ]; then
                wmtheme="$(awk '/(decoration)/ {gsub(/\[/,"",$1); print $1; exit}' "$kde_config_dir/share/config/kdebugrc")"
            fi
        ;;

        'Quartz Compositor')
            wmtheme="$(/usr/libexec/PlistBuddy -c "Print AppleAquaColorVariant" ~/Library/Preferences/.GlobalPreferences.plist)"
            if [ -z "$wmtheme" ] || [ "$wmtheme" == "1" ]; then
                wmtheme="Blue"
            else
                wmtheme="Graphite"
            fi
        ;;

        'Explorer')
            path="/proc/registry/HKEY_CURRENT_USER/Software/Microsoft"
            path+="/Windows/CurrentVersion/Themes/CurrentTheme"

            wmtheme="$(head -n1 "$path" 2>/dev/null)"
            wmtheme="${wmtheme##*\\}"
            wmtheme="${wmtheme%.*}"
        ;;

    esac

    wmtheme="${wmtheme//\'}"
    [ "$version" -ge 4 ] && wmtheme="${wmtheme^}"
}

# }}}

# CPU {{{

getcpu() {
    # NetBSD emulates the linux /proc filesystem instead of using sysctl for hw
    # information so we have to use this block below which temporarily sets the
    # OS to 'Linux' for the duration of this function.
    case "$distro" in
        "NetBSD"*) local os="Linux" ;;
    esac

    case "$os" in
        "Linux" | "Windows")
            # Get cpu name
            cpu="$(awk -F ': | @' '/model name/ {printf $2; exit}' /proc/cpuinfo)"

            # Get cpu speed
            if [ -d "/sys/devices/system/cpu/cpu0/cpufreq" ]; then
                case "$speed_type" in
                    current) speed_type="scaling_cur_freq" ;;
                    min) speed_type="scaling_min_freq" ;;
                    max) speed_type="scaling_max_freq" ;;
                    bios) speed_type="bios_limit" ;;
                    scaling_current) speed_type="scaling_cur_freq" ;;
                    scaling_min) speed_type="scaling_min_freq" ;;
                    scaling_max) speed_type="scaling_max_freq" ;;
                esac

                read -t 1 -r speed < \
                    /sys/devices/system/cpu/cpu0/cpufreq/${speed_type}

                speed="$((speed / 100000))"
            else
                speed="$(awk -F ': |\\.' '/cpu MHz/ {printf $2; exit}' /proc/cpuinfo)"
                speed="$((speed / 100))"
            fi

            cores="$(awk -F ': ' '/siblings/ {printf $2; exit}' /proc/cpuinfo)"

            # Fix for speeds under 1ghz
            if [ -z "${speed:1}" ]; then
               speed="0.${speed}"
            else
               speed="${speed:0:1}.${speed:1}"
            fi

            cpu="$cpu @ ${speed}GHz"
        ;;

        "Mac OS X")
            cpu="$(sysctl -n machdep.cpu.brand_string)"
            cores="$(sysctl -n hw.ncpu)"
        ;;

        "iPhone OS")
            ios_model="${ios_model:-$(uname -m)}"
            case "$ios_model" in
                "iPhone1,1" | "iPhone1,2" | "iPod1,1")
                    cpu="Samsung S5L8900 @ 412MHz"
                    cores="1"
                ;;

                "iPhone2,1")
                    cpu="Samsung S5PC100 @ 600MHz"
                    cores="1"
                ;;

                "iPhone3,1" | "iPhone3,2" | "iPhone3,3" | "iPod4,1")
                    cpu="Apple A4 @ 800MHz"
                    cores="1"
                ;;

                "iPhone4,1" | "iPod5,1")
                    cpu="Apple A5 @ 800MHz"
                    cores="2"
                ;;

                "iPhone5,1" | "iPhone5,2" | "iPhone5,3" | "iPhone5,4")
                    cpu="Apple A6 @ 1.3GHz"
                    cores="2"
                ;;

                "iPhone6,1" | "iPhone6,2")
                    cpu="Apple A7 @ 1.3GHz"
                    cores="2"
                ;;

                "iPhone7,1" | "iPhone7,2")
                    cpu="Apple A8 @ 1.4GHz"
                    cores="2"
                ;;

                "iPhone8,1" | "iPhone8,2" | "iPhone8,4")
                    cpu="Apple A9 @ 1.85GHz"
                    cores="2"
                ;;

                "iPod2,1")
                    cpu="Samsung S5L8720 @ 533MHz"
                    cores="1"
                ;;

                "iPod3,1")
                    cpu="Samsung S5L8922 @ 600MHz"
                    cores="1"
                ;;

                "iPod7,1")
                    cpu="Apple A8 @ 1.1GHz"
                    cores="2"
                ;;

                "iPad1,1")
                    cpu="Apple A4 @ 1GHz"
                    cores="1"
                ;;

                "iPad2,1" | "iPad2,2" | "iPad2,3" | "iPad2,4" | "iPad2,5" | "iPad2,6" | "iPad2,7")
                    cpu="Apple A5 @ 1GHz"
                    cores="2"
                ;;

                "iPad3,1" | "iPad3,2" | "iPad3,3")
                    cpu="Apple A5X @ 1GHz"
                    cores="2"
                ;;

                "iPad3,4" | "iPad3,5" | "iPad3,6")
                    cpu="Apple A6X @ 1.4GHz"
                    cores="2"
                ;;

                "iPad4,1" | "iPad4,2" | "iPad4,3")
                    cpu="Apple A7 @ 1.4GHz"
                    cores="2"
                ;;

                "iPad4,4" | "iPad4,5" | "iPad4,6" | "iPad4,7" | "iPad4,8" | "iPad4,9")
                    cpu="Apple A7 @ 1.4GHz"
                    cores="2"
                ;;

                "iPad5,1" | "iPad5,2")
                    cpu="Apple A8 @ 1.5GHz"
                    cores="2"
                ;;

                "iPad5,3" | "iPad5,4")
                    cpu="Apple A8X @ 1.5GHz"
                    cores="3"
                ;;

                "iPad6,3" | "iPad6,4")
                    cpu="Apple A9X @ 2.16GHz"
                    cores="2"
                ;;

                "iPad6,7" | "iPad6,8")
                    cpu="Apple A9X @ 2.26GHz"
                    cores="2"
                ;;
            esac
        ;;

        "BSD")
            # Get cpu name
            cpu="$(sysctl -n hw.model)"
            cpu="${cpu/[0-9]\.*}"
            cpu="${cpu/ @*}"

            # Get cpu speed
            speed="$(sysctl -n hw.cpuspeed)"
            [ -z "$speed" ] && speed="$(sysctl -n  hw.clockrate)"
            speed="$((speed / 100))"

            # Get cpu cores
            cores="$(sysctl -n hw.ncpu)"

            # Fix for speeds under 1ghz
            if [ -z "${speed:1}" ]; then
               speed="0.${speed}"
            else
               speed="${speed:0:1}.${speed:1}"
            fi

            cpu="$cpu @ ${speed}GHz"
        ;;

        "Solaris")
            # Get cpuname
            cpu="$(psrinfo -pv | tail -1)"
            cpu="${cpu/[0-9]\.*}"
            cpu="${cpu/ @*}"

            # Get cpu speed
            speed="$(psrinfo -v | awk '/operates at/ {print $6}')"
            speed="$((speed / 100))"

            # Get cpu cores
            cores="$(kstat -m cpu_info | grep -c "chip_id")"

            # Fix for speeds under 1ghz
            if [ -z "${speed:1}" ]; then
               speed="0.${speed}"
            else
               speed="${speed:0:1}.${speed:1}"
            fi

            cpu="$cpu @ ${speed}GHz"
        ;;
    esac

    # Remove uneeded patterns from cpu output
    # This is faster than sed/gsub
    cpu="${cpu//(tm)}"
    cpu="${cpu//(TM)}"
    cpu="${cpu//(r)}"
    cpu="${cpu//(R)}"
    cpu="${cpu//CPU}"
    cpu="${cpu//Processor}"
    cpu="${cpu//Six-Core}"
    cpu="${cpu//Eight-Core}"
    cpu="${cpu//Dual-Core}"
    cpu="${cpu//Quad-Core}"
    cpu="${cpu//with Radeon HD Graphics}"

    # Add cpu cores to output
    [ "$cpu_cores" == "on" ] && [ "$cores" ] && \
        cpu="${cpu/@/(${cores}) @}"

    # Make the output of cpu shorter
    case "$cpu_shorthand" in
        "name")  cpu="${cpu/@*}" ;;
        "speed") cpu="${cpu#*@ }" ;;

        "on" | "tiny")
            cpu="${cpu/Intel }"
            cpu="${cpu/Core }"
            cpu="${cpu/Core? Duo }"
            cpu="${cpu/AMD }"

            case "$cpu_shorthand" in
                "tiny") cpu="${cpu/@*}" ;;
            esac
        ;;
    esac

    [ "$cpu" ] && prin "$subtitle" "$cpu"

    [ "$stdout_mode" != "on" ] && unset cpu
}

# }}}

# CPU Usage {{{

getcpu_usage() {
    case "$os" in
        "Windows")
            cpu_usage="$(wmic cpu get loadpercentage /value)"
            cpu_usage="${cpu_usage/LoadPercentage'='}"
            cpu_usage="${cpu_usage//[[:space:]]}"
        ;;

        "Linux" | "Mac OS X" | "iPhone OS" | "BSD" | "Solaris")
            # Get cores if unset
            if [ -z "$cores" ]; then
                case "$os" in
                    "Linux") cores="$(awk -F ': ' '/siblings/ {printf $2; exit}' /proc/cpuinfo)" ;;
                    "Mac OS X" | "BSD") cores="$(sysctl -n hw.ncpu)" ;;
                    "Solaris") cores="$(kstat -m cpu_info | grep "chip_id" | wc -l | tr -d ' ')"
                esac
            fi

            cpu_usage="$(ps aux | awk 'BEGIN {sum=0} {sum+=$3 }; END {print sum}')"
            cpu_usage="$((${cpu_usage/\.*} / ${cores:-1}))"
        ;;
    esac

    # Print the bar
    case "$cpu_display" in
        "info") cpu_usage="${cpu_usage}%" ;;
        "bar") cpu_usage="$(bar $cpu_usage 100)" ;;
        "infobar") cpu_usage="${cpu_usage}% $(bar $cpu_usage 100)" ;;
        "barinfo") cpu_usage="$(bar $cpu_usage 100) ${cpu_usage}%" ;;
    esac
}

# }}}

# GPU {{{

getgpu() {
   case "$os" in
       "Linux")
            gpu="$(PATH="/sbin:$PATH" lspci | grep -F "3D")"

            # If a GPU with a prefix of '3D' doesn't exist
            # fallback to looking for a prefix of 'VGA'
            [ -z "$gpu" ] && \
                gpu="$(PATH="/sbin:$PATH" lspci | grep -F "VGA")"

            gpu="${gpu//??':'??'.'?}"

            # Count the number of GPUs
            count="$(printf "%s" "$gpu" | uniq -c)"
            count="${count/ VGA*}"
            count="${count/ 3D*}"

            # If there's more than one gpu
            # Display the count.
            if [ "$count" -gt 1 ]; then
                count=" x $count"
            else
                unset count
            fi

            # Format the output
            gpu="${gpu/* VGA compatible controller: }"
            gpu="${gpu/* 3D controller: }"
            gpu="${gpu/(rev*)}"

            case "$gpu" in
                intel*)
                    gpu="Intel Integrated Graphics"
                ;;

                advanced*)
                    gpu="${gpu/Advanced Micro Devices, Inc\. }"
                    gpu="${gpu/'[AMD/ATI]' }"
                    gpu="${gpu/Tahiti PRO}"
                    gpu="${gpu/Seymour}"
                    gpu="${gpu/Cayman}"
                    gpu="${gpu/Richland}"
                    gpu="${gpu/Pitcairn}"
                    gpu="${gpu/Broadway}"
                    gpu="${gpu/XTMobility}"
                    gpu="${gpu/Mobility}"
                    gpu="${gpu/Hawaii}"
                    gpu="${gpu/Tobago}"
                    gpu="${gpu/Thames}"
                    gpu="${gpu/Kabini}"
                    gpu="${gpu/Bonaire}"
                    gpu="${gpu/XTX}"
                    gpu="${gpu/ OEM}"
                    gpu="${gpu/ Cape Verde}"
                    gpu="${gpu/ \[}"
                    gpu="${gpu/\]}"

                    brand="AMD "
                ;;

                nvidia*)
                    gpu="${gpu/NVIDIA Corporation }"
                    gpu="${gpu/G????M }"
                    gpu="${gpu/G???? }"
                    gpu="${gpu/\[}"
                    gpu="${gpu/\] }"

                    brand="NVIDIA "
                ;;

                *virtualbox*)
                    gpu="VirtualBox Graphics Adapter"
                ;;
            esac

            gpu="${brand}${gpu}"
        ;;

        "Mac OS X")
            # Use cache if it exists
            if [ -f "/Library/Caches/neofetch/gpu" ]; then
                source "/Library/Caches/neofetch/gpu"
            else
                gpu="$(system_profiler SPDisplaysDataType | awk -F': ' '/^\ *Chipset Model:/ {printf $2 ", "}')"
                gpu="${gpu//'/ $'}"
                gpu="${gpu%,*}"
                cache "gpu" "$gpu" "/Library/Caches/"
            fi
        ;;

        "iPhone OS")
            ios_model="${ios_model:-"$(uname -m)"}"
            case "$ios_model" in
                "iPhone1,1" | "iPhone1,2")
                    gpu="PowerVR MBX Lite 3D"
                ;;

                "iPhone2,1" | "iPhone3,1" | "iPhone3,2" | "iPhone3,3" | "iPod3,1" | "iPod4,1" | "iPad1,1")
                    gpu="PowerVR SGX535"
                ;;

                "iPhone4,1" | "iPad2,1" | "iPad2,2" | "iPad2,3" | "iPad2,4" | "iPad2,5" | "iPad2,6" | "iPad2,7" | "iPod5,1")
                    gpu="PowerVR SGX543MP2"
                ;;

                "iPhone5,1" | "iPhone5,2" | "iPhone5,3" | "iPhone5,4")
                    gpu="PowerVR SGX543MP3"
                ;;

                "iPhone6,1" | "iPhone6,2" | "iPad4,1" | "iPad4,2" | "iPad4,3" | "iPad4,4" | "iPad4,5" | "iPad4,6" | "iPad4,7" | "iPad4,8" | "iPad4,9")
                    gpu="PowerVR G6430"
                ;;

                "iPhone7,1" | "iPhone7,2" | "iPod7,1" | "iPad5,1" | "iPad5,2")
                    gpu="PowerVR GX6450"
                ;;

                "iPhone8,1" | "iPhone8,2" | "iPhone8,4")
                    gpu="PowerVR GT7600"
                ;;

                "iPod1,1" | "iPod2,1")
                    gpu="PowerVR MBX Lite"
                ;;

                "iPad3,1" | "iPad3,2" | "iPad3,3")
                    gpu="PowerVR SGX534MP4"
                ;;

                "iPad3,4" | "iPad3,5" | "iPad3,6")
                    gpu="PowerVR SGX554MP4"
                ;;

                "iPad5,3" | "iPad5,4")
                    gpu="PowerVR GXA6850"
                ;;

                "iPad6,3" | "iPad6,4" | "iPad6,7" | "iPad6,8")
                    gpu="PowerVR 7XT"
                ;;
            esac
        ;;

        "BSD" | "Solaris")
            case "$distro" in
                "FreeBSD"*)
                    gpu="$(pciconf -lv 2>/dev/null | grep -B 4 "VGA" | grep "device")"
                    gpu="${gpu/*device*= }"
                    gpu="${gpu//\'}"
                ;;

                *)
                    gpu="$(glxinfo | grep -F 'OpenGL renderer string')"
                    gpu="${gpu/'OpenGL renderer string: '}"
                ;;
            esac
        ;;

        "Windows")
            gpu="$(wmic path Win32_VideoController get caption /value)"
            gpu="${gpu/Caption'='}"
        ;;
    esac

    case "$gpu_shorthand" in
        "on" | "tiny")
            gpu="${gpu// Rev\. ?}"
            gpu="${gpu//AMD*\/ATI\]/AMD}"
            gpu="${gpu// Tahiti}"
            gpu="${gpu// PRO}"
            gpu="${gpu// OEM}"
            gpu="${gpu// Mars}"
            gpu="${gpu// Series}"
            gpu="${gpu// Controller}"
            gpu="${gpu/\/*}"

            case "$gpu_shorthand" in
                "tiny")
                    gpu="${gpu/Graphics }"
                    gpu="${gpu/GeForce }"
                    gpu="${gpu/Radeon }"
                ;;
            esac
        ;;
    esac

    gpu="${gpu}${count}"
}

# }}}

# Memory {{{

getmemory() {
    case "$os" in
        "Linux" | "Windows")
            if grep -F "MemAvail" /proc/meminfo >/dev/null 2>&1; then
                mem=($(awk -F ':| kB' '/MemTotal|MemAvail/ {printf $2}' /proc/meminfo))
                memused="$((mem[0] - mem[1]))"
            else
                mem=($(awk -F ':| kB' '/MemTotal|MemFree|Buffers|Cached/ {printf $2}' /proc/meminfo) 0 0)
                memused="$((mem[0] - mem[1] - mem[2] - mem[3]))"
            fi

            memused="$((memused / 1024))"
            memtotal="$((mem[0] / 1024))"
        ;;

        "Mac OS X" | "iPhone OS")
            memtotal="$(($(sysctl -n hw.memsize) / 1024 / 1024))"
            memwired="$(vm_stat | awk '/wired/ { print $4 }')"
            memactive="$(vm_stat | awk '/active / { printf $3 }')"
            memcompressed="$(vm_stat | awk '/occupied/ { printf $5 }')"
            memused="$(((${memwired//.} + ${memactive//.} + ${memcompressed//.}) * 4 / 1024))"
        ;;

        "BSD")
            case "$distro" in
                "NetBSD"*) memfree="$(($(awk -F ':|kB' '/MemFree:/ {printf $2}' /proc/meminfo) / 1024))" ;;
                *) memfree="$(($(vmstat | awk 'END{printf $5}') / 1024))" ;;
            esac

            memtotal="$(($(sysctl -n hw.physmem) / 1024 / 1024))"
            memused="$((memtotal - memfree))"
        ;;

        "Solaris")
            memtotal="$(prtconf | grep Memory | head -1 | awk 'BEGIN {FS=" "} {print $3}')"
            memfree="$(($(sar -r 1 1 | tail -1 | awk 'BEGIN {FS=" "} {print $2}') / 1024))"
            memused="$((memtotal - memfree))"
        ;;
    esac
    memory="${memused}MB / ${memtotal}MB"

    # Progress bars
    case "$memory_display" in
        "bar") memory="$(bar "${memused}" "${memtotal}")" ;;
        "infobar") memory="${memory} $(bar "${memused}" "${memtotal}")" ;;
        "barinfo") memory="$(bar "${memused}" "${memtotal}") ${memory}" ;;
    esac
}

# }}}

# Song {{{

getsong() {
    if mpc version >/dev/null 2>&1; then
        song="$(mpc current 2>/dev/null)"
        state="$(mpc | awk -F '\\[|\\]' '/\[/ {printf $2}' 2>/dev/null)"

    elif [ -n "$(ps x | awk '!(/awk/) && /cmus/')" ]; then
        IFS=$'\n'
        song=("$(cmus-remote -Q | grep "tag artist \|title \|status" 2>/dev/null | sort)")
        artist="${song[1]/tag artist }"
        title="${song[2]/tag title }"
        state="${song[0]/status }"

        song="$artist - $title"

    elif pgrep "mocp" >/dev/null 2>&1; then
        song="$(mocp -Q "%artist - %song" 2>/dev/null)"
        state="$(mocp -Q "%state" 2>/dev/null)"

    elif [ -n "$(ps x | awk '!(/awk/) && /spotify/')" ]; then
        case "$os" in
            "Linux")
                # This command is way too long
                song="$(\
                    dbus-send --print-reply --dest=org.mpris.MediaPlayer2.spotify /org/mpris/MediaPlayer2 \
                    org.freedesktop.DBus.Properties.Get string:'org.mpris.MediaPlayer2.Player' string:'Metadata' |\
                    awk -F 'string "' '/string|array/ {printf "%s",$2; next}{print ""}' |\
                    awk -F '"' '/artist|title/ {printf $2 " - "}'
                )"
                song="${song% - }"
                song="${song/'('*}"
                song="${song//'['*}"
            ;;

            "Mac OS X")
                song="$(osascript -e 'tell application "Spotify" to artist of current track as string & " - " & name of current track as string')"
                state="$(osascript -e 'tell application "Spotify" to player state as string')"
            ;;
        esac

    elif [ -n "$(ps x | awk '!(/awk/ || /Helper/) && /Google Play Music Desktop Player/')" ] && type -p gpmdp-remote >/dev/null 2>&1; then
        song="$(gpmdp-remote current)"
        state="$(gpmdp-remote status)"

    elif [ -n "$(ps x | awk '!(/awk/ || /Helper/) && /iTunes/')" ]; then
        song="$(osascript -e 'tell application "iTunes" to artist of current track as string & " - " & name of current track as string')"
        state="$(osascript -e 'tell application "iTunes" to player state as string')"

    else
        song="Not Playing"
    fi

    case "$state" in
        "paused" | "PAUSE")
            song="Paused"
        ;;

        "stopped" | "STOP")
            song="Stopped"
        ;;
    esac

    # Display Artist and Title on seperate lines.
    if [ "$song_shorthand" == "on" ] && [ "$stdout_mode" != "on" ]; then
        artist="${song/ -*}"
        song="${song/$artist - }"

        if [ "$song" != "$artist" ]; then
            prin "Artist" "$artist"
            prin "Song" "$song"
        else
            prin "$subtitle" "$song"
        fi
        unset song
    fi
}

# }}}

# Resolution {{{

getresolution() {
    case "$os" in
        "Linux" | "BSD" | "Solaris")
            if type -p xrandr >/dev/null 2>&1; then
                case "$refresh_rate" in
                    "on") resolution="$(xrandr --nograb --current | awk 'match($0,/[0-9]*\.[0-9]*\*/) {printf $1 " @ " substr($0,RSTART,RLENGTH) "Hz, "}')" ;;
                    "off") resolution="$(xrandr --nograb --current | awk '/\*/ {printf $1 ", "}')" ;;
                esac
                resolution="${resolution//\*}"
                resolution="${resolution//\.[0-9][0-9]}"

            elif type -p xdpyinfo >/dev/null 2>&1; then
                resolution="$(xdpyinfo 2>/dev/null | awk '/dimensions:/ {printf $2}')"
            fi
        ;;

        "Mac OS X")
            if type -p screenresolution >/dev/null 2>&1; then
                resolution="$(screenresolution get 2>&1 | awk '/Display/ {printf $6 "Hz, "}')"
                resolution="${resolution//x??@/ @ }"

            else
                resolution="$(system_profiler SPDisplaysDataType |\
                    awk '/Resolution:/ {printf $2"x"$4" @ "$6"Hz, "}')"
            fi

            if [ "$refresh_rate" == "off" ]; then
                resolution="${resolution// @ [0-9][0-9]Hz}"
                resolution="${resolution// @ [0-9][0-9][0-9]Hz}"
            fi

            [[ "$resolution" =~ "0Hz" ]] && \
                resolution="${resolution// @ 0Hz}"
        ;;

        "Windows")
            width="$(wmic path Win32_VideoController get CurrentHorizontalResolution /value 2>/dev/null)"
            width="${width/CurrentHorizontalResolution'='/}"

            height="$(wmic path Win32_VideoController get CurrentVerticalResolution /value 2>/dev/null)"
            height="${height/CurrentVerticalResolution'='/}"

            [ "$width" ] && \
                resolution="${width}x${height}"
        ;;
    esac

    resolution="${resolution%,*}"
}

# }}}

# Theme/Icons/Font {{{

getstyle() {
    # Fix weird output when the function
    # is run multiple times.
    unset gtk2theme gtk3theme theme path

    case "$1" in
        theme)
            name="gtk-theme-name"
            gsettings="gtk-theme"
            gconf="gtk_theme"
            xfconf="ThemeName"
            kde="widgetStyle"
        ;;

        icons)
            name="gtk-icon-theme-name"
            gsettings="icon-theme"
            gconf="icon_theme"
            xfconf="IconThemeName"
            kde="Theme"
        ;;

        font)
            name="gtk-font-name"
            gsettings="font-name"
            gconf="font_theme"
            xfconf="FontName"
            kde="font"
        ;;
    esac

    if [ -n "$DISPLAY" ] && [ "$os" != "Mac OS X" ]; then
        # Get DE if user has disabled the function.
        [ -z "$de" ] && getde

        case "$de" in
            "KDE"*)
                kdeconfigdir

                if [ -f "${kde_config_dir}/share/config/kdeglobals" ]; then
                    kde_config_file="${kde_config_dir}/share/config/kdeglobals"

                    theme="$(grep "^[^#]*$kde" "$kde_config_file")"
                    theme="${theme/${kde}*=}"
                    [ "$version" -ge 4 ] && theme="${theme^}"

                    gtk_shorthand="on"
                    return
                fi
            ;;

            *"Cinnamon")
                if type -p gsettings >/dev/null 2>&1; then
                    gtk3theme="$(gsettings get org.cinnamon.desktop.interface "$gsettings")"
                    gtk2theme="${gtk3theme}"
                fi
            ;;

            "Gnome"* | "Unity"* | "Budgie")
                if type -p gsettings >/dev/null 2>&1; then
                    gtk3theme="$(gsettings get org.gnome.desktop.interface "$gsettings")"
                    gtk2theme="${gtk3theme}"

                elif type -p gconftool-2 >/dev/null 2>&1; then
                    gtk2theme="$(gconftool-2 -g /desktop/gnome/interface/"$gconf")"
                fi
            ;;

            "Mate"*)
                gtk3theme="$(gsettings get org.mate.interface "$gsettings")"
                gtk2theme="${gtk3theme}"
            ;;

            "Xfce"*)
                type -p xfconf-query >/dev/null 2>&1 && \
                    gtk2theme="$(xfconf-query -c xsettings -p /Net/"$xfconf")"
            ;;
        esac

        # Check for gtk2 theme
        if [ -z "$gtk2theme" ]; then
            if [ -f "${GTK2_RC_FILES:-$HOME/.gtkrc-2.0}" ]; then
                gtk2theme="$(grep "^[^#]*$name" "${GTK2_RC_FILES:-$HOME/.gtkrc-2.0}")"

            elif [ -f "/usr/share/gtk-2.0/gtkrc" ]; then
                gtk2theme="$(grep "^[^#]*$name" /usr/share/gtk-2.0/gtkrc)"

            elif [ -f "/etc/gtk-2.0/gtkrc" ]; then
                gtk2theme="$(grep "^[^#]*$name" /etc/gtk-2.0/gtkrc)"
            fi

            gtk2theme="${gtk2theme/${name}*=}"
        fi

        # Check for gtk3 theme
        if [ -z "$gtk3theme" ]; then
            if [ -f "$XDG_CONFIG_HOME/gtk-3.0/settings.ini" ]; then
                gtk3theme="$(grep "^[^#]*$name" "$XDG_CONFIG_HOME/gtk-3.0/settings.ini")"

            elif type -p gsettings >/dev/null 2>&1; then
                gtk3theme="$(gsettings get org.gnome.desktop.interface $gsettings)"

            elif [ -f "/usr/share/gtk-3.0/settings.ini" ]; then
                gtk3theme="$(grep "^[^#]*$name" /usr/share/gtk-3.0/settings.ini)"

            elif [ -f "/etc/gtk-3.0/settings.ini" ]; then
                gtk3theme="$(grep "^[^#]*$name" /etc/gtk-3.0/settings.ini)"
            fi

            gtk3theme="${gtk3theme/${name}*=}"
        fi

        # Remove quotes
        gtk2theme=${gtk2theme//\"}
        gtk2theme=${gtk2theme//\'}
        gtk3theme=${gtk3theme//\"}
        gtk3theme=${gtk3theme//\'}

        # Uppercase the first letter of each gtk theme
        if [ "$version" -ge 4 ]; then
            gtk2theme="${gtk2theme^}"
            gtk3theme="${gtk3theme^}"
        fi

        # Toggle visibility of gtk themes.
        [ "$gtk2" == "off" ] && unset gtk2theme
        [ "$gtk3" == "off" ] && unset gtk3theme

        # Format the string based on which themes exist
        if  [ "$gtk2theme" ] && [ "$gtk2theme" == "$gtk3theme" ]; then
            gtk3theme+=" [GTK2/3]"
            unset gtk2theme

        elif [ "$gtk2theme" ] && [ "$gtk3theme" ]; then
            gtk2theme+=" [GTK2], "
            gtk3theme+=" [GTK3] "
        else
            [ "$gtk2theme" ] && gtk2theme+=" [GTK2] "
            [ "$gtk3theme" ] && gtk3theme+=" [GTK3] "
        fi

        # Final string
        theme="${gtk2theme}${gtk3theme}"

        # Make the output shorter by removing "[GTKX]" from the string
        if [ "$gtk_shorthand" == "on" ]; then
            theme="${theme/ '[GTK2]'}"
            theme="${theme/ '[GTK3]'}"
            theme="${theme/ '[GTK2/3]'}"
        fi
    fi
}

gettheme() {
    getstyle theme
}

geticons() {
    getstyle icons
    icons="$theme"
}

getfont() {
    getstyle font
    font="$theme"
}

# }}}

# Terminal Emulator {{{

getterm() {
    # Check $PPID for terminal emulator.
    case "$os" in
        "Mac OS X")
            # Workaround for OS X systems that
            # don't support the block below.
            case "$TERM_PROGRAM" in
                "iTerm.app") term="iTerm2" ;;
                "Terminal.app") term="Apple Terminal" ;;
                *) term="${TERM_PROGRAM/\.app}" ;;
            esac
            return
        ;;

        "Windows")
            parent="$(ps -p ${1:-$PPID} | awk '{printf $2}')"
            parent="${parent/'PPID'}"

            name="$(ps -p $parent | awk '{printf $8}')"
            name="${name/'COMMAND'}"
            name="${name/*\/}"
        ;;

        *)
            parent="$(ps -p ${1:-$PPID} -o ppid=)"
            name="$(ps -p $parent -o comm=)"
        ;;
    esac

    case "${name// }" in
        "${SHELL/*\/}" | *"sh" | "tmux" | "screen") getterm "$parent" ;;
        "login" | "init") term="$(tty)"; term="${term/*\/}" ;;
        "ruby" | "1" | "systemd" | "sshd"* | "python"*) unset term ;;
        "gnome-terminal-") term="gnome-terminal" ;;
        *) term="$name" ;;
    esac
}

# }}}

# Terminal Emulator Font {{{

gettermfont() {
    [ -z "$term" ] && getterm

    case "$term" in
        "urxvt" | "urxvtd" | "xterm")
            termfont="$(grep -i "${term/d}\*font" <<< $(xrdb -query))"
            termfont="${termfont/*font: }"

            # Xresources has two different font syntax, this checks which
            # one is in use and formats it accordingly.
            case "$termfont" in
                "xft:"*)
                    termfont="${termfont/xft:}"
                    termfont="${termfont/:*}"
                ;;

                "-"*) termfont="$(awk -F '\\-' '{printf $3}' <<< "$termfont")" ;;
            esac
        ;;

        "xfce4-terminal")
            termfont="$(awk -F '=' '!/^($|\/\/)/ && /FontName/ {printf $2}' "${XDG_CONFIG_HOME}/xfce4/terminal/terminalrc")"
        ;;

        "termite")
            termfont="$(awk -F '= ' '!/^($|#)/ && /font/ {printf $2; exit}' "${XDG_CONFIG_HOME}/termite/config")"
        ;;

        "mintty")
            termfont="$(awk -F '=' '!/^($|#)/ && /Font/ {printf $2; exit}' "${HOME}/.minttyrc")"
        ;;

        "Apple_Terminal")
            termfont="$(osascript -e 'tell application "Terminal" to font name of window frontmost')"
        ;;

        "terminology")
            termfont="$(strings ${XDG_CONFIG_HOME}/terminology/config/standard/base.cfg | awk '/^font\.name$/{print a}{a=$0}')"
            termfont="${termfont/.pcf}"
            termfont="${termfont/:*}"
        ;;
    esac
}

# }}}

# Disk Usage {{{

getdisk() {
    # df flags
    case "$os" in
        "Linux" | "iPhone OS" | "Windows" | "Solaris") df_flags="-h -l --total" ;;
        "Mac OS X" | "BSD")
            case "$distro" in
                "FreeBSD"* | *"OS X"* ) df_flags="-H / -l" ;;
                *) return ;;
            esac
        ;;
    esac

    # Get the disk info
    disk="$(df $df_flags 2>/dev/null | awk 'END{print $2 ":" $3 ":" $5}')"

    # Format the output
    disk_used="${disk#*:}"
    disk_used="${disk_used%%:*}"
    disk_total="${disk%%:*}"
    disk_total_per="${disk#*:*:}"

    # Put it all together
    disk="${disk_used} / ${disk_total} (${disk_total_per})"

    # Add info bar
    disk_used="${disk_used/G}"
    disk_total="${disk_total/G}"

    # Convert Terabytes to Gigabytes.
    if [ "$disk_display" != "off" ]; then
        disk_used="${disk_used/\.}"
        disk_total="${disk_total/\.}"

        [ "${disk_used: -1}" == "T" ] && \
            disk_used="$((${disk_used/T} * 100))"

        [ "${disk_total: -1}" == "T" ] && \
            disk_total="$((${disk_total/T} * 100))"
    fi

    case "$disk_display" in
        "bar") disk="$(bar "${disk_used/'.'*}" "${disk_total/'.'*}")" ;;
        "infobar") disk+=" $(bar "${disk_used/'.'*}" "${disk_total/'.'*}")" ;;
        "barinfo") disk="$(bar "${disk_used/'.'*}" "${disk_total/'.'*}") $disk" ;;
        "perc") disk="$disk_total_per $(bar "${disk_used/'.'*}" "${disk_total/'.'*}")" ;;
    esac
}

# }}}

# Battery Usage {{{

getbattery() {
    case "$os" in
        "Linux")
            if [ "$(ls /sys/class/power_supply/)" ]; then
                # Set the index to the battery number.
                case "$battery_num" in
                    "all") battery_num="*" index=0 ;;
                    *) index="$battery_num" ;;
                esac

                batteries=($(cat "/sys/class/power_supply/BAT$battery_num/capacity"))
                battery_state=($(cat "/sys/class/power_supply/BAT${battery_num}/status"))

                # Get the subtitle and reassign it so it doesn't change.
                title="$subtitle"

                # If shorthand is on, print each value on the same line
                if [ "$battery_shorthand" == "on" ] || [ "$stdout_mode" == "on" ]; then
                    battery="${batteries[*]}"
                    battery="${battery// /%, }"
                    battery="${battery}%"

                else
                    if [ "${#batteries[@]}" -gt 1 ]; then
                        unset battery

                        # Print each battery on a separate line.
                        for bat in "${batteries[@]}"; do
                            case "$battery_display" in
                                "bar") prin "${title}${index:-0}" "$(bar "${bat/'%'}" 100)" ;;
                                "infobar") prin "${title}${index:-0}" "${bat}% $(bar "${bat/'%'}" 100)" ;;
                                "barinfo") prin "${title}${index:-0}" "$(bar "${bat/'%'}" 100) ${bat}%" ;;
                                *) prin "${title}${index:-0}" "${bat}%" ;;
                            esac
                            index="$((index+=1))"
                        done
                        return
                    fi
                    battery="${batteries[0]}%"
                fi
            fi
        ;;

        "BSD")
            case "$distro" in
                "FreeBSD"* | "DragonFly"*)
                    battery="$(acpiconf -i 0 | awk -F ':\t' '/Remaining capacity/ {print $2}')"
                    battery_state="$(acpiconf -i 0 | awk -F ':\t\t\t' '/State/ {print $2}')"
                ;;

                "NetBSD"*)
                    battery="$(envstat | awk '\\(|\\)' '/charge:/ {print $2}')"
                    battery="${battery/\.*/%}"
                ;;
            esac
        ;;

        "OpenBSD")
            battery0full="$(sysctl -n hw.sensors.acpibat0.watthour0)"
            battery0full="${battery0full/ Wh*}"

            battery0now="$(sysctl -n hw.sensors.acpibat0.watthour3)"
            battery0now="${battery0now/ Wh*}"

            [ "$battery0full" ] && \
                battery="$((100 * ${battery0now/\.} / ${battery0full/\.}))%"
        ;;

        "Mac OS X")
            battery="$(pmset -g batt | grep -o '[0-9]*%')"
            battery_state="$(pmset -g batt | awk 'NR==2 {print $3}')"
        ;;

        "Windows")
            battery="$(wmic Path Win32_Battery get EstimatedChargeRemaining /value)"
            battery="${battery/EstimatedChargeRemaining'='}"
            [ "$battery" ] && \
                battery+="%"
        ;;
    esac

    case "$battery_state" in
        "charging"*) battery+=" Charging" ;;
    esac

    case "$battery_display" in
        "bar") battery="$(bar "${battery/'%'*}" 100)" ;;
        "infobar") battery="${battery} $(bar "${battery/'%'*}" 100)" ;;
        "barinfo") battery="$(bar "${battery/'%'*}" 100) ${battery}" ;;
    esac
}

# }}}

# IP Address {{{

getlocalip() {
    case "$os" in
        "Linux")
            localip="$(ip route get 1 | awk '{print $NF;exit}')"
        ;;

        "Mac OS X" | "iPhone OS")
            localip="$(ipconfig getifaddr en0)"
            [ -z "$localip" ] && localip="$(ipconfig getifaddr en1)"
        ;;

        "BSD" | "Solaris")
            localip="$(ifconfig | awk '/broadcast/ {print $2}')"
        ;;

        "Windows")
            localip="$(ipconfig | awk -F ': ' '/IPv4 Address/ {printf $2}')"
        ;;
    esac
}

getpublicip() {
    if type -p dig >/dev/null 2>&1; then
        publicip="$(dig +time=1 +tries=1 +short myip.opendns.com @resolver1.opendns.com 2>/dev/null)"
    fi

    if [ -z "$publicip" ] && type -p curl >/dev/null 2>&1; then
        publicip="$(curl --max-time 10 -w '\n' "$public_ip_host" 2>/dev/null)"
    fi

    if [ -z "$publicip" ] && type -p wget >/dev/null 2>&1; then
        publicip="$(wget -T 10 -qO- "$public_ip_host" 2>/dev/null; printf "%s")"
    fi
}

# }}}

# Logged In Users {{{

getusers() {
    users="$(who | awk '!seen[$1]++ {printf $1 ", "}')"
    users="${users%\,*}"
}

# }}}

# Birthday {{{

getbirthday() {
    case "$os" in
        "linux" | "iPhone OS")
            birthday="$(ls -alct --full-time / | awk '/lost\+found|private/ {printf  $6 " " $7}')"
            date_cmd="$(date -d"$birthday" "$birthday_format")"
        ;;

        "Mac OS X")
            birthday="$(ls -lUT /var/log/install.log | awk '{printf $6 " " $7 " " $9 " " $8}')"

            # Split the string into Date + time
            time="${birthday/*???? }"
            birthday="${birthday/$time}"

            case "${time/:*}" in
                0? | 10 | 11) time+=" AM" ;;
                *) time+=" PM" ;;
            esac
            birthday+="$time"
            birthday_shorthand="on"
        ;;

        "BSD")
            case "$distro" in
                "OpenBSD"*)
                    birthday="$(ls -alctT / | awk '/lost\+found/ {printf $6 " " $7 " " $9 " " $8}')"
                    birthday_shorthand="on"
                ;;

                "FreeBSD"*)
                    birthday="$(ls -alctT /etc/hostid | awk '{printf $6 " " $7 " " $9 " " $8}')"
                    date_cmd="$(date -j -f "%b %d %Y" "$birthday" "$birthday_format")"
                ;;

                "NetBSD"* | "DragonFly"*)
                    birthday="$(ls -alctT /etc/defaults/rc.conf | awk '{printf $6 " " $7 " " $9 " " $8}')"
                    birthday_shorthand="on"
                ;;
            esac
        ;;

        "Windows")
            birthday="$(ls -alct --full-time /cygdrive/c/Windows/explorer.exe | awk '{printf $8 " " $9}')"
            date_cmd="$(date -d"$birthday" "$birthday_format")"
        ;;

        "Solaris")
            birthday="$(ls -alct --full-time /var/sadm/system/logs/install_log | awk '{printf $6 " " $7}')"
            date_cmd="$(date -d"$birthday" "$birthday_format")"
        ;;
    esac

    # Strip seconds from time output
    birthday="${birthday/:?? / }"

    # Pretty output
    [ "$birthday_shorthand" == "off" ] && \
        birthday="${date_cmd//+( )/ }"

    # Toggle showing the time
    [ "$birthday_time" == "off" ] && \
        birthday="${birthday/??:??*}"
}

# }}}

# Terminal colors {{{

getcols() {
    if [ "$color_blocks" == "on" ]; then
        # Convert the width to space chars.
        block_width="$(printf "%$((block_width-=1))s")"

        # Generate the string.
        while [ $start -le $end ]; do
            case "$start" in
                [0-6]) blocks+="${reset}\033[3${start}m\033[4${start}m%${block_width}s" ;;
                7) blocks+="${reset}\033[3${start}m\033[4${start}m%${block_width}s" ;;
                *) blocks2+="\033[38;5;${start}m\033[48;5;${start}m%${block_width}s" ;;
            esac
            start="$((start+=1))"
        done

        # Convert height into spaces.
        spaces="$(printf "%${block_height}s")"

        # Convert the spaces into rows of blocks.
        [ "$blocks" ] &&  cols+="${spaces// /${blocks}${reset}nl}"
        [ "$blocks2" ] && cols+="${spaces// /${blocks2}${reset}nl}"

        # Add newlines to the string.
        cols="${cols%%'nl'}"
        cols="${cols//nl/\\n${padding}}"
    fi
}

# }}}

# }}}

# Images {{{

# Wallpaper {{{

getwallpaper() {
    case "$os" in
        "Linux" | "BSD")
            if type -p feh >/dev/null 2>&1 && [ -f "$HOME/.fehbg" ]; then
                img="$(awk -F\' '/feh/ {printf $2}' "$HOME/.fehbg")"

            elif type -p nitrogen >/dev/null 2>&1; then
                img="$(awk -F'=' '/file/ {printf $2;exit;}' "$XDG_CONFIG_HOME/nitrogen/bg-saved.cfg")"

            elif type -p gsettings >/dev/null 2>&1; then
                # Get DE if user has disabled the function.
                [ -z "$de" ] && getde

                case "$de" in
                    "MATE"*) img="$(gsettings get org.mate.background picture-filename 2>/dev/null)" ;;
                    *) img="$(gsettings get org.gnome.desktop.background picture-uri 2>/dev/null)" ;;
                esac

                # Strip quotes etc from the path.
                img="${img/'file://'}"
                img="${img//\'}"
            fi
        ;;

        "Mac OS X")
            img="$(osascript -e 'tell application "System Events" to picture of current desktop')"
        ;;

        "Windows")
            case "$distro" in
                "Windows XP")
                    img="/cygdrive/c/Documents and Settings/${USER}"
                    img+="/Local Settings/Application Data/Microsoft"
                    img+="/Wallpaper1.bmp"
                ;;

                "Windows"*)
                    img="$APPDATA/Microsoft/Windows/Themes"
                    img+="/TranscodedWallpaper.jpg"
                ;;
            esac
        ;;
    esac

    # If img is an xml file don't use it.
    [ "${img/*\./}" == "xml" ] && img=""

    # Error msg
    [ -z "$img" ] && err "Wallpaper detection failed, falling back to ascii mode."
}

# }}}

# Ascii {{{

getascii() {
    if [ ! -f "$ascii" ] || [ "$ascii" == "distro" ]; then
        # Error message
        [ "$ascii" != "distro" ] && \
        [ ! -f "$ascii" ] && err "Ascii file not found, using distro ascii"

        # Lowercase the distro name
        if [ "$version" -le 3 ]; then
            ascii="$(tr '[:upper:]' '[:lower:]' <<< "$ascii_distro")"
        else
            ascii="${ascii_distro,,}"
        fi

        [ "$ascii_logo_size" == "small" ] && \
            ascii="${ascii/ *}_small"

        if [ -f "/usr/share/neofetch/ascii/distro/${ascii/ *}" ]; then
            ascii="/usr/share/neofetch/ascii/distro/${ascii/ *}"

        elif [ -f "/usr/local/share/neofetch/ascii/distro/${ascii/ *}" ]; then
            ascii="/usr/local/share/neofetch/ascii/distro/${ascii/ *}"

        else
            getscriptdir 2>/dev/null

            # If the ascii file doesn't exist fallback to text mode.
            if [ ! -f "$script_dir/ascii/distro/${ascii/ *}" ]; then
                padding="\033[0C"
                image="off"
                err "Ascii file not found, falling back to text mode."
                return
            fi

            ascii="$script_dir/ascii/distro/${ascii/ *}"
        fi
    fi

    # Eval colors
    print="$(eval printf "$(<"$ascii")")"

    # Set locale to get correct padding
    export LC_ALL="$SYS_LOCALE"

    # Turn the file into a variable and strip escape codes.
    ascii_strip="$(<"$ascii")"
    ascii_strip="${ascii_strip//\$\{??\}}"
    ascii_strip="${ascii_strip//'\\'/ }"
    ascii_strip="${ascii_strip//'\'}"

    # Get ascii file size in rows/cols
    ascii_size="$(awk 'END {printf NR " "}length>max{max=length}END{printf max}' <<< "$ascii_strip")"
    lines="${ascii_size/ *}"
    ascii_length="${ascii_size/$lines}"

    padding="\033[$((ascii_length + gap))C"
    printf "%b%s" "$print"

    export LC_ALL=C
}

# }}}

# Image {{{

getimage() {
    # Fallback to ascii mode if imagemagick isn't installed.
    type -p convert >/dev/null 2>&1 || image="ascii"

    case "$image" in
        "wall") getwallpaper ;;
        "ascii") getascii; return ;;
        *)
            if [ -d "$image" ]; then
                files=("${image%/}"/*.{png,jpg,jpeg})
                img="$(printf "%s" "${files[RANDOM % (${#files[@]} - 1)]}")"
            else
                img="$image"
            fi
        ;;
    esac

    # Get terminal width and height
    stty -echo
    if [ -n "$TMUX" ]; then
        printf "%b%s" "\033Ptmux;\033\033[14t\033\033[c\033\\"
        read_flags="-d c"

    elif [ "$image_backend" == "tycat" ]; then
        printf "%b%s" "\033}qs\000"

    else
        printf "%b%s" "\033[14t\033[c"
        read_flags="-d c"
    fi

    # The escape code above prints the output AFTER the prompt so this
    read -t 1 ${read_flags} -s -r term_size
    stty echo

    # Split the string
    if [ "$image_backend" == "tycat" ]; then
        term_size=(${term_size//;/ })
        term_width="$((term_size[2] * term_size[0]))"
        term_height="$((term_size[3] * term_size[1]))"

    else
        term_size="${term_size//'['}"
        term_size="${term_size/';'}"
        term_size="${term_size/$'\E4'}"
        term_size="${term_size/t*}"
        term_height="${term_size/';'*}"
        term_width="${term_size/*';'}"
    fi

    # If $img isn't a file or the terminal doesn't support xterm escape sequences,
    # fallback to ascii mode.
    if [ ! -f "$img" ] || ([ "${#term_size}" -le 5 ] && [ "$image_backend" != "tycat" ]); then
        image="ascii"
        getascii

        # Error messages
        [ ! -f "$img" ] && err "\$img, isn't a file, falling back to ascii mode."
        [ "${#term_size}" -le 5 ] && err "Your terminal doesn't support \\\033[14t, falling back to ascii mode."

        return
    fi

    # Get terminal lines and columns
    term_blocks="$(stty size)"
    columns="${term_blocks/* }"
    lines="${term_blocks/ *}"

    # Calculate font size
    font_width="$((term_width / columns))"
    font_height="$((term_height / lines))"

    # Image size is half of the terminal
    case "$image_size" in
        "auto")
            image_size="$((columns * font_width / 2))"
            term_height="$((term_height - term_height / 4))"

            [ "$term_height" -lt "$image_size" ] && \
                image_size="$term_height"
        ;;

        *"%")
            percent="${image_size/\%}"
            image_size="$((percent * term_width / 100))"

            [ "$((percent * term_height / 50))" -lt "$image_size" ] && \
                image_size="$((percent * term_height / 100))"
        ;;

        "none")
            # Get image size so that we can do a better crop
            size="$(identify -format "%w %h" "$img")"
            width="${size%% *}"
            height="${size##* }"
            crop_mode="none"
        ;;

        *) image_size="${image_size/px}" ;;
    esac

    # Fallback if width / height are empty.
    width="${width:-$image_size}"
    height="${height:-$image_size}"

    # Padding is half the terminal width + gap
    padding="\033[$((width / font_width + gap + xoffset/font_width))C"

    # Make the directory if it doesn't exist
    mkdir -p "$thumbnail_dir"

    # Check to see if the image has a file extension, if it doesn't
    # then add one.
    case "${img##*/}" in
        *"."*) imgname="$crop_mode-$crop_offset-$width-$height-${img##*/}" ;;
        *) imgname="$crop_mode-$crop_offset-$width-$height-${img##*/}.jpg" ;;
    esac

    # Check to see if the thumbnail exists before we do any cropping.
    if [ ! -f "$thumbnail_dir/$imgname" ]; then
        # Get image size so that we can do a better crop
        if [ -z "$size" ]; then
            size="$(identify -format "%w %h" "$img")"
            og_width="${size%% *}"
            og_height="${size##* }"

            # This checks to see if height is geater than width
            # so we can do a better crop of portrait images.
            size="$og_height"
            [ "$og_height" -gt "$og_width" ] && size="$og_width"
        fi

        case "$crop_mode" in
            fit)
                c="$(convert "$img" \
                    -colorspace srgb \
                    -format "%[pixel:p{0,0}]" info:)"

                convert \
                    "$img" \
                    -trim +repage \
                    -gravity south \
                    -background "$c" \
                    -extent "$size"x"$size" \
                    -scale "$width"x"$height" \
                    "$thumbnail_dir/$imgname"
            ;;

            fill)
                convert \
                    "$img" \
                    -trim +repage \
                    -scale "$width"x"$height"^ \
                    -extent "$width"x"$height" \
                    "$thumbnail_dir/$imgname"
            ;;

            none) cp "$img" "$thumbnail_dir/$imgname" ;;
            *)
                convert \
                    "$img" \
                    -gravity $crop_offset \
                    -crop "$size"x"$size"+0+0 \
                    -quality 95 \
                    -scale "$width"x"$height" \
                    "$thumbnail_dir/$imgname"
            ;;
        esac
    fi

    # The final image
    img="$thumbnail_dir/$imgname"
}

takescrot() {
    $scrot_cmd "${scrot_dir}${scrot_name}"
}

# }}}

# Find w3m-img {{{

# Find w3mimgdisplay automatically
getw3m_img_path() {
    if [ -x "$w3m_img_path" ]; then
        return

    elif [ -x "/usr/lib/w3m/w3mimgdisplay" ]; then
        w3m_img_path="/usr/lib/w3m/w3mimgdisplay"

    elif [ -x "/usr/libexec/w3m/w3mimgdisplay" ]; then
        w3m_img_path="/usr/libexec/w3m/w3mimgdisplay"

    elif [ -x "/usr/lib64/w3m/w3mimgdisplay" ]; then
        w3m_img_path="/usr/lib64/w3m/w3mimgdisplay"

    elif [ -x  "/usr/libexec64/w3m/w3mimgdisplay" ]; then
        w3m_img_path="/usr/libexec64/w3m/w3mimgdisplay"

    else
        image="ascii"
        err "w3m-img wasn't found on your system, falling back to ascii mode."
    fi
}

# }}}

# Display image {{{

displayimage() {
    if [ "$image" != "ascii" ]; then
        case "$image_backend" in
            "w3m")
                printf "%b%s\n" "0;1;$xoffset;$yoffset;$width;$height;;;;;$img\n4;\n3;" |\
                $w3m_img_path 2>/dev/null || padding="\033[0C"
            ;;

            "iterm2")
                printf "%b%s\a\n" "\033]1337;File=width=${width}px;height=${height}px;inline=1:$(base64 < "$img")"
            ;;

            "tycat")
                tycat "$img"
            ;;
        esac
    fi
}

# }}}

# Get image backend {{{

getimagebackend() {
    if [ -n "$ITERM_PROFILE" ]; then
        image_backend="iterm2"

    elif [ "$(tycat 2>/dev/null)" ]; then
        image_backend="tycat"

    else
        image_backend="w3m"
    fi
}

# }}}

# }}}

# Text Formatting {{{

# Info {{{

info() {
    # $1 is the subtitle
    subtitle="$1"

    # Call the function and update variable
    if [ -z "$2" ]; then
        "get$1" 2>/dev/null
        eval output="\$${1}"

    else
        "get$2" 2>/dev/null
        eval output="\$${2}"
    fi

    # If the output is empty, don't print anything
    [ -z "$output" ] && return

    # Trim whitespace
    output="$(trim "$output")"

    # Fix rendering issues with w3m and lines that
    # wrap to the next line by adding a max line
    # length.
    if [ "$image" != "off" ] && [ "$image" != "ascii" ] && [ "$1" != "cols" ]; then
        padding_num="${padding/\\033\[}"
        output="$(printf "%.$((columns - ${padding_num/C} - gap - ${#subtitle}))s" "$output")"
    fi

    case "$1" in
        title)
            string="${title_color}${bold}${output}"
            string="${string/@/${at_color}@${title_color}${bold}}"
            length="${#output}"
        ;;

        underline)
            string="${underline_color}${output}"
        ;;

        *)
            string="${subtitle_color}${bold}${subtitle}${reset}"
            string+="${colon_color}: ${info_color}${output}"
            length="$((${#subtitle} +  ${#output} + 2))"
        ;;
    esac

    # If there's no subtitle don't print one
    [ -z "$2" ] && string="${string/*: }"

    # Print the string
    printf "%b%s\n" "${padding}${string}${reset}"
}

# }}}

# Prin {{{

prin() {
    string="$1${2:+: $2}"

    # Fix rendering issues with w3m and lines that
    # wrap to the next line by adding a max line
    # length.
    if [ "$image" != "off" ] && [ "$image" != "ascii" ]; then
        padding_num="${padding/\\033\[}"
        string="$(printf "%.$((columns - ${padding_num/C} - gap))s" "$string")"
    fi

    # If $2 doesn't exist we format $1 as info
    if [ -z "$2" ]; then
        subtitle_color="$info_color"
        bold=
    fi

    # Format the output
    string="${string/:/${reset}${colon_color}:${info_color}}"
    string="${subtitle_color}${bold}${string}"

    # Trim whitespace
    string="$(trim "$string")"

    # Print the info
    printf "%b%s\n" "${padding}${string}${reset}"
}

# }}}

# Stdout {{{

stdout() {
    # Read args early for the separator
    stdout_separator_flag="$(awk -F '--stdout_separator ' '{printf $2}' <<< "${args[@]}")"
    stdout_separator_flag="${stdout_separator_flag/ '--'*}"

    [ "$stdout_separator_flag" ] && \
        stdout_separator="$stdout_separator_flag"

    for func in "${args[@]}"; do
        case "$func" in
            "--"*) break ;;
            *)
                "get$func" 2>/dev/null
                eval output="\$$func"
                output="$(trim "$output")"
                stdout+="${output}${stdout_separator}"
            ;;
        esac
    done

    printf "%s" "${stdout%%${stdout_separator}}"
    exit
}

# }}}

# Underline {{{

getunderline() {
    case "$underline_enabled" in
        "on")
            underline="$(printf %"$length"s)"
            underline="${underline// /$underline_char}"
         ;;
        "off") underline="" ;;
    esac
}

# }}}

# Colors {{{

colors() {
    # Reset colors/bold
    reset="\033[0m"

    # Change color of logo based on distro
    case "$ascii_distro" in
        "Arch"* | "Antergos"*)
            setcolors 6 4
        ;;

        "CentOS"*)
            setcolors 3 2 4 5 7
        ;;

        "CRUX"* | "Chakra"* | "gNewSense"* | "SailfishOS"* | "Alpine"* | "Ubuntu-GNOME"* | "Qubes"*)
            setcolors 4 5 7 6
        ;;

        "Chrom"*)
            setcolors 2 1 3 4 7
            ascii_distro="chrome"
        ;;

        "Debian"* | "Ubuntu"* | "DragonFly"* | "PacBSD"* | "Oracle"*)
            setcolors 1 7 3
        ;;

        "FreeBSD"* | "PCBSD"*)
            setcolors 1 7 3
            ascii_distro="freebsd"
        ;;

        "Red"*)
            setcolors 1 7 3
            ascii_distro="redhat"
        ;;

<<<<<<< HEAD
        "Kogaion"* | "Elementary"* | "GalliumOS"* | "OpenWrt"*)
=======
        "Kogaion"* | "Elementary"* | "GalliumOS"* | "Rosa"*)
>>>>>>> 81577799
            setcolors 4 7
        ;;

        "Fedora"* | "Sabayon"* | "Frugalware"* | "Exherbo"*)
            setcolors 4 7 1
        ;;

        "Gentoo"* | "Funtoo"* | "SteamOS"* | "Devuan"*)
            setcolors 5 7
        ;;

        "KDE"*)
            setcolors 2 7
            ascii_distro="kde"
        ;;

        "Kali"*)
            setcolors 4 8
        ;;

        *"OS X"* | *"iOS"* | "Mac" | *"macOS"*)
            setcolors 2 3 1 1 5 4
            ascii_distro="mac"
        ;;

        "OpenMandriva"*)
            setcolors 4 3
        ;;

        "Mageia"*)
            setcolors 6 7
        ;;

        "Peppermint"*)
            setcolors 1 7
        ;;

        *"Mint"*)
            setcolors 2 7
            ascii_distro="mint"
        ;;

        "LMDE"* | "Chapeau"*)
            setcolors 2 7
        ;;

        "NetBSD"* | "Parabola"* | "Tails"* | "BLAG"*)
            setcolors 5 7
        ;;

        "OpenBSD"*)
            setcolors 3 7 6 1 8
        ;;

        "OpenSuse"* | "Manjaro"* | "Deepin"*)
            setcolors 2 7
        ;;

        "PCLinuxOS"* | "Slackware"* | "KaOS"* | "Kubuntu"* | "Lubuntu"* | "Xubuntu"* | "OpenIndiana"*)
            setcolors 4 7 1
        ;;

        "Puppy"* | "Quirky Werewolf"* | "Precise Puppy"*)
            setcolors 4
            ascii_distro="puppy"
        ;;

        "Scientific"*)
            setcolors 4 1 7
        ;;

        "Solus"*)
            setcolors 7 8
        ;;

        "Trisquel"* | "NixOS"* | "Zorin"*)
            setcolors 4 6
        ;;

        "Travis")
            setcolors 1 2 3 4 5 6
        ;;

        "void"*)
            setcolors 2 8
        ;;

        "Windows 8"* | "Windows 10"*)
            setcolors 6
            ascii_distro="windows10"
        ;;

        "Windows"*)
            setcolors 1 2 4 3
        ;;

        "Raspbian"* | *)
            setcolors 2 1
        ;;
    esac

    # Overwrite distro colors if '$ascii_colors' doesn't
    # equal 'distro'.
    [ "${ascii_colors[0]}" != "distro" ] && \
        setcolors ${ascii_colors[@]}
}

setcolors() {
    c1="$(color "$1")${ascii_bold}"
    c2="$(color "$2")${ascii_bold}"
    c3="$(color "$3")${ascii_bold}"
    c4="$(color "$4")${ascii_bold}"
    c5="$(color "$5")${ascii_bold}"
    c6="$(color "$6")${ascii_bold}"

    if [ "${colors[0]}" == "distro" ]; then
        title_color="$c1"
        at_color="$reset"
        underline_color="$reset"
        subtitle_color="$c2"
        colon_color="$reset"
        info_color="$reset"

        # If the second color is white use the first for the subtitle
        [ "$2" == 7 ] && subtitle_color="$(color "$1")"
        [ "$1" == 7 ] && title_color="$reset"
    else
        title_color="$(color "${colors[0]}")"
        at_color="$(color "${colors[1]}")"
        underline_color="$(color "${colors[2]}")"
        subtitle_color="$(color "${colors[3]}")"
        colon_color="$(color "${colors[4]}")"
        info_color="$(color "${colors[5]}")"
    fi

    if [ "$progress_color_elapsed" == "distro" ]; then
        progress_color_elapsed="$(color fg)"
    else
        progress_color_elapsed="$(color "$progress_color_elapsed")"
    fi

    case "$progress_color_total $1" in
        distro\ [736]) progress_color_total="$c2" ;;
        distro\ [0-9]) progress_color_total="$c1" ;;
        *) progress_color_total="$(color "$progress_color_total")" ;;
    esac
}

color() {
    case "$1" in
        [0-7]) printf "%b%s" "${reset}\033[3${1}m" ;;
        "fg") printf "%b%s" "$reset" ;;
        *) printf "%b%s" "\033[38;5;${1}m" ;;
    esac
}

# }}}

# Bold {{{

bold() {
    case "$ascii_bold" in
        "on") ascii_bold="\033[1m" ;;
        "off") ascii_bold="" ;;
    esac

    case "$bold" in
        "on") bold="\033[1m" ;;
        "off") bold="" ;;
    esac
}

# }}}

# Linebreak {{{

getlinebreak() {
   linebreak=" "
}

# }}}

# Trim whitespace {{{

# When a string is passed to 'echo' all trailing and leading
# whitespace is removed and inside the string multiple spaces are
# condensed into single spaces.
#
# The 'set -f/+f' is here so that 'echo' doesn't cause any expansion
# of special characters.
#
# The whitespace trim doesn't work with multiline strings so we use
# '${1//[[:space:]]/ }' to remove newlines beofre we trim the whitespace.
trim() {
    set -f
    builtin echo -E ${1//[[:space:]]/ }
    set +f
}

# }}}

# }}}

# Other {{{

# Error {{{

err() {
    err+="$(color 1)[!]\033[0m $1
"
}

# }}}

# Get script directory {{{

getscriptdir() {
    [ "$script_dir" ] && return

    # Use $0 to get the script's physical path.
    cd "${0%/*}" || exit
    script_dir="${0##*/}"

    # Iterate down a (possible) chain of symlinks.
    while [ -L "$script_dir" ]; do
        script_dir="$(readlink "$script_dir")"
        cd "${script_dir%/*}" || exit
        script_dir="${script_dir##*/}"
    done

    # Final directory
    script_dir="$(pwd -P)"
}

# }}}

# Source default config {{{

getdefaultconfig() {
    if [ -f "/usr/share/neofetch/config" ]; then
        default_config="/usr/share/neofetch/config"

    elif [ -f "/usr/local/share/neofetch/config" ]; then
        default_config="/usr/local/share/neofetch/config"

    else
        getscriptdir
        default_config="${script_dir}/config/config"
    fi

    if source "$default_config"; then
        err "Sourced default config ($default_config)"
    else
        err "Default config not found, continuing..."
    fi
}

# }}}

# Source config {{{

getuserconfig() {
    # Check $config_file
    if [ -f "$config_file" ]; then
        source "$config_file"
        err "Sourced user config    ($config_file)"
        return
    fi
    mkdir -p "$XDG_CONFIG_HOME/neofetch/"

    # Check $XDG_CONFIG_HOME/neofetch and create the
    # dir/files if they don't exist.
    if [ -f "$XDG_CONFIG_HOME/neofetch/config" ]; then
        config_file="$XDG_CONFIG_HOME/neofetch/config"

    elif [ -f "/usr/share/neofetch/config" ]; then
        cp "/usr/share/neofetch/config" "$XDG_CONFIG_HOME/neofetch"
        config_file="$XDG_CONFIG_HOME/neofetch/config"

    elif [ -f "/usr/local/share/neofetch/config" ]; then
        cp "/usr/local/share/neofetch/config" "$XDG_CONFIG_HOME/neofetch"
        config_file="$XDG_CONFIG_HOME/neofetch/config"

    else
        getscriptdir

        cp "$script_dir/config/config" "$XDG_CONFIG_HOME/neofetch"
        config_file="$XDG_CONFIG_HOME/neofetch/config"
    fi

    source "$config_file"
    err "Sourced user config    ($config_file)"
}

# }}}

# Progress bars {{{

bar() {
    # Get the values
    elapsed="$(($1 * progress_length / $2))"

    # Create the bar with spaces
    prog="$(printf %"$elapsed"s)"
    total="$(printf %"$((progress_length - elapsed))"s)"

    # Set the colors and swap the spaces for $progress_char
    bar+="${progress_color_elapsed}${prog// /$progress_char_elapsed}"
    bar+="${progress_color_total}${total// /$progress_char_total}"

    # Borders
    if [ "$progress_border" == "on" ]; then
        bar+="$(color fg)]"
        bar="$(color fg)[$bar"
    fi

    printf "%b%s\n" "${bar}${info_color}"
}

# }}}

# Cache {{{

cache() {
    mkdir -p "$3/neofetch"
    echo "${1/*-}=\"$2\"" > "$3/neofetch/${1/*-}"
}

# }}}

# KDE config directory {{{

kdeconfigdir() {
    if [ -n "$KDE_CONFIG_DIR" ]; then
        kde_config_dir="$KDE_CONFIG_DIR"

    elif type -p kde5-config >/dev/null 2>&1; then
        kde_config_dir="$(kde5-config --localprefix)"

    elif type -p kde4-config >/dev/null 2>&1; then
        kde_config_dir="$(kde4-config --localprefix)"

    elif type -p kde-config >/dev/null 2>&1; then
        kde_config_dir="$(kde-config --localprefix)"
    fi
}

# }}}

# Dynamic prompt location {{{

dynamicprompt() {
    # Get cursor position
    info_height="$(stty -echo; IFS=';' read -rdR -t 1 -d c -p $'\033[6n\033[c' ROW COL; printf "%s" "${ROW#*[}"; stty echo)"

    # Calculate image height in terminal cells.
    # The '+ 3' adds a gap between the prompt and the content.
    [ "$image" != "ascii" ] && [ "$image" != "off" ] && \
        lines="$((${height:-1} / ${font_height:-1} + 3))"

    # If the info is higher than the ascii/image place the prompt
    # based on the info height instead of the ascii/image height.
    [ "${lines:-0}" -lt "${info_height:-0}" ] && lines="$info_height"

    # Set the prompt location
    [ "$image" != "off" ] && printf "%b%s" "\033[${lines:-0}H"
}

# }}}

# }}}

# Usage {{{

usage() { cat << EOF

    usage: neofetch --option "value" --option "value"

    NOTE: There's also a config option for each flag below.

    Info:
    --disable infoname          Allows you to disable an info line from appearing
                                in the output.
                                NOTE: You can supply multiple args. eg.
                                'neofetch --disable cpu gpu disk shell'
    --osx_buildversion on/off   Hide/Show Mac OS X build version.
    --osx_codename on/off       Hide/Show Mac OS X codename.
    --os_arch on/off            Hide/Show Windows architecture.
    --speed_type type           Change the type of cpu speed to display.
                                Possible values: current, min, max, bios,
                                scaling_current, scaling_min, scaling_max
                                NOTE: This only support Linux with cpufreq.
    --cpu_shorthand type        Shorten the output of CPU
                                Possible values: name, speed, tiny, on, off
    --cpu_cores on/off          Whether or not to display the number of CPU cores
    --kernel_shorthand on/off   Shorten the output of kernel
    --uptime_shorthand on/off   Shorten the output of uptime (tiny, on, off)
    --refresh_rate on/off       Whether to display the refresh rate of each monitor
                                Unsupported on Windows
    --gpu_shorthand on/off      Shorten the output of GPU (tiny, on, off)
    --gtk_shorthand on/off      Shorten output of gtk theme/icons
    --gtk2 on/off               Enable/Disable gtk2 theme/icons output
    --gtk3 on/off               Enable/Disable gtk3 theme/icons output
    --shell_path on/off         Enable/Disable showing \$SHELL path
    --shell_version on/off      Enable/Disable showing \$SHELL version
    --battery_num num           Which battery to display, default value is 'all'
    --battery_shorthand on/off  Whether or not each battery gets its own line/title
    --ip_host url               Url to ping for public IP
    --song_shorthand on/off     Print the Artist/Title on seperate lines
    --birthday_shorthand on/off Shorten the output of birthday
    --birthday_time on/off      Enable/Disable showing the time in birthday output
    --birthday_format format    Format the birthday output. (Uses 'date' cmd format)

    Text Formatting:
    --colors x x x x x x        Changes the text colors in this order:
                                title, @, underline, subtitle, colon, info
    --underline on/off          enable/disable the underline.
    --underline_char char       Character to use when underlining title
    --bold on/off               Enable/Disable bold text

    Color Blocks:
    --color_blocks on/off       Enable/Disable the color blocks
    --block_width num           Width of color blocks in spaces
    --block_height num          Height of color blocks in lines
    --block_range start end     Range of colors to print as blocks

    Progress Bars:
    --progress_char 'elapsed char' 'total char'
                                Characters to use when drawing progress bars.
    --progress_border on/off    Whether or not to surround the bar with '[]'
    --progress_length num       Length in spaces to make the progress bars.
    --progress_colors num num   Colors to make the progress bar.
                                Set in this order: elapsed, total
    --cpu_display mode          Progress bar mode.
                                Takes: bar, infobar, barinfo, off
    --memory_display mode       Progress bar mode.
                                Takes: bar, infobar, barinfo, off
    --battery_display mode      Progress bar mode.
                                Takes: bar, infobar, barinfo, off
    --disk_display mode         Progress bar mode.
                                Takes: bar, infobar, barinfo, off

    Image:
    --image type                Image source. Where and what image we display.
                                Possible values: wall, ascii,
                                /path/to/img, /path/to/dir/, off
    --size 00px | --size 00%    How to size the image.
                                Possible values: auto, 00px, 00%, none
    --crop_mode mode            Which crop mode to use
                                Takes the values: normal, fit, fill
    --crop_offset value         Change the crop offset for normal mode.
                                Possible values: northwest, north, northeast,
                                west, center, east, southwest, south, southeast

    --xoffset px                How close the image will be to the left edge of the
                                window. This only works with w3m.
    --yoffset px                How close the image will be to the top edge of the
                                window. This only works with w3m.
    --gap num                   Gap between image and text.
                                NOTE: --gap can take a negative value which will
                                move the text closer to the left side.
    --clean                     Remove all cropped images

    Ascii:
    --ascii value               Where to get the ascii from, Possible values:
                                distro, /path/to/ascii
    --ascii_colors x x x x x x  Colors to print the ascii art
    --ascii_distro distro       Which Distro's ascii art to print
    --ascii_logo_size           Size of ascii logo.
                                Supported distros: Arch, Gentoo, Crux, OpenBSD.
    --ascii_bold on/off         Whether or not to bold the ascii logo.

    Stdout:
    --stdout info info          Launch neofetch in stdout mode which prints the info
                                in a plain-text format that you can use with
                                lemonbar etc.
    --stdout_separator string   String to use as a separator in stdout mode.

    Screenshot:
    --scrot /path/to/img        Take a screenshot, if path is left empty the screen-
                                shot function will use \$scrot_dir and \$scrot_name.
    --scrot_cmd cmd             Screenshot program to launch

    Other:
    --config /path/to/config    Specify a path to a custom config file
    --config none               Launch the script without a config file
    --help                      Print this text and exit
    --version                   Show neofetch version
    --test                      Launch the script with all functions / options enabled.
                                This should only be used for testing purposes, ie Travis.CI.
    -v                          Display error messages.
    -vv                         Display a verbose log for error reporting.

EOF
exit 1
}

# }}}

# Args {{{

getargs() {
    # Check the commandline flags early for '--config none/off'
    case "$@" in
        *"--config off"* | *'--config "off"'* | *"--config 'off'"* | \
        *"--config none"* | *'--config "none"'* | *"--config 'none'"* | *"--stdout"*)
            config="off"
        ;;

        *"--config --"*) ;;
        *"--config"*) config="off" ;;
    esac

    [ "${config:-on}" == "on" ] && getuserconfig 2>/dev/null

    while [ "$1" ]; do
        case $1 in
            # Info
            --os_arch) os_arch="$2" ;;
            --osx_buildversion) osx_buildversion="$2" ;;
            --osx_codename) osx_codename="$2" ;;
            --cpu_cores) cpu_cores="$2" ;;
            --speed_type) speed_type="$2" ;;
            --kernel_shorthand) kernel_shorthand="$2" ;;
            --uptime_shorthand) uptime_shorthand="$2" ;;
            --cpu_shorthand) cpu_shorthand="$2" ;;
            --gpu_shorthand) gpu_shorthand="$2" ;;
            --refresh_rate) refresh_rate="$2" ;;
            --gtk_shorthand) gtk_shorthand="$2" ;;
            --gtk2) gtk2="$2" ;;
            --gtk3) gtk3="$2" ;;
            --shell_path) shell_path="$2" ;;
            --shell_version) shell_version="$2" ;;
            --battery_num) battery_num="$2" ;;
            --battery_shorthand) battery_shorthand="$2" ;;
            --ip_host) public_ip_host="$2" ;;
            --song_shorthand) song_shorthand="$2" ;;
            --birthday_shorthand) birthday_shorthand="$2" ;;
            --birthday_time) birthday_time="$2" ;;
            --birthday_format) birthday_format="$2" ;;
            --disable)
                for func in "$@"; do
                    case "$func" in
                        "--disable") continue ;;
                        "--"*) return ;;
                        *) unset -f "get$func" ;;
                    esac
                done
            ;;

            # Text Colors
            --colors)
                unset colors
                for arg in "$2" "$3" "$4" "$5" "$6" "$7"; do
                    case "$arg" in
                        "--"*) break ;;
                        *) colors+=($arg)
                    esac
                done
                colors+=(7 7 7 7 7 7)
            ;;

            # Text Formatting
            --underline) underline_enabled="$2" ;;
            --underline_char) underline_char="$2" ;;
            --bold) bold="$2" ;;

            # Color Blocks
            --color_blocks) color_blocks="$2" ;;
            --block_range) start="$2"; end="$3" ;;
            --block_width) block_width="$2" ;;
            --block_height) block_height="$2" ;;

            # Progress Bars
            --progress_char)
                progress_char_elapsed="$2"
                progress_char_total="$3"
            ;;
            --progress_border) progress_border="$2" ;;
            --progress_length) progress_length="$2" ;;
            --progress_colors)
                progress_color_elapsed="$2"
                progress_color_total="$3"
            ;;
            --cpu_display) cpu_display="$2" ;;
            --memory_display) memory_display="$2" ;;
            --battery_display) battery_display="$2" ;;
            --disk_display) disk_display="$2" ;;

            # Image
            --image)
                image="$2"
                case "$2" in "--"* | "") image="ascii" ;; esac
            ;;

            --size) image_size="$2" ;;
            --crop_mode) crop_mode="$2" ;;
            --crop_offset) crop_offset="$2" ;;
            --xoffset) xoffset="$2" ;;
            --yoffset) yoffset="$2" ;;
            --gap) gap="$2" ;;
            --clean)
                rm -rf "$thumbnail_dir"
                rm -rf "/Library/Caches/neofetch/"
                exit
            ;;

            # Ascii
            --ascii)
                image="ascii"
                ascii="$2"
                case "$2" in "--"* | "") ascii="distro" ;; esac
            ;;

            --ascii_colors)
                unset ascii_colors
                for arg in "$2" "$3" "$4" "$5" "$6" "$7"; do
                    case "$arg" in
                        "--"*) break ;;
                        *) ascii_colors+=($arg)
                    esac
                done
                ascii_colors+=(7 7 7 7 7 7)
            ;;

            --ascii_distro)
                ascii_distro="$2"
                case "$2" in "--"* | "") ascii_distro="$distro" ;; esac
            ;;

            --ascii_logo_size) ascii_logo_size="$2" ;;
            --ascii_bold) ascii_bold="$2" ;;

            # Screenshot
            --scrot | -s)
                scrot="on"
                if [ "$2" ]; then
                    scrot_name="${2##*/}"
                    scrot_dir="${2/$scrot_name}"
                fi
            ;;
            --scrot_cmd) scrot_cmd="$2" ;;

            # Stdout
            --stdout)
                unset info_color prin clear bar
                stdout_mode="on"
                config="off"
                case "$2" in
                    "--"* | "") printf "%s\n" "--stdout requires at least one argument"; exit ;;
                    *) shift; args=("$@"); stdout ;;
                esac
            ;;

            # Other
            --config)
                case "$2" in
                    "none" | "off") config="off" ;;
                    *) config_file="$2"; config="on"; getuserconfig 2>/dev/null ;;
                esac
            ;;
            --test)
                info=(title underline distro kernel uptime packages shell resolution de wm wmtheme theme icons cpu cpu_usage gpu memory font disk battery song localip publicip users birthday term termfont)

                refresh_rate="on"
                shell_version="on"
                cpu_display="infobar"
                memory_display="infobar"
                disk_display="infobar"

                printinfo() {
                    if [ "$TRAVIS_OS_NAME" ]; then
                        info linebreak
                        info linebreak
                    fi

                    for func in "${info[@]}"; do
                        info "$(tr '[:lower:]' '[:upper:]' <<< "$func")" "$func"
                    done

                    info linebreak
                    info cols
                    info linebreak
                    printf "%b%s" "\033[$(tput lines)H"
                }
            ;;

            -v) verbose="on" ;;
            -vv) set -x; verbose="on" ;;
            --help) usage ;;
            --version) printf "%s\n" "Neofetch 1.8"; exit ;;
        esac

        shift
    done
}

# }}}

# Call Functions and Finish Up {{{

main() {
    getos
    getdefaultconfig 2>/dev/null
    getargs "$@"
    getdistro

    # Get colors and bold
    bold
    colors

    # Restore cursor and clear screen on ctrl+c
    trap 'printf "\033[?25h"; clear; exit' 2

    # If the script exits for any reason, unhide the cursor.
    trap 'printf "\033[?25h"' EXIT

    # Clear the scren
    clear

    # Hide the cursor and disable line wrap
    printf "\033[?25l\033[?7l"

    # Display the image
    if [ "$image" != "off" ]; then
        getimagebackend

        # Find w3mimgdisplay
        [ "$image_backend" == "w3m" ] && \
        [ "$image" != "ascii" ] && \
            getw3m_img_path

        # Get the image src
        getimage

        # Display the image if enabled
        displayimage
    fi

    # Move cursor to the top
    printf "\033[0H"

    # Print the info
    printinfo
    dynamicprompt

    # Re-enable line wrap
    printf "%b%s" "\033[?7h"

    [ "$scrot" == "on" ] && takescrot

    # Show error messages
    [ "$verbose" == "on" ] && printf "%b%s" "$err"

    # Reset exit status of the tests above
    printf "%s"
}

main "$@"

# }}}<|MERGE_RESOLUTION|>--- conflicted
+++ resolved
@@ -2307,11 +2307,7 @@
             ascii_distro="redhat"
         ;;
 
-<<<<<<< HEAD
-        "Kogaion"* | "Elementary"* | "GalliumOS"* | "OpenWrt"*)
-=======
-        "Kogaion"* | "Elementary"* | "GalliumOS"* | "Rosa"*)
->>>>>>> 81577799
+        "Kogaion"* | "Elementary"* | "GalliumOS"* | "Rosa"* | "OpenWrt"*)
             setcolors 4 7
         ;;
 
